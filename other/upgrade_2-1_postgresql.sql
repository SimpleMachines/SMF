/* ATTENTION: You don't need to run or use this file! The upgrade.php script does everything for you! */

/******************************************************************************/
--- Fixing dates...
/******************************************************************************/
---# Updating old values
UPDATE {$db_prefix}calendar
SET start_date = concat_ws('-', CASE WHEN EXTRACT(YEAR FROM start_date) < 1004 THEN 1004 END, EXTRACT(MONTH FROM start_date), EXTRACT(DAY FROM start_date))::date
WHERE EXTRACT(YEAR FROM start_date) < 1004;

UPDATE {$db_prefix}calendar
SET end_date = concat_ws('-', CASE WHEN EXTRACT(YEAR FROM end_date) < 1004 THEN 1004 END, EXTRACT(MONTH FROM end_date), EXTRACT(DAY FROM end_date))::date
WHERE EXTRACT(YEAR FROM end_date) < 1004;

UPDATE {$db_prefix}calendar_holidays
SET event_date = concat_ws('-', CASE WHEN EXTRACT(YEAR FROM event_date) < 1004 THEN 1004 END, EXTRACT(MONTH FROM event_date), EXTRACT(DAY FROM event_date))::date
WHERE EXTRACT(YEAR FROM event_date) < 1004;

UPDATE {$db_prefix}log_spider_stats
SET stat_date = concat_ws('-', CASE WHEN EXTRACT(YEAR FROM stat_date) < 1004 THEN 1004 END, EXTRACT(MONTH FROM stat_date), EXTRACT(DAY FROM stat_date))::date
WHERE EXTRACT(YEAR FROM stat_date) < 1004;

UPDATE {$db_prefix}members
SET birthdate = concat_ws('-', CASE WHEN EXTRACT(YEAR FROM birthdate) < 1004 THEN 1004 END, CASE WHEN EXTRACT(MONTH FROM birthdate) < 1 THEN 1 ELSE EXTRACT(MONTH FROM birthdate) END, CASE WHEN EXTRACT(DAY FROM birthdate) < 1 THEN 1 ELSE EXTRACT(DAY FROM birthdate) END)::date
WHERE EXTRACT(YEAR FROM birthdate) < 1004;
---#

---# Changing default values
ALTER TABLE {$db_prefix}calendar ALTER COLUMN start_date SET DEFAULT '1004-01-01'::date;
ALTER TABLE {$db_prefix}calendar ALTER COLUMN end_date SET DEFAULT '1004-01-01'::date;
ALTER TABLE {$db_prefix}calendar_holidays ALTER COLUMN event_date SET DEFAULT '1004-01-01'::date;
ALTER TABLE {$db_prefix}log_spider_stats ALTER COLUMN state_date SET DEFAULT '1004-01-01'::date;
ALTER TABLE {$db_prefix}members ALTER COLUMN birthdate SET DEFAULT '1004-01-01'::date;
---#

/******************************************************************************/
--- Adding new settings...
/******************************************************************************/

---# Creating login history sequence.
CREATE SEQUENCE {$db_prefix}member_logins_seq;
---#

---# Creating login history table.
CREATE TABLE IF NOT EXISTS {$db_prefix}member_logins (
	id_login int DEFAULT nextval('{$db_prefix}member_logins_seq'),
	id_member int NOT NULL DEFAULT '0',
	time int NOT NULL DEFAULT '0',
	ip inet,
	ip2 inet,
	PRIMARY KEY (id_login)
);
---#

---# Copying the current package backup setting...
---{
if (!isset($modSettings['package_make_full_backups']) && isset($modSettings['package_make_backups']))
	upgrade_query("
		INSERT INTO {$db_prefix}settings
			(variable, value)
		VALUES
			('package_make_full_backups', '" . $modSettings['package_make_backups'] . "')");
---}
---#

---# Copying the current "allow users to disable word censor" setting...
---{
if (!isset($modSettings['allow_no_censored']))
{
	$request = upgrade_query("
		SELECT value
		FROM {$db_prefix}themes
		WHERE variable='allow_no_censored'
		AND id_theme = 1 OR id_theme = '$modSettings[theme_default]'
	");

	// Is it set for either "default" or the one they've set as default?
	while ($row = $smcFunc['db_fetch_assoc']($request))
	{
		if ($row['value'] == 1)
		{
			upgrade_query("
				INSERT INTO {$db_prefix}settings
				VALUES ('allow_no_censored', 1)
			");

			// Don't do this twice...
			break;
		}
	}
}
---}
---#

---# Converting collapsed categories...
---{
// We cannot do this twice
if (@$modSettings['smfVersion'] < '2.1')
{
	$request = $smcFunc['db_query']('', '
		SELECT id_member, id_cat
		FROM {db_prefix}collapsed_categories');

	$inserts = array();
	while ($row = $smcFunc['db_fetch_assoc']($request))
		$inserts[] = array($row['id_member'], 1, 'collapse_category_' . $row['id_cat'], $row['id_cat']);
	$smcFunc['db_free_result']($request);

	if (!empty($inserts))
		$smcFunc['db_insert']('replace',
			'{db_prefix}themes',
			array('id_member' => 'int', 'id_theme' => 'int', 'variable' => 'string', 'value' => 'string'),
			$inserts,
			array('id_theme', 'id_member', 'variable')
		);
}
---}
---#

---# Dropping "collapsed_categories"
DROP TABLE IF EXISTS {$db_prefix}collapsed_categories;
---#

---# Adding new "topic_move_any" setting
INSERT INTO {$db_prefix}settings (variable, value) VALUES ('topic_move_any', '1');
---#

---# Adding new "browser_cache" setting
---{
	$smcFunc['db_insert']('replace',
		'{db_prefix}settings',
		array('variable' => 'string', 'value' => 'string'),
		array('browser_cache', '?beta21'),
		array('variable')
	);
---}
---#

---# Adding new "enable_ajax_alerts" setting
INSERT INTO {$db_prefix}settings (variable, value) VALUES ('enable_ajax_alerts', '1');
---#

---# Adding new "minimize_files" setting
INSERT INTO {$db_prefix}settings (variable, value) VALUES ('minimize_files', '1');
---#

---# Collapse object
INSERT INTO {$db_prefix}settings (variable, value) VALUES ('additional_options_collapsable', '1');
---#

---# Adding new "defaultMaxListItems" setting
INSERT INTO {$db_prefix}settings (variable, value) VALUES ('defaultMaxListItems', '15');
---#

---# Adding new "loginHistoryDays" setting
---{
	if (!isset($modSettings['loginHistoryDays']))
		$smcFunc['db_insert']('insert',
			'{db_prefix}settings',
			array('variable' => 'string', 'value' => 'string'),
			array('loginHistoryDays', '30'),
			array()
		);
---}
---#

---# Enable some settings we ripped from Theme settings
---{
	$ripped_settings = array('show_modify', 'show_user_images', 'show_blurb', 'show_profile_buttons', 'subject_toggle', 'hide_post_group');

	$request = $smcFunc['db_query']('', '
		SELECT variable, value
		FROM {db_prefix}themes
		WHERE variable IN({array_string:ripped_settings})
			AND id_member = 0
			AND id_theme = 1',
	array(
		'ripped_settings' => $ripped_settings,
	));

	$inserts = array();
	while ($row = $smcFunc['db_fetch_assoc']($request))
		$inserts[] = array($row['variable'], $row['value']);

	$smcFunc['db_free_result']($request);
	$smcFunc['db_insert']('replace',
		'{db_prefix}settings',
		array('variable' => 'string', 'value' => 'string'),
		$inserts,
		array('id_theme', 'id_member', 'variable')
	);
---}
---#

/******************************************************************************/
--- Updating legacy attachments...
/******************************************************************************/

---# Adding more space to the mime_type column.
ALTER TABLE {$db_prefix}attachments
CHANGE `mime_type` `mime_type` VARCHAR(128) NOT NULL DEFAULT '';
---#

---# Converting legacy attachments.
---{

// Need to know a few things first.
$custom_av_dir = !empty($modSettings['custom_avatar_dir']) ? $modSettings['custom_avatar_dir'] : $GLOBALS['boarddir'] .'/custom_avatar';

// This little fellow has to cooperate...
if (!is_writable($custom_av_dir))
{
	// Try 755 and 775 first since 777 doesn't always work and could be a risk...
	$chmod_values = array(0755, 0775, 0777);

	foreach($chmod_values as $val)
	{
		// If it's writable, break out of the loop
		if (is_writable($custom_av_dir))
			break;
		else
			@chmod($custom_av_dir, $val);
	}
}

// If we already are using a custom dir, delete the predefined one.
if ($custom_av_dir != $GLOBALS['boarddir'] .'/custom_avatar')
{
	// Borrow custom_avatars index.php file.
	if (!file_exists($custom_av_dir . '/index.php'))
		@rename($GLOBALS['boarddir'] .'/custom_avatar/index.php', $custom_av_dir .'/index.php');
	else
		@unlink($GLOBALS['boarddir'] . '/custom_avatar/index.php');

	// Borrow blank.png as well
	if (!file_exists($custom_av_dir . '/blank.png'))
		@rename($GLOBALS['boarddir'] . '/custom_avatar/blank.png', $custom_av_dir . '/blank.png');
	else
		@unlink($GLOBALS['boarddir'] . '/custom_avatar/blank.png');

	// Attempt to delete the directory.
	@rmdir($GLOBALS['boarddir'] .'/custom_avatar');
}

$request = upgrade_query("
	SELECT COUNT(*)
	FROM {$db_prefix}attachments
	WHERE attachment_type != 1");
list ($step_progress['total']) = $smcFunc['db_fetch_row']($request);
$smcFunc['db_free_result']($request);

$_GET['a'] = isset($_GET['a']) ? (int) $_GET['a'] : 0;
$step_progress['name'] = 'Converting legacy attachments';
$step_progress['current'] = $_GET['a'];

// We may be using multiple attachment directories.
if (!empty($modSettings['currentAttachmentUploadDir']) && !is_array($modSettings['attachmentUploadDir']) && empty($modSettings['json_done']))
	$modSettings['attachmentUploadDir'] = @unserialize($modSettings['attachmentUploadDir']);

// No need to do this if we already did it previously...
if (empty($modSettings['json_done']))
  $is_done = false;
else
  $is_done = true;

while (!$is_done)
{
	nextSubStep($substep);

	$request = upgrade_query("
		SELECT id_attach, id_member, id_folder, filename, file_hash, mime_type
		FROM {$db_prefix}attachments
		WHERE attachment_type != 1
		LIMIT $_GET[a], 100");

	// Finished?
	if ($smcFunc['db_num_rows']($request) == 0)
		$is_done = true;

	while ($row = $smcFunc['db_fetch_assoc']($request))
	{
		// The current folder.
		$currentFolder = !empty($modSettings['currentAttachmentUploadDir']) ? $modSettings['attachmentUploadDir'][$row['id_folder']] : $modSettings['attachmentUploadDir'];

		$fileHash = '';

		// Old School?
		if (empty($row['file_hash']))
		{
			// Remove international characters (windows-1252)
			// These lines should never be needed again. Still, behave.
			if (empty($db_character_set) || $db_character_set != 'utf8')
			{
				$row['filename'] = strtr($row['filename'],
					"\x8a\x8e\x9a\x9e\x9f\xc0\xc1\xc2\xc3\xc4\xc5\xc7\xc8\xc9\xca\xcb\xcc\xcd\xce\xcf\xd1\xd2\xd3\xd4\xd5\xd6\xd8\xd9\xda\xdb\xdc\xdd\xe0\xe1\xe2\xe3\xe4\xe5\xe7\xe8\xe9\xea\xeb\xec\xed\xee\xef\xf1\xf2\xf3\xf4\xf5\xf6\xf8\xf9\xfa\xfb\xfc\xfd\xff",
					'SZszYAAAAAACEEEEIIIINOOOOOOUUUUYaaaaaaceeeeiiiinoooooouuuuyy');
				$row['filename'] = strtr($row['filename'], array("\xde" => 'TH', "\xfe" =>
					'th', "\xd0" => 'DH', "\xf0" => 'dh', "\xdf" => 'ss', "\x8c" => 'OE',
					"\x9c" => 'oe', "\xc6" => 'AE', "\xe6" => 'ae', "\xb5" => 'u'));
			}
			// Sorry, no spaces, dots, or anything else but letters allowed.
			$row['filename'] = preg_replace(array('/\s/', '/[^\w_\.\-]/'), array('_', ''), $row['filename']);

			// Create a nice hash.
			$fileHash = sha1(md5($row['filename'] . time()) . mt_rand());

			// Iterate through the possible attachment names until we find the one that exists
			$oldFile = $currentFolder . '/' . $row['id_attach']. '_' . strtr($row['filename'], '.', '_') . md5($row['filename']);
			if (!file_exists($oldFile))
			{
				$oldFile = $currentFolder . '/' . $row['filename'];
				if (!file_exists($oldFile)) $oldFile = false;
			}

			// Build the new file.
			$newFile = $currentFolder . '/' . $row['id_attach'] . '_' . $fileHash .'.dat';
		}

		// Just rename the file.
		else
		{
			$oldFile = $currentFolder . '/' . $row['id_attach'] . '_' . $row['file_hash'];
			$newFile = $currentFolder . '/' . $row['id_attach'] . '_' . $row['file_hash'] .'.dat';

			// Make sure it exists...
			if (!file_exists($oldFile))
				$oldFile = false;
		}

		if (!$oldFile)
		{
			// Existing attachment could not be found. Just skip it...
			continue;
		}

		// Check if the av is an attachment
		if ($row['id_member'] != 0)
		{
			if (rename($oldFile, $custom_av_dir . '/' . $row['filename']))
				upgrade_query("
					UPDATE {$db_prefix}attachments
					SET file_hash = '', attachment_type = 1
					WHERE id_attach = $row[id_attach]");
		}
		// Just a regular attachment.
		else
		{
			rename($oldFile, $newFile);
		}

		// Only update this if it was successful and the file was using the old system.
		if (empty($row['file_hash']) && !empty($fileHash) && file_exists($newFile) && !file_exists($oldFile))
			upgrade_query("
				UPDATE {$db_prefix}attachments
				SET file_hash = '$fileHash'
				WHERE id_attach = $row[id_attach]");

		// While we're here, do we need to update the mime_type?
		if (empty($row['mime_type']) && file_exists($newFile))
		{
			$size = @getimagesize($newFile);
			if (!empty($size['mime']))
				$smcFunc['db_query']('', '
					UPDATE {db_prefix}attachments
					SET mime_type = {string:mime_type}
					WHERE id_attach = {int:id_attach}',
					array(
						'id_attach' => $row['id_attach'],
						'mime_type' => substr($size['mime'], 0, 20),
					)
				);
		}
	}
	$smcFunc['db_free_result']($request);

	$_GET['a'] += 100;
	$step_progress['current'] = $_GET['a'];
}

unset($_GET['a']);
---}
---#

---# Fixing invalid sizes on attachments
---{
$attachs = array();
// If id_member = 0, then it's not an avatar
// If attachment_type = 0, then it's also not a thumbnail
// Theory says there shouldn't be *that* many of these
$request = $smcFunc['db_query']('', '
	SELECT id_attach, mime_type, width, height
	FROM {db_prefix}attachments
	WHERE id_member = 0
		AND attachment_type = 0');
while ($row = $smcFunc['db_fetch_assoc']($request))
{
	if (($row['width'] > 0 || $row['height'] > 0) && strpos($row['mime_type'], 'image') !== 0)
		$attachs[] = $row['id_attach'];
}
$smcFunc['db_free_result']($request);

if (!empty($attachs))
	$smcFunc['db_query']('', '
		UPDATE {db_prefix}attachments
		SET width = 0,
			height = 0
		WHERE id_attach IN ({array_int:attachs})',
		array(
			'attachs' => $attachs,
		)
	);
---}
---#

---# Fixing attachment directory setting...
---{
if (!is_array($modSettings['attachmentUploadDir']) && is_dir($modSettings['attachmentUploadDir']))
{
	$smcFunc['db_query']('', '
		UPDATE {db_prefix}settings
		SET value = {string:attach_dir}
		WHERE variable = {string:uploadDir}',
		array(
			'attach_dir' => json_encode(array(1 => $modSettings['attachmentUploadDir'])),
			'uploadDir' => 'attachmentUploadDir'
		)
	);
	$smcFunc['db_insert']('replace',
		'{db_prefix}settings',
		array('variable' => 'string', 'value' => 'string'),
		array('currentAttachmentUploadDir', '1'),
		array('variable')
	);
}
elseif (empty($modSettings['json_done']))
{
	// Serialized maybe?
	$array = is_array($modSettings['attachmentUploadDir']) ? $modSettings['attachmentUploadDir'] : @unserialize($modSettings['attachmentUploadDir']);
	if ($array !== false)
	{
		$smcFunc['db_query']('', '
			UPDATE {db_prefix}settings
			SET value = {string:attach_dir}
			WHERE variable = {string:uploadDir}',
			array(
				'attach_dir' => json_encode($array),
				'uploadDir' => 'attachmentUploadDir'
			)
		);

		// Assume currentAttachmentUploadDir is already set
	}
}
---}
---#

/******************************************************************************/
--- Adding support for logging who fulfils a group request.
/******************************************************************************/

---# Adding new columns to log_group_requests
ALTER TABLE {$db_prefix}log_group_requests
ADD COLUMN status smallint NOT NULL default '0',
ADD COLUMN id_member_acted int NOT NULL default '0',
ADD COLUMN member_name_acted varchar(255) NOT NULL default '',
ADD COLUMN time_acted int NOT NULL default '0',
ADD COLUMN act_reason text NOT NULL;
---#

---# Adjusting the indexes for log_group_requests
DROP INDEX IF EXISTS {$db_prefix}log_group_requests_id_member;
CREATE INDEX {$db_prefix}log_group_requests_id_member ON {$db_prefix}log_group_requests (id_member, id_group);
---#

/******************************************************************************/
--- Adding support for <credits> tag in package manager
/******************************************************************************/
---# Adding new columns to log_packages ..
ALTER TABLE {$db_prefix}log_packages
ADD COLUMN credits text NOT NULL;
---#

/******************************************************************************/
--- Adding more space for session ids
/******************************************************************************/
---# Altering the session_id columns...
---{
upgrade_query("
	ALTER TABLE {$db_prefix}log_online
	ALTER COLUMN session type varchar(128);

	ALTER TABLE {$db_prefix}log_errors
	ALTER COLUMN session type varchar(128);

	ALTER TABLE {$db_prefix}sessions
	ALTER COLUMN session_id type varchar(128);");

upgrade_query("
	ALTER TABLE {$db_prefix}log_online
	ALTER COLUMN session SET DEFAULT '';

	ALTER TABLE {$db_prefix}log_errors
	ALTER COLUMN session SET default '                                                                ';");
upgrade_query("
	ALTER TABLE {$db_prefix}log_online
	ALTER COLUMN session SET NOT NULL;

	ALTER TABLE {$db_prefix}log_errors
	ALTER COLUMN session SET NOT NULL;

	ALTER TABLE {$db_prefix}sessions
	ALTER COLUMN session_id SET NOT NULL;");
---}
---#

/******************************************************************************/
--- Adding support for MOVED topics enhancements
/******************************************************************************/
---# Adding new columns to topics table
---{
upgrade_query("
	ALTER TABLE {$db_prefix}topics
	ADD COLUMN redirect_expires int NOT NULL DEFAULT '0'");
upgrade_query("
	ALTER TABLE {$db_prefix}topics
	ADD COLUMN id_redirect_topic int NOT NULL DEFAULT '0'");
---}
---#

/******************************************************************************/
--- Adding new scheduled tasks
/******************************************************************************/
---# Adding a new column "callable" to scheduled_tasks table
---{
upgrade_query("
	ALTER TABLE {$db_prefix}scheduled_tasks
	ADD COLUMN callable varchar(60) NOT NULL default ''");
---}
---#

---# Adding new scheduled tasks
INSERT INTO {$db_prefix}scheduled_tasks
	(next_time, time_offset, time_regularity, time_unit, disabled, task, callable)
VALUES
	(0, 120, 1, 'd', 0, 'remove_temp_attachments', '');
INSERT INTO {$db_prefix}scheduled_tasks
	(next_time, time_offset, time_regularity, time_unit, disabled, task, callable)
VALUES
	(0, 180, 1, 'd', 0, 'remove_topic_redirect', '');
INSERT INTO {$db_prefix}scheduled_tasks
	(next_time, time_offset, time_regularity, time_unit, disabled, task, callable)
VALUES
	(0, 240, 1, 'd', 0, 'remove_old_drafts', '');
---#

---# Adding a new task-related setting...
---{
	if (!isset($modSettings['allow_expire_redirect']))
	{
		$get_info = $smcFunc['db_query']('', '
			SELECT disabled
			FROM {db_prefix}scheduled_tasks
			WHERE task = {string:remove_redirect}',
			array(
				'remove_redirect' => 'remove_topic_redirect'
			)
		);

		list($task_disabled) = $smcFunc['db_fetch_assoc']($get_info);
		$smcFunc['db_free_result']($get_info);

		$smcFunc['db_insert']('replace',
			'{db_prefix}settings',
			array('variable' => 'string', 'value' => 'string'),
			array('allow_expire_redirect', !$task_disabled),
			array('variable')
		);
	}
---}
---#

---# Remove old mod tasks...
---{
	$vanilla_tasks = array(
		'approval_notification',
		'birthdayemails',
		'daily_digest',
		'daily_maintenance',
		'fetchSMfiles',
		'paid_subscriptions',
		'remove_temp_attachments',
		'remove_topic_redirect',
		'remove_old_drafts',
		'weekly_digest',
		'weekly_maintenance');

	$smcFunc['db_query']('',
		'DELETE FROM {db_prefix}scheduled_tasks
			WHERE task NOT IN ({array_string:keep_tasks});',
		array(
			'keep_tasks' => $vanilla_tasks
		)
	);
---}
---#

/******************************************************************************/
---- Adding background tasks support
/******************************************************************************/
---# Adding the sequence
CREATE SEQUENCE {$db_prefix}background_tasks_seq;
---#

---# Adding the table
CREATE TABLE IF NOT EXISTS {$db_prefix}background_tasks (
	id_task bigint DEFAULT nextval('{$db_prefix}background_tasks_seq'),
	task_file varchar(255) NOT NULL DEFAULT '',
	task_class varchar(255) NOT NULL DEFAULT '',
	task_data text NOT NULL,
	claimed_time int NOT NULL DEFAULT '0',
	PRIMARY KEY (id_task)
);
---#

/******************************************************************************/
--- Adding support for deny boards access
/******************************************************************************/
---# Adding new columns to boards...
---{
upgrade_query("
	ALTER TABLE {$db_prefix}boards
	ADD COLUMN deny_member_groups varchar(255) NOT NULL DEFAULT ''");
---}
---#

/******************************************************************************/
--- Updating board access rules
/******************************************************************************/
---# Updating board access rules
---{
$member_groups = array(
	'allowed' => array(),
	'denied' => array(),
);

$request = $smcFunc['db_query']('', '
	SELECT id_group, add_deny
	FROM {db_prefix}permissions
	WHERE permission = {string:permission}',
	array(
		'permission' => 'manage_boards',
	)
);
while ($row = $smcFunc['db_fetch_assoc']($request))
	$member_groups[$row['add_deny'] === '1' ? 'allowed' : 'denied'][] = $row['id_group'];
$smcFunc['db_free_result']($request);

$member_groups = array_diff($member_groups['allowed'], $member_groups['denied']);

if (!empty($member_groups))
{
	$count = count($member_groups);
	$changes = array();

	$request = $smcFunc['db_query']('', '
		SELECT id_board, member_groups
		FROM {db_prefix}boards');
	while ($row = $smcFunc['db_fetch_assoc']($request))
	{
		$current_groups = explode(',', $row['member_groups']);
		if (count(array_intersect($current_groups, $member_groups)) != $count)
		{
			$new_groups = array_unique(array_merge($current_groups, $member_groups));
			$changes[$row['id_board']] = implode(',', $new_groups);
		}
	}
	$smcFunc['db_free_result']($request);

	if (!empty($changes))
	{
		foreach ($changes as $id_board => $member_groups)
			$smcFunc['db_query']('', '
				UPDATE {db_prefix}boards
				SET member_groups = {string:member_groups}
					WHERE id_board = {int:id_board}',
				array(
					'member_groups' => $member_groups,
					'id_board' => $id_board,
				)
			);
	}
}
---}
---#

/******************************************************************************/
--- Adding support for category descriptions
/******************************************************************************/
---# Adding new columns to categories...
---{
// Sadly, PostgreSQL whines if we add a NOT NULL column without a default value to an existing table...
upgrade_query("
	ALTER TABLE {$db_prefix}categories
	ADD COLUMN description text");

upgrade_query("
	UPDATE {$db_prefix}categories
	SET description = ''");

upgrade_query("
	ALTER TABLE {$db_prefix}categories
	ALTER COLUMN description SET NOT NULL");
---}
---#

/******************************************************************************/
--- Adding support for alerts
/******************************************************************************/
---# Adding the count to the members table...
ALTER TABLE {$db_prefix}members
ADD COLUMN alerts int NOT NULL default '0';
---#

---# Adding the new table for alerts.
CREATE SEQUENCE {$db_prefix}user_alerts_seq;

CREATE TABLE IF NOT EXISTS {$db_prefix}user_alerts (
	id_alert bigint DEFAULT nextval('{$db_prefix}user_alerts_seq'),
	alert_time bigint NOT NULL DEFAULT '0',
	id_member int NOT NULL DEFAULT '0',
	id_member_started bigint NOT NULL DEFAULT '0',
	member_name varchar(255) NOT NULL DEFAULT '',
	content_type varchar(255) NOT NULL DEFAULT '',
	content_id bigint NOT NULL DEFAULT '0',
	content_action varchar(255) NOT NULL DEFAULT '',
	is_read bigint NOT NULL DEFAULT '0',
	extra text NOT NULL,
	PRIMARY KEY (id_alert)
);

CREATE INDEX {$db_prefix}user_alerts_id_member ON {$db_prefix}user_alerts (id_member);
CREATE INDEX {$db_prefix}user_alerts_alert_time ON {$db_prefix}user_alerts (alert_time);
---#

---# Adding alert preferences.
CREATE TABLE IF NOT EXISTS {$db_prefix}user_alerts_prefs (
	id_member int NOT NULL DEFAULT '0',
	alert_pref varchar(32) NOT NULL DEFAULT '',
	alert_value smallint NOT NULL DEFAULT '0',
	PRIMARY KEY (id_member, alert_pref)
);

INSERT INTO {$db_prefix}user_alerts_prefs (id_member, alert_pref, alert_value) VALUES (0, 'member_group_request', 1);
INSERT INTO {$db_prefix}user_alerts_prefs (id_member, alert_pref, alert_value) VALUES (0, 'member_register', 1);
INSERT INTO {$db_prefix}user_alerts_prefs (id_member, alert_pref, alert_value) VALUES (0, 'msg_like', 1);
INSERT INTO {$db_prefix}user_alerts_prefs (id_member, alert_pref, alert_value) VALUES (0, 'msg_report', 1);
INSERT INTO {$db_prefix}user_alerts_prefs (id_member, alert_pref, alert_value) VALUES (0, 'msg_report_reply', 1);
INSERT INTO {$db_prefix}user_alerts_prefs (id_member, alert_pref, alert_value) VALUES (0, 'unapproved_reply', 3);
INSERT INTO {$db_prefix}user_alerts_prefs (id_member, alert_pref, alert_value) VALUES (0, 'topic_notify', 1);
INSERT INTO {$db_prefix}user_alerts_prefs (id_member, alert_pref, alert_value) VALUES (0, 'board_notify', 1);
INSERT INTO {$db_prefix}user_alerts_prefs (id_member, alert_pref, alert_value) VALUES (0, 'msg_mention', 1);
INSERT INTO {$db_prefix}user_alerts_prefs (id_member, alert_pref, alert_value) VALUES (0, 'msg_quote', 1);
INSERT INTO {$db_prefix}user_alerts_prefs (id_member, alert_pref, alert_value) VALUES (0, 'pm_new', 1);
INSERT INTO {$db_prefix}user_alerts_prefs (id_member, alert_pref, alert_value) VALUES (0, 'pm_reply', 1);
INSERT INTO {$db_prefix}user_alerts_prefs (id_member, alert_pref, alert_value) VALUES (0, 'groupr_approved', 3);
INSERT INTO {$db_prefix}user_alerts_prefs (id_member, alert_pref, alert_value) VALUES (0, 'groupr_rejected', 3);
INSERT INTO {$db_prefix}user_alerts_prefs (id_member, alert_pref, alert_value) VALUES (0, 'birthday', 2);
INSERT INTO {$db_prefix}user_alerts_prefs (id_member, alert_pref, alert_value) VALUES (0, 'announcements', 2);
INSERT INTO {$db_prefix}user_alerts_prefs (id_member, alert_pref, alert_value) VALUES (0, 'member_report_reply', 3);
INSERT INTO {$db_prefix}user_alerts_prefs (id_member, alert_pref, alert_value) VALUES (0, 'member_report', 3);
INSERT INTO {$db_prefix}user_alerts_prefs (id_member, alert_pref, alert_value) VALUES (0, 'unapproved_post', 1);
INSERT INTO {$db_prefix}user_alerts_prefs (id_member, alert_pref, alert_value) VALUES (0, 'buddy_request', 1);
INSERT INTO {$db_prefix}user_alerts_prefs (id_member, alert_pref, alert_value) VALUES (0, 'warn_any', 1);
INSERT INTO {$db_prefix}user_alerts_prefs (id_member, alert_pref, alert_value) VALUES (0, 'request_group', 1);
---#

---# Upgrading post notification settings
---{
// First see if we still have a notify_regularity column
$results = $smcFunc['db_list_columns']('{db_prefix}members');
if (in_array('notify_regularity', $results))
{
	$_GET['a'] = isset($_GET['a']) ? (int) $_GET['a'] : 0;
	$step_progress['name'] = 'Upgrading post notification settings';
	$step_progress['current'] = $_GET['a'];

	$limit = 100000;
	$is_done = false;

	$request = $smcFunc['db_query']('', 'SELECT COUNT(*) FROM {db_prefix}members');
	list($maxMembers) = $smcFunc['db_fetch_row']($request);

	while (!$is_done)
	{
		nextSubStep($substep);
		$inserts = array();

		// Skip errors here so we don't croak if the columns don't exist...
		$request = $smcFunc['db_query']('', '
			SELECT id_member, notify_regularity, notify_send_body, notify_types
			FROM {db_prefix}members
			LIMIT {int:start}, {int:limit}',
			array(
				'db_error_skip' => true,
				'start' => $_GET['a'],
				'limit' => $limit,
			)
		);
		if ($smcFunc['db_num_rows']($request) != 0)
		{
			while ($row = $smcFunc['db_fetch_assoc']($existing_notify))
			{
				$inserts[] = array($row['id_member'], 'msg_receive_body', !empty($row['notify_send_body']) ? 1 : 0);
				$inserts[] = array($row['id_member'], 'msg_notify_pref', $row['notify_regularity']);
				$inserts[] = array($row['id_member'], 'msg_notify_type', $row['notify_types']);
			}
			$smcFunc['db_free_result']($existing_notify);
		}

		$smcFunc['db_insert']('ignore',
			'{db_prefix}user_alerts_prefs',
			array('id_member' => 'int', 'alert_pref' => 'string', 'alert_value' => 'string'),
			$inserts,
			array('id_member', 'alert_pref')
		);

		$_GET['a'] += $limit;
		$step_progress['current'] = $_GET['a'];

		if ($step_progress['current'] >= $maxMembers)
			$is_done = true;
	}
	unset($_GET['a']);
}
---}
---#

---# Dropping old notification fields from the members table
ALTER TABLE {$db_prefix}members
	DROP notify_send_body,
	DROP notify_types,
	DROP notify_regularity,
	DROP notify_announcements;
---#

/******************************************************************************/
--- Adding support for topic unwatch
/******************************************************************************/
---# Adding new column to log_topics...
ALTER TABLE {$db_prefix}log_topics
ADD COLUMN unwatched int NOT NULL DEFAULT '0';
---#

---# Initializing new column in log_topics...
UPDATE {$db_prefix}log_topics
SET unwatched = 0;
---#

---# Fixing column name change...
---{
upgrade_query("
	ALTER TABLE {$db_prefix}log_topics
	DROP COLUMN disregarded");
---}
---#

/******************************************************************************/
--- Name changes
/******************************************************************************/
---# Altering the membergroup stars to icons
---{
upgrade_query("
	ALTER TABLE {$db_prefix}membergroups
	RENAME stars TO icons");
---}
---#

---# Renaming default theme...
UPDATE {$db_prefix}themes
SET value = 'SMF Default Theme - Curve2'
WHERE value LIKE 'SMF Default Theme%';
---#

---# Fader time update
UPDATE {$db_prefix}themes
SET value = '3000'
WHERE variable = 'newsfader_time';
---#

---# Adding the enableThemes setting.
INSERT INTO {$db_prefix}settings
	(variable, value)
VALUES
	('enableThemes', '1');
---#

---# Setting "default" as the default...
UPDATE {$db_prefix}settings
SET value = '1'
WHERE variable = 'theme_guests';

UPDATE {$db_prefix}boards
SET id_theme = 0;

UPDATE {$db_prefix}members
SET id_theme = 0;
---#

---# Update the max year for the calendar
UPDATE {$db_prefix}settings
SET value = '2030'
WHERE variable = 'cal_maxyear';
---#

/******************************************************************************/
--- Membergroup icons changes
/******************************************************************************/
---# Check the current saved names for icons and change them to the new name.
---{
$request = $smcFunc['db_query']('', '
	SELECT icons
	FROM {db_prefix}membergroups
	WHERE icons != {string:blank}',
	array(
		'blank' => '',
	)
);
$toMove = array();
$toChange = array();
while ($row = $smcFunc['db_fetch_assoc']($request))
{
	if (strpos($row['icons'], 'star.gif') !== false)
		$toChange[] = array(
			'old' => $row['icons'],
			'new' => str_replace('star.gif', 'icon.png', $row['icons']),
		);

	elseif (strpos($row['icons'], 'starmod.gif') !== false)
		$toChange[] = array(
			'old' => $row['icons'],
			'new' => str_replace('starmod.gif', 'iconmod.png', $row['icons']),
		);

	elseif (strpos($row['icons'], 'stargmod.gif') !== false)
		$toChange[] = array(
			'old' => $row['icons'],
			'new' => str_replace('stargmod.gif', 'icongmod.png', $row['icons']),
		);

	elseif (strpos($row['icons'], 'staradmin.gif') !== false)
		$toChange[] = array(
			'old' => $row['icons'],
			'new' => str_replace('staradmin.gif', 'iconadmin.png', $row['icons']),
		);

	else
		$toMove[] = $row['icons'];
}
$smcFunc['db_free_result']($request);

foreach ($toChange as $change)
	$smcFunc['db_query']('', '
		UPDATE {db_prefix}membergroups
		SET icons = {string:new}
		WHERE icons = {string:old}',
		array(
			'new' => $change['new'],
			'old' => $change['old'],
		)
	);

// Attempt to move any custom uploaded icons.
foreach ($toMove as $move)
{
	// Get the actual image.
	$image = explode('#', $move);
	$image = $image[1];

	// PHP won't suppress errors when running things from shell, so make sure it exists first...
	if (file_exists($modSettings['theme_dir'] . '/images/' . $image))
		@rename($modSettings['theme_dir'] . '/images/' . $image, $modSettings['theme_dir'] . '/images/membericons/'. $image);
}
---}
---#

/******************************************************************************/
--- Cleaning up after old themes...
/******************************************************************************/
---# Clean up settings for unused themes
---{
// Fetch list of theme directories
$request = $smcFunc['db_query']('', '
	SELECT id_theme, variable, value
	  FROM {db_prefix}themes
	WHERE variable = {string:theme_dir}
	  AND id_theme != {int:default_theme};',
	array(
		'default_theme' => 1,
		'theme_dir' => 'theme_dir',
	)
);
// Check which themes exist in the filesystem & save off their IDs
// Dont delete default theme(start with 1 in the array), & make sure to delete old core theme
$known_themes = array('1');
$core_dir = $GLOBALS['boarddir'] . '/Themes/core';
while ($row = $smcFunc['db_fetch_assoc']($request))	{
	if ($row['value'] != $core_dir && is_dir($row['value'])) {
		$known_themes[] = $row['id_theme'];
	}
}
// Cleanup unused theme settings
$smcFunc['db_query']('', '
	DELETE FROM {db_prefix}themes
	WHERE id_theme NOT IN ({array_int:known_themes});',
	array(
		'known_themes' => $known_themes,
	)
);
// Set knownThemes
$known_themes = implode(',', $known_themes);
$smcFunc['db_query']('', '
	UPDATE {db_prefix}settings
	SET value = {string:known_themes}
	WHERE variable = {string:known_theme_str};',
	array(
		'known_theme_str' => 'knownThemes',
		'known_themes' => $known_themes,
	)
);
---}
---#

/******************************************************************************/
--- Messenger fields
/******************************************************************************/
---# Adding new field_order column...
ALTER TABLE {$db_prefix}custom_fields
ADD COLUMN field_order smallint NOT NULL default '0';
---#

---# Adding new show_mlist column...
ALTER TABLE {$db_prefix}custom_fields
ADD COLUMN show_mlist smallint NOT NULL default '0';
---#

---# Insert fields
INSERT INTO {$db_prefix}custom_fields (col_name, field_name, field_desc, field_type, field_length, field_options, field_order, mask, show_reg, show_display, show_mlist, show_profile, private, active, bbc, can_search, default_value, enclose, placement) VALUES
('cust_icq', 'ICQ', 'This is your ICQ number.', 'text', 12, '', 1, 'regex~[1-9][0-9]{4,9}~i', 0, 1, 0, 'forumprofile', 0, 1, 0, 0, '', '<a class="icq" href="//www.icq.com/people/{INPUT}" target="_blank" title="ICQ - {INPUT}"><img src="{DEFAULT_IMAGES_URL}/icq.png" alt="ICQ - {INPUT}"></a>', 1);
INSERT INTO {$db_prefix}custom_fields (col_name, field_name, field_desc, field_type, field_length, field_options, field_order, mask, show_reg, show_display, show_mlist, show_profile, private, active, bbc, can_search, default_value, enclose, placement) VALUES
('cust_skype', 'Skype', 'Your Skype name', 'text', 32, '', 2, 'nohtml', 0, 1, 0, 'forumprofile', 0, 1, 0, 0, '', '<a href="skype:{INPUT}?call"><img src="{DEFAULT_IMAGES_URL}/skype.png" alt="{INPUT}" title="{INPUT}" /></a> ', 1);
INSERT INTO {$db_prefix}custom_fields (col_name, field_name, field_desc, field_type, field_length, field_options, field_order, mask, show_reg, show_display, show_mlist, show_profile, private, active, bbc, can_search, default_value, enclose, placement) VALUES
('cust_yahoo', 'Yahoo! Messenger', 'This is your Yahoo! Instant Messenger nickname.', 'text', 50, '', 3, 'nohtml', 0, 1, 0, 'forumprofile', 0, 1, 0, 0, '', '<a class="yim" href="//edit.yahoo.com/config/send_webmesg?.target={INPUT}" target="_blank" title="Yahoo! Messenger - {INPUT}"><img src="{IMAGES_URL}/yahoo.png" alt="Yahoo! Messenger - {INPUT}"></a>', 1);
INSERT INTO {$db_prefix}custom_fields (col_name, field_name, field_desc, field_type, field_length, field_options, field_order, mask, show_reg, show_display, show_mlist, show_profile, private, active, bbc, can_search, default_value, enclose, placement) VALUES
('cust_loca', 'Location', 'Geographic location.', 'text', 50, '', 4, 'nohtml', 0, 1, 0, 'forumprofile', 0, 1, 0, 0, '', '', 0);
INSERT INTO {$db_prefix}custom_fields (col_name, field_name, field_desc, field_type, field_length, field_options, field_order, mask, show_reg, show_display, show_mlist, show_profile, private, active, bbc, can_search, default_value, enclose, placement) VALUES
<<<<<<< HEAD
('cust_loca', 'Location', 'Geographic location.', 'text', 50, '', 5, 'nohtml', 0, 1, 0, 'forumprofile', 0, 1, 0, 0, '', '', 0);
INSERT INTO {$db_prefix}custom_fields (col_name, field_name, field_desc, field_type, field_length, field_options, field_order, mask, show_reg, show_display, show_mlist, show_profile, private, active, bbc, can_search, default_value, enclose, placement) VALUES
('cust_gender', 'Gender', 'Your gender.', 'radio', 255, 'None,Male,Female', 6, 'nohtml', 1, 1, 0, 'forumprofile', 0, 1, 0, 0, 'None', '<span class=" generic_icons gender_{KEY}" title="{INPUT}"></span>', 1);
=======
('cust_gender', 'Gender', 'Your gender.', 'radio', 255, 'Disabled,Male,Female', 5, 'nohtml', 1, 1, 0, 'forumprofile', 0, 1, 0, 0, 'Disabled', '<span class=" generic_icons gender_{INPUT}" title="{INPUT}"></span>', 1);
>>>>>>> ea440e81
---#

---# Add an order value to each existing cust profile field.
---{
	$ocf = $smcFunc['db_query']('', '
		SELECT id_field
		FROM {db_prefix}custom_fields
		WHERE field_order = 0');

		// We start counting from 5 because we already have the first 5 fields.
		$fields_count = 5;

		while ($row = $smcFunc['db_fetch_assoc']($ocf))
		{
			++$fields_count;

			$smcFunc['db_query']('', '
				UPDATE {db_prefix}custom_fields
				SET field_order = {int:field_count}
				WHERE id_field = {int:id_field}',
				array(
					'field_count' => $fields_count,
					'id_field' => $row['id_field'],
				)
			);
		}
		$smcFunc['db_free_result']($ocf);
---}
---#

---# Converting member values...
---{
// We cannot do this twice
// See which columns we have
$results = $smcFunc['db_list_columns']('{db_prefix}members');
$possible_columns = array('icq', 'msn', 'yim', 'location', 'gender');

// Find values that are in both arrays
$select_columns = array_intersect($possible_columns, $results);

if (!empty($select_columns))
{
	$request = $smcFunc['db_query']('', '
		SELECT id_member, '. implode(',', $select_columns) .'
		FROM {db_prefix}members');

	$inserts = array();
	$genderTypes = array(1 => 'Male', 2 => 'Female');
	while ($row = $smcFunc['db_fetch_assoc']($request))
	{
		if (!empty($row['icq']))
			$inserts[] = array($row['id_member'], 1, 'cust_icq', $row['icq']);

		if (!empty($row['msn']))
			$inserts[] = array($row['id_member'], 1, 'cust_skype', $row['msn']);

		if (!empty($row['yim']))
			$inserts[] = array($row['id_member'], 1, 'cust_yahoo', $row['yim']);

		if (!empty($row['location']))
			$inserts[] = array($row['id_member'], 1, 'cust_loca', $row['location']);

		if (!empty($row['gender']) && isset($genderTypes[intval($row['gender'])]))
			$inserts[] = array($row['id_member'], 1, 'cust_gender', $genderTypes[intval($row['gender'])]);
	}
	$smcFunc['db_free_result']($request);

	if (!empty($inserts))
		$smcFunc['db_insert']('replace',
			'{db_prefix}themes',
			array('id_member' => 'int', 'id_theme' => 'int', 'variable' => 'string', 'value' => 'string'),
			$inserts,
			array('id_theme', 'id_member', 'variable')
		);
}
---}
---#
---# Dropping old fields
ALTER TABLE {$db_prefix}members
	DROP icq,
	DROP aim,
	DROP yim,
	DROP msn,
	DROP location,
	DROP gender;
---#

---# Create the displayFields setting
---{
	if (empty($modSettings['displayFields']))
	{
		$request = $smcFunc['db_query']('', '
			SELECT col_name, field_name, field_type, field_order, bbc, enclose, placement, show_mlist
			FROM {db_prefix}custom_fields',
			array()
		);

		$fields = array();
		while ($row = $smcFunc['db_fetch_assoc']($request))
		{
			$fields[] = array(
				'col_name' => strtr($row['col_name'], array('|' => '', ';' => '')),
				'title' => strtr($row['field_name'], array('|' => '', ';' => '')),
				'type' => $row['field_type'],
				'order' => $row['field_order'],
				'bbc' => $row['bbc'] ? '1' : '0',
				'placement' => !empty($row['placement']) ? $row['placement'] : '0',
				'enclose' => !empty($row['enclose']) ? $row['enclose'] : '',
				'mlist' => $row['show_mlist'],
			);
		}

		$smcFunc['db_free_result']($request);

		$smcFunc['db_insert']('',
			'{db_prefix}settings',
			array('variable' => 'string', 'value' => 'string'),
			array('displayFields', json_encode($fields)),
			array('id_theme', 'id_member', 'variable')
		);
	}
---}
---#

/******************************************************************************/
--- Adding support for drafts
/******************************************************************************/
---# Creating drafts table.
CREATE SEQUENCE {$db_prefix}user_drafts_seq;

CREATE TABLE IF NOT EXISTS {$db_prefix}user_drafts (
	id_draft bigint DEFAULT nextval('{$db_prefix}user_drafts_seq'),
	id_topic int NOT NULL DEFAULT '0',
	id_board smallint NOT NULL DEFAULT '0',
	id_reply bigint NOT NULL DEFAULT '0',
	type smallint NOT NULL DEFAULT '0',
	poster_time int NOT NULL DEFAULT '0',
	id_member int NOT NULL DEFAULT '0',
	subject varchar(255) NOT NULL DEFAULT '',
	smileys_enabled smallint NOT NULL DEFAULT '1',
	body text NOT NULL,
	icon varchar(16) NOT NULL DEFAULT 'xx',
	locked smallint NOT NULL DEFAULT '0',
	is_sticky smallint NOT NULL DEFAULT '0',
	to_list varchar(255) NOT NULL DEFAULT '',
	PRIMARY KEY (id_draft)
);
CREATE UNIQUE INDEX {$db_prefix}user_drafts_id_member ON {$db_prefix}user_drafts (id_member, id_draft, type);
---#

---# Adding draft permissions...
---{
// We cannot do this twice
if (@$modSettings['smfVersion'] < '2.1')
{
	// Anyone who can currently post unapproved topics we assume can create drafts as well ...
	$request = upgrade_query("
		SELECT id_group, id_board, add_deny, permission
		FROM {$db_prefix}board_permissions
		WHERE permission = 'post_unapproved_topics'");
	$inserts = array();
	while ($row = $smcFunc['db_fetch_assoc']($request))
	{
		$inserts[] = "($row[id_group], $row[id_board], 'post_draft', $row[add_deny])";
	}
	$smcFunc['db_free_result']($request);

	if (!empty($inserts))
	{
		foreach ($inserts AS $insert)
		{
			upgrade_query("
				INSERT INTO {$db_prefix}board_permissions
					(id_group, id_board, permission, add_deny)
				VALUES
					" . $insert);
		}
	}

	// Next we find people who can send PMs, and assume they can save pm_drafts as well
	$request = upgrade_query("
		SELECT id_group, add_deny, permission
		FROM {$db_prefix}permissions
		WHERE permission = 'pm_send'");
	$inserts = array();
	while ($row = $smcFunc['db_fetch_assoc']($request))
	{
		$inserts[] = "($row[id_group], 'pm_draft', $row[add_deny])";
	}
	$smcFunc['db_free_result']($request);

	if (!empty($inserts))
	{
		foreach ($inserts AS $insert)
		{
			upgrade_query("
				INSERT INTO {$db_prefix}permissions
					(id_group, permission, add_deny)
				VALUES
					" . $insert);
		}
	}
}
---}
INSERT INTO {$db_prefix}settings (variable, value) VALUES ('drafts_autosave_enabled', '1');
INSERT INTO {$db_prefix}settings (variable, value) VALUES ('drafts_show_saved_enabled', '1');
INSERT INTO {$db_prefix}settings (variable, value) VALUES ('drafts_keep_days', '7');
INSERT INTO {$db_prefix}themes (id_theme, variable, value) VALUES ('1', 'drafts_show_saved_enabled', '1');
---#

/******************************************************************************/
--- Adding support for likes
/******************************************************************************/
---# Creating likes table.
CREATE TABLE IF NOT EXISTS {$db_prefix}user_likes (
	id_member int NOT NULL DEFAULT '0',
	content_type char(6) DEFAULT '',
	content_id int NOT NULL DEFAULT '0',
	like_time int NOT NULL DEFAULT '0',
	PRIMARY KEY (content_id, content_type, id_member)
);

CREATE INDEX {$db_prefix}user_likes_content ON {$db_prefix}user_likes (content_id, content_type);
CREATE INDEX {$db_prefix}user_likes_liker ON {$db_prefix}user_likes (id_member);
---#

---# Adding count to the messages table.
ALTER TABLE {$db_prefix}messages
ADD COLUMN likes smallint NOT NULL default '0';
---#

/******************************************************************************/
--- Adding support for mentions
/******************************************************************************/
---# Creating mentions table
CREATE TABLE  {$db_prefix}mentions (
	content_id int DEFAULT '0',
	content_type varchar(10) DEFAULT '',
	id_mentioned int DEFAULT 0,
	id_member int NOT NULL DEFAULT 0,
	time int NOT NULL DEFAULT 0,
	PRIMARY KEY (content_id, content_type, id_mentioned)
);

CREATE INDEX {$db_prefix}mentions_content ON {$db_prefix}mentions (content_id, content_type);
CREATE INDEX {$db_prefix}mentions_mentionee ON {$db_prefix}mentions (id_member);
---#

/******************************************************************************/
--- Adding support for group-based board moderation
/******************************************************************************/
---# Creating moderator_groups table
CREATE TABLE IF NOT EXISTS {$db_prefix}moderator_groups (
	id_board smallint NOT NULL DEFAULT '0',
	id_group smallint NOT NULL DEFAULT '0',
	PRIMARY KEY (id_board, id_group)
);
---#

/******************************************************************************/
--- Cleaning up integration hooks
/******************************************************************************/
---#
DELETE FROM {$db_prefix}settings
WHERE variable LIKE 'integrate_%';
---#

/******************************************************************************/
--- Cleaning up old settings
/******************************************************************************/
---# Fixing a deprecated option.
UPDATE {$db_prefix}settings
SET value = 'option_css_resize'
WHERE variable = 'avatar_action_too_large'
	AND (value = 'option_html_resize' OR value = 'option_js_resize');
---#

---# Cleaning up the old Core Features page.
---{
	// First get the original value
	$request = $smcFunc['db_query']('', '
		SELECT value
		FROM {db_prefix}settings
		WHERE variable = {literal:admin_features}');
	if ($smcFunc['db_num_rows']($request) > 0 && $row = $smcFunc['db_fetch_assoc']($request))
	{
		// Some of these *should* already be set but you never know.
		$new_settings = array();
		$admin_features = explode(',', $row['value']);

		// cd = calendar, should also have set cal_enabled already
		// cp = custom profile fields, which already has several fields that cover tracking
		// k = karma, should also have set karmaMode already
		// ps = paid subs, should also have set paid_enabled already
		// rg = reports generation, which is now permanently on
		// sp = spider tracking, should also have set spider_mode already
		// w = warning system, which will be covered with warning_settings

		// The rest we have to deal with manually.
		// Moderation log - modlog_enabled itself should be set but we have others now
		if (in_array('ml', $admin_features))
		{
			$new_settings[] = array('adminlog_enabled', '1');
			$new_settings[] = array('userlog_enabled', '1');
		}

		// Post moderation
		if (in_array('pm', $admin_features))
		{
			$new_settings[] = array('postmod_active', '1');
		}

		// And now actually apply it.
		if (!empty($new_settings))
		{
			$smcFunc['db_insert']('replace',
				'{db_prefix}settings',
				array('variable' => 'string', 'value' => 'string'),
				$new_settings,
				array('variable')
			);
		}
	}
	$smcFunc['db_free_result']($request);
---}
---#

---# Cleaning up old settings.
DELETE FROM {$db_prefix}settings
WHERE variable IN ('enableStickyTopics', 'guest_hideContacts', 'notify_new_registration', 'attachmentEncryptFilenames', 'hotTopicPosts', 'hotTopicVeryPosts', 'fixLongWords', 'admin_features', 'topbottomEnable', 'simpleSearch', 'enableVBStyleLogin', 'admin_bbc', 'enable_unwatch');
---#

---# Cleaning up old theme settings.
DELETE FROM {$db_prefix}themes
WHERE variable IN ('show_board_desc', 'no_new_reply_warning', 'display_quick_reply', 'show_mark_read', 'show_member_bar', 'linktree_link', 'show_bbc', 'additional_options_collapsable', 'subject_toggle', 'show_modify', 'show_profile_buttons', 'show_user_images', 'show_blurb', 'show_gender', 'hide_post_group', 'drafts_autosave_enabled', 'forum_width');
---#

---# Update the SM Stat collection.
---{
	// First get the original value
	$request = $smcFunc['db_query']('', '
		SELECT value
		FROM {db_prefix}settings
		WHERE variable = {literal:allow_sm_stats}');
	if ($smcFunc['db_num_rows']($request) > 0 && $row = $smcFunc['db_fetch_assoc']($request))
	{
		if (!empty($row['value']))
		{
			$smcFunc['db_insert']('replace',
				'{db_prefix}settings',
				array('variable' => 'string', 'value' => 'string'),
				array(
					array('sm_stats_key', $row['value']),
					array('enable_sm_stats', '1'),
				),
				array('variable')
			);

			$smcFunc['db_query']('', '
				DELETE FROM {db_prefix}settings
				WHERE variable = {literal:allow_sm_stats}');
		}
	}
	$smcFunc['db_free_result']($request);
---}
---#

---# Adding new "httponlyCookies" setting
---{
	if (!isset($modSettings['httponlyCookies']))
		$smcFunc['db_insert']('insert',
			'{db_prefix}settings',
			array('variable' => 'string', 'value' => 'string'),
			array('httponlyCookies', '1'),
			array()
		);
---}
---#

---# Calculate appropriate hash cost
---{
	$smcFunc['db_insert']('replace',
		'{db_prefix}settings',
		array('variable' => 'string', 'value' => 'string'),
		array('bcrypt_hash_cost', hash_benchmark()),
		array('variable')
	);
---}

/******************************************************************************/
--- Updating files that fetched from simplemachines.org
/******************************************************************************/
---# We no longer call on several files.
DELETE FROM {$db_prefix}admin_info_files
WHERE filename IN ('latest-packages.js', 'latest-smileys.js', 'latest-support.js', 'latest-themes.js')
	AND path = '/smf/';
---#

---# But we do need new files.
---{
// Don't insert the info if it's already there...
$file_check = $smcFunc['db_query']('', '
	SELECT id_file
	FROM {db_prefix}admin_info_files
	WHERE filename = {string:latest-versions}',
	array(
		'latest-versions' => 'latest-versions.txt',
	)
);

if ($smcFunc['db_num_rows']($file_check) == 0)
{
	$smcFunc['db_insert']('',
		'{db_prefix}admin_info_files',
		array('filename' => 'string', 'path' => 'string', 'parameters' => 'string', 'data' => 'string', 'filetype' => 'string'),
		array('latest-versions.txt', '/smf/', 'version=%3$s', '', 'text/plain'),
		array('id_file')
	);
}

$smcFunc['db_free_result']($file_check);
---}
---#

/******************************************************************************/
--- Upgrading "verification questions" feature
/******************************************************************************/
---# Creating qanda table
CREATE SEQUENCE {$db_prefix}qanda_seq;

CREATE TABLE IF NOT EXISTS {$db_prefix}qanda (
	id_question smallint DEFAULT nextval('{$db_prefix}qanda_seq'),
	lngfile varchar(255) NOT NULL DEFAULT '',
	question varchar(255) NOT NULL DEFAULT '',
	answers text NOT NULL,
	PRIMARY KEY (id_question)
);
---#

---# Create index on qanda
CREATE INDEX {$db_prefix}qanda_lngfile ON {$db_prefix}qanda (lngfile varchar_pattern_ops);
---#

---# Moving questions and answers to the new table
---{
	$questions = array();

	$get_questions = upgrade_query("
		SELECT body AS question, recipient_name AS answer
		FROM {$db_prefix}log_comments
		WHERE comment_type = 'ver_test'");

	while ($row = $smcFunc['db_fetch_assoc']($get_questions))
		$questions[] = array($language, $row['question'], serialize(array($row['answer'])));

	$smcFunc['db_free_result']($get_questions);

	if (!empty($questions))
	{
		$smcFunc['db_insert']('',
			'{db_prefix}qanda',
			array('lngfile' => 'string', 'question' => 'string', 'answers' => 'string'),
			$questions,
			array('id_question')
		);

		// Delete the questions from log_comments now
		upgrade_query("
			DELETE FROM {$db_prefix}log_comments
			WHERE comment_type = 'ver_test'
		");
	}
---}
---#

/******************************************************************************/
--- Fixing log_online table
/******************************************************************************/
---# Changing ip to bigint
ALTER TABLE {$db_prefix}log_online ALTER ip TYPE bigint;
---#

/******************************************************************************/
--- Marking packages as uninstalled...
/******************************************************************************/
---# Updating log_packages
UPDATE {$db_prefix}log_packages
SET install_state = 0;
---#

/******************************************************************************/
--- Updating profile permissions...
/******************************************************************************/
---# Removing the old "view your own profile" permission
DELETE FROM {$db_prefix}permissions
WHERE permission = 'profile_view_own';
---#

---# Updating the old "view any profile" permission
UPDATE {$db_prefix}permissions
SET permission = 'profile_view'
WHERE permission = 'profile_view_any';
---#

---# Removing the old notification permissions
DELETE FROM {$db_prefix}board_permissions
WHERE permission = 'mark_notify' OR permission = 'mark_any_notify';
---#

---# Removing the send-topic permission
DELETE FROM {$db_prefix}board_permissions
WHERE permission = 'send_topic';
---#

---# Removing the draft "autosave" permissions
DELETE FROM {$db_prefix}permissions
WHERE permission = 'post_autosave_draft' OR permission = 'pm_autosave_draft';

DELETE FROM {$db_prefix}board_permissions
WHERE permission = 'post_autosave_draft';
---#

---# Adding "profile_password_own"
---{
$inserts = array();

$request = upgrade_query("
	SELECT id_group, add_deny
	FROM {$db_prefix}permissions
	WHERE permission = 'profile_identity_own'");

	while ($row = $smcFunc['db_fetch_assoc']($request))
	{
		$inserts[] = "($row[id_group], 'profile_password_own', $row[add_deny])";
	}

	$smcFunc['db_free_result']($request);

	if (!empty($inserts))
	{
		foreach ($inserts as $insert)
		{
			upgrade_query("
				INSERT INTO {$db_prefix}permissions
					(id_group, permission, add_deny)
				VALUES
					" . $insert);
		}
	}
---}
---#

---# Adding other profile permissions
---{
$inserts = array();

$request = upgrade_query("
	SELECT id_group, add_deny
	FROM {$db_prefix}permissions
	WHERE permission = 'profile_extra_own'");

	while ($row = $smcFunc['db_fetch_assoc']($request))
	{
		$inserts[] = "($row[id_group], 'profile_blurb_own', $row[add_deny])";
		$inserts[] = "($row[id_group], 'profile_displayed_name_own', $row[add_deny])";
		$inserts[] = "($row[id_group], 'profile_forum_own', $row[add_deny])";
		$inserts[] = "($row[id_group], 'profile_website_own', $row[add_deny])";
		$inserts[] = "($row[id_group], 'profile_signature_own', $row[add_deny])";
	}

	$smcFunc['db_free_result']($request);

	if (!empty($inserts))
	{
		foreach ($inserts as $insert)
		{
			upgrade_query("
				INSERT INTO {$db_prefix}permissions
					(id_group, permission, add_deny)
				VALUES
					" . $insert
			);
		}
	}
---}
---#

/******************************************************************************/
--- Upgrading PM labels...
/******************************************************************************/
---# Creating pm_labels sequence...
CREATE SEQUENCE {$db_prefix}pm_labels_seq;
---#

---# Adding pm_labels table...
CREATE TABLE IF NOT EXISTS {$db_prefix}pm_labels (
	id_label bigint NOT NULL DEFAULT nextval('{$db_prefix}pm_labels_seq'),
	id_member int NOT NULL DEFAULT '0',
	name varchar(30) NOT NULL DEFAULT '',
	PRIMARY KEY (id_label)
);
---#

---# Adding pm_labeled_messages table...
CREATE TABLE IF NOT EXISTS {$db_prefix}pm_labeled_messages (
	id_label bigint NOT NULL DEFAULT '0',
	id_pm bigint NOT NULL DEFAULT '0',
	PRIMARY KEY (id_label, id_pm)
);
---#

---# Adding "in_inbox" column to pm_recipients
ALTER TABLE {$db_prefix}pm_recipients
ADD COLUMN in_inbox smallint NOT NULL default '1';
---#

---# Moving label info to new tables and updating rules...
---{
	// First see if we still have a message_labels column
	$results = $smcFunc['db_list_columns']('{db_prefix}members');
	if (in_array('message_labels', $results))
	{
		// They've still got it, so pull the label info
		$get_labels = $smcFunc['db_query']('', '
			SELECT id_member, message_labels
			FROM {db_prefix}members
			WHERE message_labels != {string:blank}',
			array(
				'blank' => '',
			)
		);

		$inserts = array();
		$label_info = array();
		while ($row = $smcFunc['db_fetch_assoc']($get_labels))
		{
			// Stick this in an array
			$labels = explode(',', $row['message_labels']);

			// Build some inserts
			foreach ($labels AS $index => $label)
			{
				// Keep track of the index of this label - we'll need that in a bit...
				$label_info[$row['id_member']][$label] = $index;
			}
		}

		$smcFunc['db_free_result']($get_labels);

		foreach ($label_info AS $id_member => $labels)
		{
			foreach ($labels as $label => $index)
			{
				$inserts[] = array($id_member, $label);
			}
		}

		if (!empty($inserts))
		{
			$smcFunc['db_insert']('', '{db_prefix}pm_labels', array('id_member' => 'int', 'name' => 'string-30'), $inserts, array());

			// Clear this out for our next query below
			$inserts = array();
		}

		// This is the easy part - update the inbox stuff
		$smcFunc['db_query']('', '
			UPDATE {db_prefix}pm_recipients
			SET in_inbox = {int:in_inbox}
			WHERE FIND_IN_SET({int:minusone}, labels) > 0',
			array(
				'in_inbox' => 1,
				'minusone' => -1,
			)
		);

		// Now we go pull the new IDs for each label
		$get_new_label_ids = $smcFunc['db_query']('', '
			SELECT *
			FROM {db_prefix}pm_labels',
			array(
			)
		);

		$label_info_2 = array();
		while ($label_row = $smcFunc['db_fetch_assoc']($get_new_label_ids))
		{
			// Map the old index values to the new ID values...
			$old_index = $label_info[$label_row['id_member']][$label_row['name']];
			$label_info_2[$label_row['id_member']][$old_index] = $label_row['id_label'];
		}

		$smcFunc['db_free_result']($get_new_label_ids);

		// Pull label info from pm_recipients
		// Ignore any that are only in the inbox
		$get_pm_labels = $smcFunc['db_query']('', '
			SELECT id_pm, id_member, labels
			FROM {db_prefix}pm_recipients
			WHERE deleted = {int:not_deleted}
				AND labels != {string:minus_one}',
			array(
				'not_deleted' => 0,
				'minus_one' => -1,
			)
		);

		while ($row = $smcFunc['db_fetch_assoc']($get_pm_labels))
		{
			$labels = explode(',', $row['labels']);

			foreach ($labels as $a_label)
			{
				if ($a_label == '-1')
					continue;

				$new_label_info = $label_info_2[$row['id_member']][$a_label];
				$inserts[] = array($row['id_pm'], $new_label_info);
			}
		}

		$smcFunc['db_free_result']($get_pm_labels);

		// Insert the new data
		if (!empty($inserts))
		{
			$smcFunc['db_insert']('', '{db_prefix}pm_labeled_messages', array('id_pm' => 'int', 'id_label' => 'int'), $inserts, array());
		}

		// Final step of this ridiculously massive process
		$get_pm_rules = $smcFunc['db_query']('', '
			SELECT id_member, id_rule, actions
			FROM {db_prefix}pm_rules',
			array(
			)
		);

		// Go through the rules, unserialize the actions, then figure out if there's anything we can use
		while ($row = $smcFunc['db_fetch_assoc']($get_pm_rules))
		{
			// Turn this into an array...
			$actions = unserialize($row['actions']);

			// Loop through the actions and see if we're applying a label anywhere
			foreach ($actions as $index => $action)
			{
				if ($action['t'] == 'lab')
				{
					// Update the value of this label...
					$actions[$index]['v'] = $label_info_2[$row['id_member']][$action['v']];
				}
			}

			// Put this back into a string
			$actions = serialize($actions);

			$smcFunc['db_query']('', '
				UPDATE {db_prefix}pm_rules
				SET actions = {string:actions}
				WHERE id_rule = {int:id_rule}',
				array(
					'actions' => $actions,
					'id_rule' => $row['id_rule'],
				)
			);
		}

		$smcFunc['db_free_result']($get_pm_rules);

		// Lastly, we drop the old columns
		$smcFunc['db_remove_column']('{db_prefix}members', 'message_labels');
		$smcFunc['db_remove_column']('{db_prefix}pm_recipients', 'labels');
	}
---}
---#

/******************************************************************************/
--- Adding support for edit reasons
/******************************************************************************/
---# Adding "modified_reason" column to messages
ALTER TABLE {$db_prefix}messages
ADD COLUMN modified_reason varchar(255) NOT NULL default '';
---#

/******************************************************************************/
--- Cleaning up guest permissions
/******************************************************************************/
---# Removing permissions guests can no longer have...
---{
	$illegal_board_permissions = array(
		'announce_topic',
		'delete_any',
		'lock_any',
		'make_sticky',
		'merge_any',
		'modify_any',
		'modify_replies',
		'move_any',
		'poll_add_any',
		'poll_edit_any',
		'poll_lock_any',
		'poll_remove_any',
		'remove_any',
		'report_any',
		'split_any'
	);

	$illegal_permissions = array('calendar_edit_any', 'moderate_board', 'moderate_forum', 'send_email_to_members');

	$smcFunc['db_query']('', '
		DELETE FROM {db_prefix}board_permissions
		WHERE id_group = {int:guests}
		AND permission IN ({array_string:illegal_board_perms})',
		array(
			'guests' => -1,
			'illegal_board_perms' => $illegal_board_permissions,
		)
	);

	$smcFunc['db_query']('', '
		DELETE FROM {db_prefix}permissions
		WHERE id_group = {int:guests}
		AND permission IN ({array_string:illegal_perms})',
		array(
			'guests' => -1,
			'illegal_perms' => $illegal_permissions,
		)
	);
---}
---#

/******************************************************************************/
--- Adding gravatar settings
/******************************************************************************/
---# Adding default gravatar settings
---{
	if (empty($modSettings['gravatarEnabled']))
	{
		$smcFunc['db_insert']('replace',
			'{db_prefix}settings',
			array('variable' => 'string-255', 'value' => 'string'),
			array(
				array('gravatarEnabled', '1'),
				array('gravatarOverride', '0'),
				array('gravatarAllowExtraEmail', '1'),
				array('gravatarMaxRating', 'PG'),
			),
			array('variable')
		);
	}
---}
---#

/******************************************************************************/
--- Adding timezone support
/******************************************************************************/
---# Adding the "timezone" column to the members table
ALTER TABLE {$db_prefix}members ADD timezone VARCHAR(80) NOT NULL DEFAULT 'UTC';
---#

/******************************************************************************/
--- Adding mail queue settings
/******************************************************************************/
---# Adding default settings for the mail queue
---{
	if (empty($modSettings['mail_limit']))
	{
		$smcFunc['db_insert']('replace',
			'{db_prefix}settings',
			array('variable' => 'string-255', 'value' => 'string'),
			array(
				array('mail_limit', '5'),
				array('mail_quantity', '5'),
			),
			array('variable')
		);
	}
---}
---#

/******************************************************************************/
--- Cleaning up old email settings
/******************************************************************************/
---# Removing the "send_email_to_members" permission
---{
	$smcFunc['db_query']('', '
		DELETE FROM {db_prefix}permissions
		WHERE permission = {literal:send_email_to_members}',
		array()
	);
---}
---#

---# Dropping the "hide_email" column from the members table
ALTER TABLE {$db_prefix}members
DROP hide_email;
---#

---# Dropping the "email_address" column from log_reported_comments
ALTER TABLE {$db_prefix}log_reported_comments
DROP email_address;
---#

/******************************************************************************/
--- Deleting the "Auto Optimize" task
/******************************************************************************/
---# Removing the task and associated data
DELETE FROM {$db_prefix}scheduled_tasks
WHERE id_task = '2';

DELETE FROM {$db_prefix}log_scheduled_tasks
WHERE id_task = '2';

DELETE FROM {$db_prefix}settings
WHERE variable = 'autoOptMaxOnline';
---#

/******************************************************************************/
--- Removing OpenID-related things...
/******************************************************************************/
---# Removing the openid_uri column in the members table
ALTER TABLE {$db_prefix}members
DROP openid_uri;
---#

---# Dropping the openid_assoc table
DROP TABLE IF EXISTS {$db_prefix}openid_assoc;
---#

---# Removing related settings
DELETE FROM {$db_prefix}settings
WHERE variable='enableOpenID' OR variable='dh_keys';
---#

/******************************************************************************/
--- Fixing the url column in the log_spider_hits and log_online tables
/******************************************************************************/
---# Changing url column size in log_spider_hits from 255 to 1024
ALTER TABLE {$db_prefix}log_spider_hits
ALTER url TYPE varchar(1024);
---#

---# Changing url column in log_online from text to varchar(1024)
ALTER TABLE {$db_prefix}log_online
ALTER url TYPE varchar(2048);
---#

/******************************************************************************/
--- Adding support for 2FA
/******************************************************************************/
---# Adding the secret column to members table
ALTER TABLE {$db_prefix}members
ADD COLUMN tfa_secret VARCHAR(24) NOT NULL DEFAULT '';
---#

---# Adding the backup column to members tab
ALTER TABLE {$db_prefix}members
ADD COLUMN tfa_backup VARCHAR(64) NOT NULL DEFAULT '';
---#

---# Force 2FA per membergroup
ALTER TABLE {$db_prefix}membergroups
ADD COLUMN tfa_required smallint NOT NULL default '0';
---#

---# Add tfa_mode setting
---{
	if (!isset($modSettings['tfa_mode']))
		$smcFunc['db_insert']('replace',
			'{db_prefix}settings',
			array('variable' => 'string', 'value' => 'string'),
			array('tfa_mode', '1'),
			array('variable')
		);
---}
---#

/******************************************************************************/
--- Converting old bbcodes
/******************************************************************************/
---# Replacing [br] with &lt;br&gt;
UPDATE {$db_prefix}messages SET body = REPLACE(body, '[br]', '<br>') WHERE body LIKE '%[br]%';
UPDATE {$db_prefix}personal_messages SET body = REPLACE(body, '[br]', '<br>') WHERE body LIKE '%[br]%';
---#

---# Replacing [acronym] with [abbr]
UPDATE {$db_prefix}messages SET body = REPLACE(REPLACE(body, '[acronym=', '[abbr='), '[/acronym]', '[/abbr]') WHERE body LIKE '%[acronym=%';
UPDATE {$db_prefix}personal_messages SET body = REPLACE(REPLACE(body, '[acronym=', '[abbr='), '[/acronym]', '[/abbr]') WHERE body LIKE '%[acronym=%';
---#

---# Replacing [tt] with [font=monospace]
UPDATE {$db_prefix}messages SET body = REPLACE(REPLACE(body, '[tt]', '[font=monospace]'), '[/tt]', '[/font]') WHERE body LIKE '%[tt]%';
UPDATE {$db_prefix}personal_messages SET body = REPLACE(REPLACE(body, '[tt]', '[font=monospace]'), '[/tt]', '[/font]') WHERE body LIKE '%[tt]%';
---#

---# Replacing [bdo=ltr] with [ltr]
UPDATE {$db_prefix}messages SET body = REPLACE(REPLACE(body, '[bdo=ltr]', '[ltr]'), '[/bdo]', '[/ltr]') WHERE body LIKE '%[bdo=ltr]%';
UPDATE {$db_prefix}personal_messages SET body = REPLACE(REPLACE(body, '[bdo=ltr]', '[ltr]'), '[/bdo]', '[/ltr]') WHERE body LIKE '%[bdo=ltr]%';
---#

---# Replacing [bdo=rtl] with [rtl]
UPDATE {$db_prefix}messages SET body = REPLACE(REPLACE(body, '[bdo=rtl]', '[rtl]'), '[/bdo]', '[/rtl]') WHERE body LIKE '%[bdo=rtl]%';
UPDATE {$db_prefix}personal_messages SET body = REPLACE(REPLACE(body, '[bdo=rtl]', '[rtl]'), '[/bdo]', '[/rtl]') WHERE body LIKE '%[bdo=rtl]%';
---#

---# Replacing [black] with [color=black]
UPDATE {$db_prefix}messages SET body = REPLACE(REPLACE(body, '[black]', '[color=black]'), '[/black]', '[/color]') WHERE body LIKE '%[black]%';
UPDATE {$db_prefix}personal_messages SET body = REPLACE(REPLACE(body, '[black]', '[color=black]'), '[/black]', '[/color]') WHERE body LIKE '%[black]%';
---#

---# Replacing [white] with [color=white]
UPDATE {$db_prefix}messages SET body = REPLACE(REPLACE(body, '[white]', '[color=white]'), '[/white]', '[/color]') WHERE body LIKE '%[white]%';
UPDATE {$db_prefix}personal_messages SET body = REPLACE(REPLACE(body, '[white]', '[color=white]'), '[/white]', '[/color]') WHERE body LIKE '%[white]%';
---#

---# Replacing [red] with [color=red]
UPDATE {$db_prefix}messages SET body = REPLACE(REPLACE(body, '[red]', '[color=red]'), '[/red]', '[/color]') WHERE body LIKE '%[red]%';
UPDATE {$db_prefix}personal_messages SET body = REPLACE(REPLACE(body, '[red]', '[color=red]'), '[/red]', '[/color]') WHERE body LIKE '%[red]%';
---#

---# Replacing [green] with [color=green]
UPDATE {$db_prefix}messages SET body = REPLACE(REPLACE(body, '[green]', '[color=green]'), '[/green]', '[/color]') WHERE body LIKE '%[green]%';
UPDATE {$db_prefix}personal_messages SET body = REPLACE(REPLACE(body, '[green]', '[color=green]'), '[/green]', '[/color]') WHERE body LIKE '%[green]%';
---#

---# Replacing [blue] with [color=blue]
UPDATE {$db_prefix}messages SET body = REPLACE(REPLACE(body, '[blue]', '[color=blue]'), '[/blue]', '[/color]') WHERE body LIKE '%[blue]%';
UPDATE {$db_prefix}personal_messages SET body = REPLACE(REPLACE(body, '[blue]', '[color=blue]'), '[/blue]', '[/color]') WHERE body LIKE '%[blue]%';
---#

/******************************************************************************/
--- optimization of members
/******************************************************************************/

---# ADD INDEX to members
CREATE INDEX {$db_prefix}members_member_name_low ON {$db_prefix}members (LOWER(member_name) varchar_pattern_ops);
CREATE INDEX {$db_prefix}members_real_name_low ON {$db_prefix}members (LOWER(real_name) varchar_pattern_ops);
---#

/******************************************************************************/
--- UNLOGGED Table PG 9.1+
/******************************************************************************/
---# update table
---{
$result = $smcFunc['db_query']('', '
	SHOW server_version_num'
);
if ($result !== false)
{
	while ($row = $smcFunc['db_fetch_assoc']($result))
		$pg_version = $row['server_version_num'];
	$smcFunc['db_free_result']($result);
}

if(isset($pg_version))
{
	$tables = array('log_online','log_floodcontrol','sessions');
	foreach($tables as $tab)
	{
		if($pg_version >= 90500)
			upgrade_query("ALTER TABLE {$db_prefix}".$tab." SET UNLOGGED;");
		ELSE
			upgrade_query("
			alter table {$db_prefix}".$tab." rename to old_{$db_prefix}".$tab.";

			do
			$$
			declare r record;
			begin
				for r in select * from pg_constraint where conrelid='old_{$db_prefix}".$tab."'::regclass loop
					execute format('alter table old_{$db_prefix}".$tab." rename constraint %I to %I', r.conname, 'old_' || r.conname);
				end loop;
				for r in select * from pg_indexes where tablename='old_{$db_prefix}".$tab."' and indexname !~ '^old_' loop
					execute format('alter index %I rename to %I', r.indexname, 'old_' || r.indexname);
				end loop;
			end;
			$$;

			create unlogged table {$db_prefix}".$tab." (like old_{$db_prefix}".$tab." including all);

			insert into {$db_prefix}".$tab." select * from old_{$db_prefix}".$tab.";

			drop table old_{$db_prefix}".$tab.";"
			);
	}

}
---}
---#

/******************************************************************************/
--- remove redundant index
/******************************************************************************/

---# duplicate to messages_current_topic
DROP INDEX IF EXISTS {$db_prefix}messages_id_topic;
DROP INDEX IF EXISTS {$db_prefix}messages_topic;
---#

---# duplicate to topics_last_message_sticky and topics_board_news
DROP INDEX IF EXISTS {$db_prefix}topics_id_board;
---#

/******************************************************************************/
--- update ban ip with ipv6 support
/******************************************************************************/
---# add columns
ALTER TABLE {$db_prefix}ban_items ADD COLUMN ip_low inet;
ALTER TABLE {$db_prefix}ban_items ADD COLUMN ip_high inet;
---#

---# convert data
UPDATE {$db_prefix}ban_items
SET ip_low = (ip_low1||'.'||ip_low2||'.'||ip_low3||'.'||ip_low4)::inet,
	ip_high = (ip_high1||'.'||ip_high2||'.'||ip_high3||'.'||ip_high4)::inet
WHERE ip_low1 > 0;
---#

---# index
CREATE INDEX {$db_prefix}ban_items_id_ban_ip ON {$db_prefix}ban_items (ip_low,ip_high);
---#

/******************************************************************************/
--- helper function for ip convert
/******************************************************************************/
---# the function migrate_inet
---{
upgrade_query("
	CREATE OR REPLACE FUNCTION migrate_inet(val IN anyelement) RETURNS inet
	AS
	$$
	BEGIN
	   RETURN (trim(val))::inet;
	EXCEPTION
	   WHEN OTHERS THEN RETURN NULL;
	END;
	$$ LANGUAGE plpgsql;"
);
---}
---#

/******************************************************************************/
--- update log_action ip with ipv6 support
/******************************************************************************/
---# convert column
ALTER TABLE {$db_prefix}log_actions
	ALTER ip DROP not null,
	ALTER ip DROP default,
	ALTER ip TYPE inet USING migrate_inet(ip);
---#

/******************************************************************************/
--- update log_banned ip with ipv6 support
/******************************************************************************/
---# convert old column
ALTER TABLE {$db_prefix}log_banned
	ALTER ip DROP not null,
	ALTER ip DROP default,
	ALTER ip TYPE inet USING migrate_inet(ip);
---#

/******************************************************************************/
--- update log_errors members ip with ipv6 support
/******************************************************************************/
---# convert old columns
ALTER TABLE {$db_prefix}log_errors
	ALTER ip DROP not null,
	ALTER ip DROP default,
	ALTER ip TYPE inet USING migrate_inet(ip);
ALTER TABLE {$db_prefix}members
	ALTER member_ip DROP not null,
	ALTER member_ip DROP default,
	ALTER member_ip TYPE inet USING migrate_inet(member_ip);
ALTER TABLE {$db_prefix}members
	ALTER member_ip2 DROP not null,
	ALTER member_ip2 DROP default,
	ALTER member_ip2 TYPE inet USING migrate_inet(member_ip2);
---#

/******************************************************************************/
--- update messages poster_ip with ipv6 support
/******************************************************************************/
---# convert old column
ALTER TABLE {$db_prefix}messages
	ALTER poster_ip DROP not null,
	ALTER poster_ip DROP default,
	ALTER poster_ip TYPE inet USING migrate_inet(poster_ip);
---#

/******************************************************************************/
--- update log_floodcontrol ip with ipv6 support
/******************************************************************************/
---# drop pk
TRUNCATE TABLE {$db_prefix}log_floodcontrol;
ALTER TABLE {$db_prefix}log_floodcontrol DROP CONSTRAINT {$db_prefix}log_floodcontrol_pkey;
---#

---# convert old column
ALTER TABLE {$db_prefix}log_floodcontrol
	ALTER ip DROP default,
	ALTER ip TYPE inet USING migrate_inet(ip);
---#

---# add pk
ALTER TABLE {$db_prefix}log_floodcontrol
  ADD CONSTRAINT {$db_prefix}log_floodcontrol_pkey PRIMARY KEY(ip, log_type);
---#

/******************************************************************************/
--- update log_online ip with ipv6 support
/******************************************************************************/
---# convert old columns
ALTER TABLE {$db_prefix}log_online
	ALTER ip DROP not null,
	ALTER ip DROP default,
	ALTER ip TYPE inet USING migrate_inet(ip);
---#

/******************************************************************************/
--- update log_reported_comments member_ip with ipv6 support
/******************************************************************************/
---# convert old columns
ALTER TABLE {$db_prefix}log_reported_comments
	ALTER member_ip DROP not null,
	ALTER member_ip DROP default,
	ALTER member_ip TYPE inet USING migrate_inet(member_ip);
---#

/******************************************************************************/
--- update member_logins ip with ipv6 support
/******************************************************************************/
---# convert old columns
ALTER TABLE {$db_prefix}member_logins
	ALTER ip DROP not null,
	ALTER ip DROP default,
	ALTER ip TYPE inet USING migrate_inet(ip);
ALTER TABLE {$db_prefix}member_logins
	ALTER ip2 DROP not null,
	ALTER ip2 DROP default,
	ALTER ip2 TYPE inet USING migrate_inet(ip2);
---#

/******************************************************************************/
--- Renaming the "profile_other" permission...
/******************************************************************************/
---# Changing the "profile_other" permission to "profile_website"
UPDATE {$db_prefix}permissions SET permission = 'profile_website_own' WHERE permission = 'profile_other_own';
UPDATE {$db_prefix}permissions SET permission = 'profile_website_any' WHERE permission = 'profile_other_any';
---#

/******************************************************************************/
--- Adding support for start and end times on calendar events
/******************************************************************************/
---# Add start_time end_time, and timezone columns to calendar table
ALTER TABLE {$db_prefix}calendar
ADD COLUMN start_time time,
ADD COLUMN end_time time,
ADD COLUMN timezone VARCHAR(80);
---#

---# Update cal_maxspan and drop obsolete cal_allowspan setting
---{
	if (!isset($modSettings['cal_allowspan']))
		$cal_maxspan = 0;
	elseif ($modSettings['cal_allowspan'] == false)
		$cal_maxspan = 1;
	else
		$cal_maxspan = ($modSettings['cal_maxspan'] > 1) ? $modSettings['cal_maxspan'] : 0;

	upgrade_query("
		UPDATE {$db_prefix}settings
		SET value = '$cal_maxspan'
		WHERE variable = 'cal_maxspan'");

	if (isset($modSettings['cal_allowspan']))
		upgrade_query("
			DELETE FROM {$db_prefix}settings
			WHERE variable = 'cal_allowspan'");
---}
---#

/******************************************************************************/
--- Adding location support for calendar events
/******************************************************************************/
---# Add location column to calendar table
ALTER TABLE {$db_prefix}calendar
ADD COLUMN location VARCHAR(255) NOT NULL DEFAULT '';
---#

/******************************************************************************/
--- Update index for like search
/******************************************************************************/
---# Change index for table log_packages
DROP INDEX IF EXISTS {$db_prefix}log_packages_filename;
CREATE INDEX {$db_prefix}log_packages_filename ON {$db_prefix}log_packages (filename varchar_pattern_ops);
---#

---# Change index for table members
DROP INDEX IF EXISTS {$db_prefix}members_email_address;
CREATE INDEX {$db_prefix}members_email_address ON {$db_prefix}members (email_address varchar_pattern_ops);
DROP INDEX IF EXISTS {$db_prefix}members_lngfile;
CREATE INDEX {$db_prefix}members_lngfile ON {$db_prefix}members (lngfile varchar_pattern_ops);
DROP INDEX IF EXISTS {$db_prefix}members_member_name;
CREATE INDEX {$db_prefix}members_member_name ON {$db_prefix}members (member_name varchar_pattern_ops);
DROP INDEX IF EXISTS {$db_prefix}members_real_name;
CREATE INDEX {$db_prefix}members_real_name ON {$db_prefix}members (real_name varchar_pattern_ops);
---#

---# Change index for table scheduled_tasks
DROP INDEX IF EXISTS {$db_prefix}scheduled_tasks_task;
CREATE UNIQUE INDEX {$db_prefix}scheduled_tasks_task ON {$db_prefix}scheduled_tasks (task varchar_pattern_ops);
---#

---# Change index for table admin_info_files
DROP INDEX IF EXISTS {$db_prefix}admin_info_files_filename;
CREATE INDEX {$db_prefix}admin_info_files_filename ON {$db_prefix}admin_info_files (filename varchar_pattern_ops);
---#

---# Change index for table boards
DROP INDEX IF EXISTS {$db_prefix}boards_member_groups;
CREATE INDEX {$db_prefix}boards_member_groups ON {$db_prefix}boards (member_groups varchar_pattern_ops);
---#

---# Change index for table log_comments
DROP INDEX IF EXISTS {$db_prefix}log_comments_comment_type;
CREATE INDEX {$db_prefix}log_comments_comment_type ON {$db_prefix}log_comments (comment_type varchar_pattern_ops);
---#

/******************************************************************************/
--- drop col pm_email_notify from members
/******************************************************************************/
---# drop column pm_email_notify on table members
ALTER TABLE {$db_prefix}members DROP COLUMN IF EXISTS pm_email_notify;
---#

/******************************************************************************/
--- Cleaning up after old UTF-8 languages
/******************************************************************************/
---# Update the members' languages
UPDATE {$db_prefix}members
SET lngfile = REPLACE(lngfile, '-utf8', '');
---#

/******************************************************************************/
--- Create index for birthday calendar query
/******************************************************************************/
---# Create help function for index
---{
upgrade_query("
	CREATE OR REPLACE FUNCTION indexable_month_day(date) RETURNS TEXT as '
    SELECT to_char($1, ''MM-DD'');'
	LANGUAGE 'sql' IMMUTABLE STRICT;"
);
---}
---#

---# Create index members_birthdate2
DROP INDEX IF EXISTS {$db_prefix}members_birthdate2;
CREATE INDEX {$db_prefix}members_birthdate2 ON {$db_prefix}members (indexable_month_day(birthdate));
---#

/******************************************************************************/
--- Create index for messages likes
/******************************************************************************/
---# Add Index for messages likes
DROP INDEX IF EXISTS {$db_prefix}messages_likes;
CREATE INDEX {$db_prefix}messages_likes ON {$db_prefix}messages (likes DESC);
---#<|MERGE_RESOLUTION|>--- conflicted
+++ resolved
@@ -1053,13 +1053,7 @@
 INSERT INTO {$db_prefix}custom_fields (col_name, field_name, field_desc, field_type, field_length, field_options, field_order, mask, show_reg, show_display, show_mlist, show_profile, private, active, bbc, can_search, default_value, enclose, placement) VALUES
 ('cust_loca', 'Location', 'Geographic location.', 'text', 50, '', 4, 'nohtml', 0, 1, 0, 'forumprofile', 0, 1, 0, 0, '', '', 0);
 INSERT INTO {$db_prefix}custom_fields (col_name, field_name, field_desc, field_type, field_length, field_options, field_order, mask, show_reg, show_display, show_mlist, show_profile, private, active, bbc, can_search, default_value, enclose, placement) VALUES
-<<<<<<< HEAD
-('cust_loca', 'Location', 'Geographic location.', 'text', 50, '', 5, 'nohtml', 0, 1, 0, 'forumprofile', 0, 1, 0, 0, '', '', 0);
-INSERT INTO {$db_prefix}custom_fields (col_name, field_name, field_desc, field_type, field_length, field_options, field_order, mask, show_reg, show_display, show_mlist, show_profile, private, active, bbc, can_search, default_value, enclose, placement) VALUES
-('cust_gender', 'Gender', 'Your gender.', 'radio', 255, 'None,Male,Female', 6, 'nohtml', 1, 1, 0, 'forumprofile', 0, 1, 0, 0, 'None', '<span class=" generic_icons gender_{KEY}" title="{INPUT}"></span>', 1);
-=======
-('cust_gender', 'Gender', 'Your gender.', 'radio', 255, 'Disabled,Male,Female', 5, 'nohtml', 1, 1, 0, 'forumprofile', 0, 1, 0, 0, 'Disabled', '<span class=" generic_icons gender_{INPUT}" title="{INPUT}"></span>', 1);
->>>>>>> ea440e81
+('cust_gender', 'Gender', 'Your gender.', 'radio', 255, 'None,Male,Female', 5, 'nohtml', 1, 1, 0, 'forumprofile', 0, 1, 0, 0, 'None', '<span class=" generic_icons gender_{KEY}" title="{INPUT}"></span>', 1);
 ---#
 
 ---# Add an order value to each existing cust profile field.
