/* ATTENTION: You don't need to run or use this file!  The upgrade.php script does everything for you! */

/******************************************************************************/
--- Fixing dates...
/******************************************************************************/

---# Updating old values
UPDATE {$db_prefix}calendar
SET start_date = DATE(CONCAT(1004, '-', MONTH(start_date), '-', DAY(start_date)))
WHERE YEAR(start_date) < 1004;

UPDATE {$db_prefix}calendar
SET end_date = DATE(CONCAT(1004, '-', MONTH(end_date), '-', DAY(end_date)))
WHERE YEAR(end_date) < 1004;

UPDATE {$db_prefix}calendar_holidays
SET event_date = DATE(CONCAT(1004, '-', MONTH(event_date), '-', DAY(event_date)))
WHERE YEAR(event_date) < 1004;

UPDATE {$db_prefix}log_spider_stats
SET stat_date = DATE(CONCAT(1004, '-', MONTH(stat_date), '-', DAY(stat_date)))
WHERE YEAR(stat_date) < 1004;

UPDATE {$db_prefix}members
SET birthdate = DATE(CONCAT(IF(YEAR(birthdate) < 1004, 1004, YEAR(birthdate)), '-', IF(MONTH(birthdate) < 1, 1, MONTH(birthdate)), '-', IF(DAY(birthdate) < 1, 1, DAY(birthdate))))
WHERE YEAR(birthdate) < 1004;
---#

---# Changing default values
ALTER TABLE {$db_prefix}calendar CHANGE start_date start_date date NOT NULL DEFAULT '1004-01-01';
ALTER TABLE {$db_prefix}calendar CHANGE end_date end_date date NOT NULL DEFAULT '1004-01-01';
ALTER TABLE {$db_prefix}calendar_holidays CHANGE event_date event_date date NOT NULL DEFAULT '1004-01-01';
ALTER TABLE {$db_prefix}log_spider_stats CHANGE stat_date stat_date date NOT NULL DEFAULT '1004-01-01';
ALTER TABLE {$db_prefix}members CHANGE birthdate birthdate date NOT NULL DEFAULT '1004-01-01';
---#

/******************************************************************************/
--- Adding new settings...
/******************************************************************************/

---# Adding login history...
CREATE TABLE IF NOT EXISTS {$db_prefix}member_logins (
	id_login INT(10) AUTO_INCREMENT,
	id_member MEDIUMINT NOT NULL DEFAULT '0',
	time INT(10) NOT NULL DEFAULT '0',
	ip VARBINARY(16),
	ip2 VARBINARY(16),
	PRIMARY KEY id_login(id_login),
	INDEX idx_id_member (id_member),
	INDEX idx_time (time)
) ENGINE=MyISAM;
---#

---# Copying the current package backup setting...
---{
if (!isset($modSettings['package_make_full_backups']) && isset($modSettings['package_make_backups']))
	upgrade_query("
		INSERT INTO {$db_prefix}settings
			(variable, value)
		VALUES
			('package_make_full_backups', '" . $modSettings['package_make_backups'] . "')");
---}
---#

---# Copying the current "allow users to disable word censor" setting...
---{
if (!isset($modSettings['allow_no_censored']))
{
	$request = upgrade_query("
		SELECT value
		FROM {$db_prefix}themes
		WHERE variable='allow_no_censored'
		AND id_theme = 1 OR id_theme = '$modSettings[theme_default]'
	");

	// Is it set for either "default" or the one they've set as default?
	while ($row = $smcFunc['db_fetch_assoc']($request))
	{
		if ($row['value'] == 1)
		{
			upgrade_query("
				INSERT INTO {$db_prefix}settings
				VALUES ('allow_no_censored', 1)
			");

			// Don't do this twice...
			break;
		}
	}
}
---}
---#

---# Converting collapsed categories...
---{
// We cannot do this twice
if (@$modSettings['smfVersion'] < '2.1')
{
	$request = $smcFunc['db_query']('', '
		SELECT id_member, id_cat
		FROM {db_prefix}collapsed_categories');

	$inserts = array();
	while ($row = $smcFunc['db_fetch_assoc']($request))
		$inserts[] = array($row['id_member'], 1, 'collapse_category_' . $row['id_cat'], $row['id_cat']);
	$smcFunc['db_free_result']($request);

	if (!empty($inserts))
		$smcFunc['db_insert']('replace',
			'{db_prefix}themes',
			array('id_member' => 'int', 'id_theme' => 'int', 'variable' => 'string', 'value' => 'string'),
			$inserts,
			array('id_theme', 'id_member', 'variable')
		);
}
---}
---#

---# Dropping "collapsed_categories"
DROP TABLE IF EXISTS {$db_prefix}collapsed_categories;
---#

---# Adding new "topic_move_any" setting
INSERT INTO {$db_prefix}settings (variable, value) VALUES ('topic_move_any', '1');
---#

---# Adding new "browser_cache" setting
---{
	$smcFunc['db_insert']('replace',
		'{db_prefix}settings',
		array('variable' => 'string', 'value' => 'string'),
		array('browser_cache', '?beta21'),
		array('variable')
	);
---}
---#

---# Adding new "enable_ajax_alerts" setting
INSERT INTO {$db_prefix}settings (variable, value) VALUES ('enable_ajax_alerts', '1');
---#

---# Adding new "minimize_files" setting
INSERT INTO {$db_prefix}settings (variable, value) VALUES ('minimize_files', '1');
---#

---# Collapse object
INSERT INTO {$db_prefix}settings (variable, value) VALUES ('additional_options_collapsable', '1');
---#

---# Adding new "DEFAULTMaxListItems" setting
INSERT INTO {$db_prefix}settings (variable, value) VALUES ('defaultMaxListItems', '15');
---#

---# Adding new "loginHistoryDays" setting
---{
	if (!isset($modSettings['loginHistoryDays']))
		$smcFunc['db_insert']('insert',
			'{db_prefix}settings',
			array('variable' => 'string', 'value' => 'string'),
			array('loginHistoryDays', '30'),
			array()
		);
---}
---#

---# Enable some settings we ripped from Theme settings
---{
	$ripped_settings = array('show_modify', 'show_user_images', 'show_blurb', 'show_profile_buttons', 'subject_toggle', 'hide_post_group');

	$request = $smcFunc['db_query']('', '
		SELECT variable, value
		FROM {db_prefix}themes
		WHERE variable IN({array_string:ripped_settings})
			AND id_member = 0
			AND id_theme = 1',
	array(
		'ripped_settings' => $ripped_settings,
	));

	$inserts = array();
	while ($row = $smcFunc['db_fetch_assoc']($request))
		$inserts[] = array($row['variable'], $row['value']);

	$smcFunc['db_free_result']($request);
	$smcFunc['db_insert']('replace',
		'{db_prefix}settings',
		array('variable' => 'string', 'value' => 'string'),
		$inserts,
		array('id_theme', 'id_member', 'variable')
	);
---}
---#

---# Adding new "httponlyCookies" setting
---{
	if (!isset($modSettings['httponlyCookies']))
		$smcFunc['db_insert']('insert',
			'{db_prefix}settings',
			array('variable' => 'string', 'value' => 'string'),
			array('httponlyCookies', '1'),
			array()
		);
---}
---#

---# Calculate appropriate hash cost
---{
	$smcFunc['db_insert']('replace',
		'{db_prefix}settings',
		array('variable' => 'string', 'value' => 'string'),
		array('bcrypt_hash_cost', hash_benchmark()),
		array('variable')
	);
---}

/******************************************************************************/
--- Updating legacy attachments...
/******************************************************************************/

---# Adding more space to the mime_type column.
ALTER TABLE {$db_prefix}attachments
CHANGE `mime_type` `mime_type` VARCHAR(128) NOT NULL DEFAULT '';
---#

---# Converting legacy attachments.
---{
// Need to know a few things first.
$custom_av_dir = !empty($modSettings['custom_avatar_dir']) ? $modSettings['custom_avatar_dir'] : $GLOBALS['boarddir'] .'/custom_avatar';

// This little fellow has to cooperate...
if (!is_writable($custom_av_dir))
{
	// Try 755 and 775 first since 777 doesn't always work and could be a risk...
	$chmod_values = array(0755, 0775, 0777);

	foreach($chmod_values as $val)
	{
		// If it's writable, break out of the loop
		if (is_writable($custom_av_dir))
			break;
		else
			@chmod($custom_av_dir, $val);
	}
}

// If we already are using a custom dir, delete the predefined one.
if ($custom_av_dir != $GLOBALS['boarddir'] .'/custom_avatar')
{
	// Borrow custom_avatars index.php file.
	if (!file_exists($custom_av_dir . '/index.php'))
		@rename($GLOBALS['boarddir'] .'/custom_avatar/index.php', $custom_av_dir .'/index.php');
	else
		@unlink($GLOBALS['boarddir'] . '/custom_avatar/index.php');

	// Borrow blank.png as well
	if (!file_exists($custom_av_dir . '/blank.png'))
		@rename($GLOBALS['boarddir'] . '/custom_avatar/blank.png', $custom_av_dir . '/blank.png');
	else
		@unlink($GLOBALS['boarddir'] . '/custom_avatar/blank.png');

	// Attempt to delete the directory.
	@rmdir($GLOBALS['boarddir'] .'/custom_avatar');
}

$request = upgrade_query("
	SELECT COUNT(*)
	FROM {$db_prefix}attachments
	WHERE attachment_type != 1");
list ($step_progress['total']) = $smcFunc['db_fetch_row']($request);
$smcFunc['db_free_result']($request);

$_GET['a'] = isset($_GET['a']) ? (int) $_GET['a'] : 0;
$step_progress['name'] = 'Converting legacy attachments';
$step_progress['current'] = $_GET['a'];

// We may be using multiple attachment directories.
if (!empty($modSettings['currentAttachmentUploadDir']) && !is_array($modSettings['attachmentUploadDir']) && empty($modSettings['json_done']))
	$modSettings['attachmentUploadDir'] = @unserialize($modSettings['attachmentUploadDir']);

// No need to do this if we already did it previously...
if (empty($modSettings['json_done']))
  $is_done = false;
else
  $is_done = true;

while (!$is_done)
{
	nextSubStep($substep);

	$request = upgrade_query("
		SELECT id_attach, id_member, id_folder, filename, file_hash, mime_type
		FROM {$db_prefix}attachments
		WHERE attachment_type != 1
		LIMIT $_GET[a], 100");

	// Finished?
	if ($smcFunc['db_num_rows']($request) == 0)
		$is_done = true;

	while ($row = $smcFunc['db_fetch_assoc']($request))
	{
		// The current folder.
		$currentFolder = !empty($modSettings['currentAttachmentUploadDir']) ? $modSettings['attachmentUploadDir'][$row['id_folder']] : $modSettings['attachmentUploadDir'];

		$fileHash = '';

		// Old School?
		if (empty($row['file_hash']))
		{
			// Remove international characters (windows-1252)
			// These lines should never be needed again. Still, behave.
			if (empty($db_character_set) || $db_character_set != 'utf8')
			{
				$row['filename'] = strtr($row['filename'],
					"\x8a\x8e\x9a\x9e\x9f\xc0\xc1\xc2\xc3\xc4\xc5\xc7\xc8\xc9\xca\xcb\xcc\xcd\xce\xcf\xd1\xd2\xd3\xd4\xd5\xd6\xd8\xd9\xda\xdb\xdc\xdd\xe0\xe1\xe2\xe3\xe4\xe5\xe7\xe8\xe9\xea\xeb\xec\xed\xee\xef\xf1\xf2\xf3\xf4\xf5\xf6\xf8\xf9\xfa\xfb\xfc\xfd\xff",
					'SZszYAAAAAACEEEEIIIINOOOOOOUUUUYaaaaaaceeeeiiiinoooooouuuuyy');
				$row['filename'] = strtr($row['filename'], array("\xde" => 'TH', "\xfe" =>
					'th', "\xd0" => 'DH', "\xf0" => 'dh', "\xdf" => 'ss', "\x8c" => 'OE',
					"\x9c" => 'oe', "\xc6" => 'AE', "\xe6" => 'ae', "\xb5" => 'u'));
			}
			// Sorry, no spaces, dots, or anything else but letters allowed.
			$row['filename'] = preg_replace(array('/\s/', '/[^\w_\.\-]/'), array('_', ''), $row['filename']);

			// Create a nice hash.
			$fileHash = sha1(md5($row['filename'] . time()) . mt_rand());

			// Iterate through the possible attachment names until we find the one that exists
			$oldFile = $currentFolder . '/' . $row['id_attach']. '_' . strtr($row['filename'], '.', '_') . md5($row['filename']);
			if (!file_exists($oldFile))
			{
				$oldFile = $currentFolder . '/' . $row['filename'];
				if (!file_exists($oldFile)) $oldFile = false;
			}

			// Build the new file.
			$newFile = $currentFolder . '/' . $row['id_attach'] . '_' . $fileHash .'.dat';
		}

		// Just rename the file.
		else
		{
			$oldFile = $currentFolder . '/' . $row['id_attach'] . '_' . $row['file_hash'];
			$newFile = $currentFolder . '/' . $row['id_attach'] . '_' . $row['file_hash'] .'.dat';

			// Make sure it exists...
			if (!file_exists($oldFile))
				$oldFile = false;
		}

		if (!$oldFile)
		{
			// Existing attachment could not be found. Just skip it...
			continue;
		}

		// Check if the av is an attachment
		if ($row['id_member'] != 0)
		{
			if (rename($oldFile, $custom_av_dir . '/' . $row['filename']))
				upgrade_query("
					UPDATE {$db_prefix}attachments
					SET file_hash = '', attachment_type = 1
					WHERE id_attach = $row[id_attach]");
		}
		// Just a regular attachment.
		else
		{
			rename($oldFile, $newFile);
		}

		// Only update this if it was successful and the file was using the old system.
		if (empty($row['file_hash']) && !empty($fileHash) && file_exists($newFile) && !file_exists($oldFile))
			upgrade_query("
				UPDATE {$db_prefix}attachments
				SET file_hash = '$fileHash'
				WHERE id_attach = $row[id_attach]");

		// While we're here, do we need to update the mime_type?
		if (empty($row['mime_type']) && file_exists($newFile))
		{
			$size = @getimagesize($newFile);
			if (!empty($size['mime']))
				$smcFunc['db_query']('', '
					UPDATE {db_prefix}attachments
					SET mime_type = {string:mime_type}
					WHERE id_attach = {int:id_attach}',
					array(
						'id_attach' => $row['id_attach'],
						'mime_type' => substr($size['mime'], 0, 20),
					)
				);
		}
	}
	$smcFunc['db_free_result']($request);

	$_GET['a'] += 100;
	$step_progress['current'] = $_GET['a'];
}

unset($_GET['a']);
---}
---#

---# Fixing invalid sizes on attachments
---{
$attachs = array();
// If id_member = 0, then it's not an avatar
// If attachment_type = 0, then it's also not a thumbnail
// Theory says there shouldn't be *that* many of these
$request = $smcFunc['db_query']('', '
	SELECT id_attach, mime_type, width, height
	FROM {db_prefix}attachments
	WHERE id_member = 0
		AND attachment_type = 0');
while ($row = $smcFunc['db_fetch_assoc']($request))
{
	if (($row['width'] > 0 || $row['height'] > 0) && strpos($row['mime_type'], 'image') !== 0)
		$attachs[] = $row['id_attach'];
}
$smcFunc['db_free_result']($request);

if (!empty($attachs))
	$smcFunc['db_query']('', '
		UPDATE {db_prefix}attachments
		SET width = 0,
			height = 0
		WHERE id_attach IN ({array_int:attachs})',
		array(
			'attachs' => $attachs,
		)
	);
---}
---#

---# Fixing attachment directory setting...
---{
if (!is_array($modSettings['attachmentUploadDir']) && is_dir($modSettings['attachmentUploadDir']))
{
	$smcFunc['db_query']('', '
		UPDATE {db_prefix}settings
		SET value = {string:attach_dir}
		WHERE variable = {string:uploadDir}',
		array(
			'attach_dir' => json_encode(array(1 => $modSettings['attachmentUploadDir'])),
			'uploadDir' => 'attachmentUploadDir'
		)
	);
	$smcFunc['db_insert']('replace',
		'{db_prefix}settings',
		array('variable' => 'string', 'value' => 'string'),
		array('currentAttachmentUploadDir', '1'),
		array('variable')
	);
}
elseif (empty($modSettings['json_done']))
{
	// Serialized maybe?
	$array = is_array($modSettings['attachmentUploadDir']) ? $modSettings['attachmentUploadDir'] : @unserialize($modSettings['attachmentUploadDir']);
	if ($array !== false)
	{
		$smcFunc['db_query']('', '
			UPDATE {db_prefix}settings
			SET value = {string:attach_dir}
			WHERE variable = {string:uploadDir}',
			array(
				'attach_dir' => json_encode($array),
				'uploadDir' => 'attachmentUploadDir'
			)
		);

		// Assume currentAttachmentUploadDir is already set
	}
}
---}
---#

/******************************************************************************/
--- Adding support for logging who fulfils a group request.
/******************************************************************************/

---# Adding new columns to log_group_requests
ALTER TABLE {$db_prefix}log_group_requests
ADD COLUMN status TINYINT(3) UNSIGNED NOT NULL DEFAULT '0',
ADD COLUMN id_member_acted MEDIUMINT UNSIGNED NOT NULL DEFAULT '0',
ADD COLUMN member_name_acted VARCHAR(255) NOT NULL DEFAULT '',
ADD COLUMN time_acted INT(10) UNSIGNED NOT NULL DEFAULT '0',
ADD COLUMN act_reason TEXT NOT NULL;
---#

---# Adjusting the indexes for log_group_requests
ALTER TABLE {$db_prefix}log_group_requests
DROP INDEX `id_member`,
ADD INDEX `idx_id_member` (`id_member`, `id_group`);
---#

/******************************************************************************/
--- Adding support for <credits> tag in package manager
/******************************************************************************/
---# Adding new columns to log_packages ..
ALTER TABLE {$db_prefix}log_packages
ADD COLUMN credits TEXT NOT NULL;
---#

/******************************************************************************/
--- Adding more space for session ids
/******************************************************************************/
---# Altering the session_id columns...
ALTER TABLE {$db_prefix}log_online
CHANGE `session` `session` VARCHAR(128) NOT NULL DEFAULT '';

ALTER TABLE {$db_prefix}log_errors
CHANGE `session` `session` VARCHAR(128) NOT NULL DEFAULT '                                                                ';

ALTER TABLE {$db_prefix}sessions
CHANGE `session_id` `session_id` VARCHAR(128) NOT NULL DEFAULT '';
---#

/******************************************************************************/
--- Adding support for MOVED topics enhancements
/******************************************************************************/
---# Adding new columns to topics ..
ALTER TABLE {$db_prefix}topics
ADD COLUMN redirect_expires INT(10) UNSIGNED NOT NULL DEFAULT '0',
ADD COLUMN id_redirect_topic MEDIUMINT UNSIGNED NOT NULL DEFAULT '0';
---#

/******************************************************************************/
--- Adding new scheduled tasks
/******************************************************************************/
---# Adding a new column "callable" to scheduled_tasks table
ALTER TABLE {$db_prefix}scheduled_tasks
ADD COLUMN callable VARCHAR(60) NOT NULL DEFAULT '';
---#

---# Adding new scheduled tasks
INSERT INTO {$db_prefix}scheduled_tasks
	(next_time, time_offset, time_regularity, time_unit, disabled, task, callable)
VALUES
	(0, 120, 1, 'd', 0, 'remove_temp_attachments', '');
INSERT INTO {$db_prefix}scheduled_tasks
	(next_time, time_offset, time_regularity, time_unit, disabled, task, callable)
VALUES
	(0, 180, 1, 'd', 0, 'remove_topic_redirect', '');
INSERT INTO {$db_prefix}scheduled_tasks
	(next_time, time_offset, time_regularity, time_unit, disabled, task, callable)
VALUES
	(0, 240, 1, 'd', 0, 'remove_old_drafts', '');
---#

---# Adding a new task-related setting...
---{
	if (!isset($modSettings['allow_expire_redirect']))
	{
		$get_info = $smcFunc['db_query']('', '
			SELECT disabled
			FROM {db_prefix}scheduled_tasks
			WHERE task = {string:remove_redirect}',
			array(
				'remove_redirect' => 'remove_topic_redirect'
			)
		);

		list($task_disabled) = $smcFunc['db_fetch_assoc']($get_info);
		$smcFunc['db_free_result']($get_info);

		$smcFunc['db_insert']('replace',
			'{db_prefix}settings',
			array('variable' => 'string', 'value' => 'string'),
			array('allow_expire_redirect', !$task_disabled),
			array('variable')
		);
	}
---}
---#

---# Remove old mod tasks...
---{
	$vanilla_tasks = array(
		'approval_notification',
		'birthdayemails',
		'daily_digest',
		'daily_maintenance',
		'fetchSMfiles',
		'paid_subscriptions',
		'remove_temp_attachments',
		'remove_topic_redirect',
		'remove_old_drafts',
		'weekly_digest',
		'weekly_maintenance');

	$smcFunc['db_query']('',
		'DELETE FROM {db_prefix}scheduled_tasks
			WHERE task NOT IN ({array_string:keep_tasks});',
		array(
			'keep_tasks' => $vanilla_tasks
		)
	);
---}
---#

/******************************************************************************/
---- Adding background tasks support
/******************************************************************************/
---# Adding the new table
CREATE TABLE IF NOT EXISTS {$db_prefix}background_tasks (
	id_task INT(10) UNSIGNED AUTO_INCREMENT,
	task_file VARCHAR(255) NOT NULL DEFAULT '',
	task_class VARCHAR(255) NOT NULL DEFAULT '',
	task_data mediumtext NOT NULL,
	claimed_time INT(10) UNSIGNED NOT NULL DEFAULT '0',
	PRIMARY KEY (id_task)
) ENGINE=MyISAM;
---#

/******************************************************************************/
--- Adding support for deny boards access
/******************************************************************************/
---# Adding new columns to boards...
ALTER TABLE {$db_prefix}boards
ADD COLUMN deny_member_groups VARCHAR(255) NOT NULL DEFAULT '';
---#

/******************************************************************************/
--- Updating board access rules
/******************************************************************************/
---# Updating board access rules
---{
$member_groups = array(
	'allowed' => array(),
	'denied' => array(),
);

$request = $smcFunc['db_query']('', '
	SELECT id_group, add_deny
	FROM {db_prefix}permissions
	WHERE permission = {string:permission}',
	array(
		'permission' => 'manage_boards',
	)
);
while ($row = $smcFunc['db_fetch_assoc']($request))
	$member_groups[$row['add_deny'] === '1' ? 'allowed' : 'denied'][] = $row['id_group'];
$smcFunc['db_free_result']($request);

$member_groups = array_diff($member_groups['allowed'], $member_groups['denied']);

if (!empty($member_groups))
{
	$count = count($member_groups);
	$changes = array();

	$request = $smcFunc['db_query']('', '
		SELECT id_board, member_groups
		FROM {db_prefix}boards');
	while ($row = $smcFunc['db_fetch_assoc']($request))
	{
		$current_groups = explode(',', $row['member_groups']);
		if (count(array_intersect($current_groups, $member_groups)) != $count)
		{
			$new_groups = array_unique(array_merge($current_groups, $member_groups));
			$changes[$row['id_board']] = implode(',', $new_groups);
		}
	}
	$smcFunc['db_free_result']($request);

	if (!empty($changes))
	{
		foreach ($changes as $id_board => $member_groups)
			$smcFunc['db_query']('', '
				UPDATE {db_prefix}boards
				SET member_groups = {string:member_groups}
					WHERE id_board = {int:id_board}',
				array(
					'member_groups' => $member_groups,
					'id_board' => $id_board,
				)
			);
	}
}
---}
---#

/******************************************************************************/
--- Adding support for category descriptions
/******************************************************************************/
---# Adding new columns to categories...
ALTER TABLE {$db_prefix}categories
ADD COLUMN description TEXT NOT NULL;
---#

/******************************************************************************/
--- Adding support for alerts
/******************************************************************************/
---# Adding the count to the members table...
ALTER TABLE {$db_prefix}members
ADD COLUMN alerts INT(10) UNSIGNED NOT NULL DEFAULT '0';
---#

---# Adding the new table for alerts.
CREATE TABLE IF NOT EXISTS {$db_prefix}user_alerts (
	id_alert INT(10) UNSIGNED AUTO_INCREMENT,
	alert_time INT(10) UNSIGNED NOT NULL DEFAULT '0',
	id_member MEDIUMINT UNSIGNED NOT NULL DEFAULT '0',
	id_member_started MEDIUMINT UNSIGNED NOT NULL DEFAULT '0',
	member_name VARCHAR(255) NOT NULL DEFAULT '',
	content_type VARCHAR(255) NOT NULL DEFAULT '',
	content_id INT(10) UNSIGNED NOT NULL DEFAULT '0',
	content_action VARCHAR(255) NOT NULL DEFAULT '',
	is_read INT(10) UNSIGNED NOT NULL DEFAULT '0',
	extra TEXT NOT NULL,
	PRIMARY KEY (id_alert),
	INDEX idx_id_member (id_member),
	INDEX idx_alert_time (alert_time)
) ENGINE=MyISAM;
---#

---# Adding alert preferences.
CREATE TABLE IF NOT EXISTS {$db_prefix}user_alerts_prefs (
	id_member MEDIUMINT UNSIGNED DEFAULT '0',
	alert_pref VARCHAR(32) DEFAULT '',
	alert_value TINYINT(3) NOT NULL DEFAULT '0',
	PRIMARY KEY (id_member, alert_pref)
) ENGINE=MyISAM;

INSERT INTO {$db_prefix}user_alerts_prefs
	(id_member, alert_pref, alert_value)
VALUES (0, 'member_group_request', 1),
	(0, 'member_register', 1),
	(0, 'msg_like', 1),
	(0, 'msg_report', 1),
	(0, 'msg_report_reply', 1),
	(0, 'unapproved_reply', 3),
	(0, 'topic_notify', 1),
	(0, 'board_notify', 1),
	(0, 'msg_mention', 1),
	(0, 'msg_quote', 1),
	(0, 'pm_new', 1),
	(0, 'pm_reply', 1),
	(0, 'groupr_approved', 3),
	(0, 'groupr_rejected', 3),
	(0, 'member_report_reply', 3),
	(0, 'birthday', 2),
	(0, 'announcements', 2),
	(0, 'member_report', 3),
	(0, 'unapproved_post', 1),
	(0, 'buddy_request', 1),
	(0, 'warn_any', 1),
	(0, 'request_group', 1);
---#

---# Upgrading post notification settings
---{
// First see if we still have a notify_regularity column
$results = $smcFunc['db_list_columns']('{db_prefix}members');
if (in_array('notify_regularity', $results))
{
	$_GET['a'] = isset($_GET['a']) ? (int) $_GET['a'] : 0;
	$step_progress['name'] = 'Upgrading post notification settings';
	$step_progress['current'] = $_GET['a'];

	$limit = 100000;
	$is_done = false;

	$request = $smcFunc['db_query']('', 'SELECT COUNT(*) FROM {db_prefix}members');
	list($maxMembers) = $smcFunc['db_fetch_row']($request);

	while (!$is_done)
	{
		nextSubStep($substep);
		$inserts = array();

		// Skip errors here so we don't croak if the columns don't exist...
		$request = $smcFunc['db_query']('', '
			SELECT id_member, notify_regularity, notify_send_body, notify_types
			FROM {db_prefix}members
			LIMIT {int:start}, {int:limit}',
			array(
				'db_error_skip' => true,
				'start' => $_GET['a'],
				'limit' => $limit,
			)
		);
		if ($smcFunc['db_num_rows']($request) != 0)
		{
			while ($row = $smcFunc['db_fetch_assoc']($existing_notify))
			{
				$inserts[] = array($row['id_member'], 'msg_receive_body', !empty($row['notify_send_body']) ? 1 : 0);
				$inserts[] = array($row['id_member'], 'msg_notify_pref', $row['notify_regularity']);
				$inserts[] = array($row['id_member'], 'msg_notify_type', $row['notify_types']);
			}
			$smcFunc['db_free_result']($existing_notify);
		}

		$smcFunc['db_insert']('ignore',
			'{db_prefix}user_alerts_prefs',
			array('id_member' => 'int', 'alert_pref' => 'string', 'alert_value' => 'string'),
			$inserts,
			array('id_member', 'alert_pref')
		);

		$_GET['a'] += $limit;
		$step_progress['current'] = $_GET['a'];

		if ($step_progress['current'] >= $maxMembers)
			$is_done = true;
	}
	unset($_GET['a']);
}
---}
---#

---# Dropping old notification fields from the members table
ALTER TABLE {$db_prefix}members
	DROP notify_send_body,
	DROP notify_types,
	DROP notify_regularity,
	DROP notify_announcements;
---#

/******************************************************************************/
--- Adding support for topic unwatch
/******************************************************************************/
---# Adding new column to log_topics...
ALTER TABLE {$db_prefix}log_topics
ADD COLUMN unwatched TINYINT NOT NULL DEFAULT '0';
---#

---# Initializing new column in log_topics...
UPDATE {$db_prefix}log_topics
SET unwatched = 0;
---#

---# Fixing column name change...
ALTER TABLE {$db_prefix}log_topics
DROP COLUMN disregarded;
---#

/******************************************************************************/
--- Fixing mail queue for long messages
/******************************************************************************/
---# Altering mil_queue table...
ALTER TABLE {$db_prefix}mail_queue
CHANGE body body mediumtext NOT NULL;
---#

/******************************************************************************/
--- Name changes
/******************************************************************************/
---# Altering the membergroup stars to icons
ALTER TABLE {$db_prefix}membergroups
CHANGE `stars` `icons` VARCHAR(255) NOT NULL DEFAULT '';
---#

---# Renaming default theme...
UPDATE {$db_prefix}themes
SET value = 'SMF Default Theme - Curve2'
WHERE value LIKE 'SMF Default Theme%';
---#

---# Fader time update
UPDATE {$db_prefix}themes
SET value = '3000'
WHERE variable = 'newsfader_time';
---#

---# Adding the enableThemes setting.
INSERT INTO {$db_prefix}settings
	(variable, value)
VALUES
	('enableThemes', '1');
---#

---# Setting "default" as the default...
UPDATE {$db_prefix}settings
SET value = '1'
WHERE variable = 'theme_guests';

UPDATE {$db_prefix}boards
SET id_theme = 0;

UPDATE {$db_prefix}members
SET id_theme = 0;
---#

---# Update the max year for the calendar
UPDATE {$db_prefix}settings
SET value = '2030'
WHERE variable = 'cal_maxyear';
---#

/******************************************************************************/
--- Membergroup icons changes
/******************************************************************************/
---# Check the current saved names for icons and change them to the new name.
---{
$request = $smcFunc['db_query']('', '
	SELECT icons
	FROM {db_prefix}membergroups
	WHERE icons != {string:blank}',
	array(
		'blank' => '',
	)
);
$toMove = array();
$toChange = array();
while ($row = $smcFunc['db_fetch_assoc']($request))
{
	if (strpos($row['icons'], 'star.gif') !== false)
		$toChange[] = array(
			'old' => $row['icons'],
			'new' => str_replace('star.gif', 'icon.png', $row['icons']),
		);

	elseif (strpos($row['icons'], 'starmod.gif') !== false)
		$toChange[] = array(
			'old' => $row['icons'],
			'new' => str_replace('starmod.gif', 'iconmod.png', $row['icons']),
		);

	elseif (strpos($row['icons'], 'stargmod.gif') !== false)
		$toChange[] = array(
			'old' => $row['icons'],
			'new' => str_replace('stargmod.gif', 'icongmod.png', $row['icons']),
		);

	elseif (strpos($row['icons'], 'staradmin.gif') !== false)
		$toChange[] = array(
			'old' => $row['icons'],
			'new' => str_replace('staradmin.gif', 'iconadmin.png', $row['icons']),
		);

	else
		$toMove[] = $row['icons'];
}
$smcFunc['db_free_result']($request);

foreach ($toChange as $change)
	$smcFunc['db_query']('', '
		UPDATE {db_prefix}membergroups
		SET icons = {string:new}
		WHERE icons = {string:old}',
		array(
			'new' => $change['new'],
			'old' => $change['old'],
		)
	);

// Attempt to move any custom uploaded icons.
foreach ($toMove as $move)
{
	// Get the actual image.
	$image = explode('#', $move);
	$image = $image[1];

	// PHP won't suppress errors when running things from shell, so make sure it exists first...
	if (file_exists($modSettings['theme_dir'] . '/images/' . $image))
		@rename($modSettings['theme_dir'] . '/images/' . $image, $modSettings['theme_dir'] . '/images/membericons/'. $image);
}
---}
---#
/******************************************************************************/
--- Cleaning up after old themes...
/******************************************************************************/
---# Clean up settings for unused themes
---{
// Fetch list of theme directories
$request = $smcFunc['db_query']('', '
	SELECT id_theme, variable, value
	  FROM {db_prefix}themes
	WHERE variable = {string:theme_dir}
	  AND id_theme != {int:default_theme};',
	array(
		'default_theme' => 1,
		'theme_dir' => 'theme_dir',
	)
);
// Check which themes exist in the filesystem & save off their IDs
// Dont delete default theme(start with 1 in the array), & make sure to delete old core theme
$known_themes = array('1');
$core_dir = $GLOBALS['boarddir'] . '/Themes/core';
while ($row = $smcFunc['db_fetch_assoc']($request))	{
	if ($row['value'] != $core_dir && is_dir($row['value'])) {
		$known_themes[] = $row['id_theme'];
	}
}
// Cleanup unused theme settings
$smcFunc['db_query']('', '
	DELETE FROM {db_prefix}themes
	WHERE id_theme NOT IN ({array_int:known_themes});',
	array(
		'known_themes' => $known_themes,
	)
);
// Set knownThemes
$known_themes = implode(',', $known_themes);
$smcFunc['db_query']('', '
	UPDATE {db_prefix}settings
	SET value = {string:known_themes}
	WHERE variable = {string:known_theme_str};',
	array(
		'known_theme_str' => 'knownThemes',
		'known_themes' => $known_themes,
	)
);
---}
---#

/******************************************************************************/
--- Messenger fields
/******************************************************************************/
---# Adding new field_order column...
ALTER TABLE {$db_prefix}custom_fields
ADD COLUMN field_order SMALLINT NOT NULL DEFAULT '0';
---#

---# Adding new show_mlist column...
ALTER TABLE {$db_prefix}custom_fields
ADD COLUMN show_mlist SMALLINT NOT NULL DEFAULT '0';
---#

---# Insert fields
INSERT INTO `{$db_prefix}custom_fields` (`col_name`, `field_name`, `field_desc`, `field_type`, `field_length`, `field_options`, `field_order`, `mask`, `show_reg`, `show_display`, `show_mlist`, `show_profile`, `private`, `active`, `bbc`, `can_search`, `default_value`, `enclose`, `placement`) VALUES
<<<<<<< HEAD
('cust_aolins', 'AOL Instant Messenger', 'This is your AOL Instant Messenger nickname.', 'text', 50, '', 1, 'regex~[a-z][0-9a-z.-]{1,31}~i', 0, 1, 0, 'forumprofile', 0, 1, 0, 0, '', '<a class="aim" href="aim:goim?screenname={INPUT}&message=Hello!+Are+you+there?" target="_blank" title="AIM - {INPUT}"><img src="{IMAGES_URL}/aim.png" alt="AIM - {INPUT}"></a>', 1),
('cust_icq', 'ICQ', 'This is your ICQ number.', 'text', 12, '', 2, 'regex~[1-9][0-9]{4,9}~i', 0, 1, 0, 'forumprofile', 0, 1, 0, 0, '', '<a class="icq" href="//www.icq.com/people/{INPUT}" target="_blank" title="ICQ - {INPUT}"><img src="{DEFAULT_IMAGES_URL}/icq.png" alt="ICQ - {INPUT}"></a>', 1),
('cust_skype', 'Skype', 'Your Skype name', 'text', 32, '', 3, 'nohtml', 0, 1, 0, 'forumprofile', 0, 1, 0, 0, '', '<a href="skype:{INPUT}?call"><img src="{DEFAULT_IMAGES_URL}/skype.png" alt="{INPUT}" title="{INPUT}" /></a> ', 1),
('cust_yahoo', 'Yahoo! Messenger', 'This is your Yahoo! Instant Messenger nickname.', 'text', 50, '', 4, 'nohtml', 0, 1, 0, 'forumprofile', 0, 1, 0, 0, '', '<a class="yim" href="//edit.yahoo.com/config/send_webmesg?.target={INPUT}" target="_blank" title="Yahoo! Messenger - {INPUT}"><img src="{IMAGES_URL}/yahoo.png" alt="Yahoo! Messenger - {INPUT}"></a>', 1),
('cust_loca', 'Location', 'Geographic location.', 'text', 50, '', 5, 'nohtml', 0, 1, 0, 'forumprofile', 0, 1, 0, 0, '', '', 0),
('cust_gender', 'Gender', 'Your gender.', 'radio', 255, 'None,Male,Female', 6, 'nohtml', 1, 1, 0, 'forumprofile', 0, 1, 0, 0, 'None', '<span class=" generic_icons gender_{KEY}" title="{INPUT}"></span>', 1);
=======
('cust_icq', 'ICQ', 'This is your ICQ number.', 'text', 12, '', 1, 'regex~[1-9][0-9]{4,9}~i', 0, 1, 0, 'forumprofile', 0, 1, 0, 0, '', '<a class="icq" href="//www.icq.com/people/{INPUT}" target="_blank" title="ICQ - {INPUT}"><img src="{DEFAULT_IMAGES_URL}/icq.png" alt="ICQ - {INPUT}"></a>', 1),
('cust_skype', 'Skype', 'Your Skype name', 'text', 32, '', 2, 'nohtml', 0, 1, 0, 'forumprofile', 0, 1, 0, 0, '', '<a href="skype:{INPUT}?call"><img src="{DEFAULT_IMAGES_URL}/skype.png" alt="{INPUT}" title="{INPUT}" /></a> ', 1),
('cust_yahoo', 'Yahoo! Messenger', 'This is your Yahoo! Instant Messenger nickname.', 'text', 50, '', 3, 'nohtml', 0, 1, 0, 'forumprofile', 0, 1, 0, 0, '', '<a class="yim" href="//edit.yahoo.com/config/send_webmesg?.target={INPUT}" target="_blank" title="Yahoo! Messenger - {INPUT}"><img src="{IMAGES_URL}/yahoo.png" alt="Yahoo! Messenger - {INPUT}"></a>', 1),
('cust_loca', 'Location', 'Geographic location.', 'text', 50, '', 4, 'nohtml', 0, 1, 0, 'forumprofile', 0, 1, 0, 0, '', '', 0),
('cust_gender', 'Gender', 'Your gender.', 'radio', 255, 'Disabled,Male,Female', 5, 'nohtml', 1, 1, 0, 'forumprofile', 0, 1, 0, 0, 'Disabled', '<span class=" generic_icons gender_{INPUT}" title="{INPUT}"></span>', 1);
>>>>>>> ea440e81
---#

---# Add an order value to each existing cust profile field.
---{
	$ocf = $smcFunc['db_query']('', '
		SELECT id_field
		FROM {db_prefix}custom_fields
		WHERE field_order = 0');

		// We start counting from 5 because we already have the first 5 fields.
		$fields_count = 5;

		while ($row = $smcFunc['db_fetch_assoc']($ocf))
		{
			++$fields_count;

			$smcFunc['db_query']('', '
				UPDATE {db_prefix}custom_fields
				SET field_order = {int:field_count}
				WHERE id_field = {int:id_field}',
				array(
					'field_count' => $fields_count,
					'id_field' => $row['id_field'],
				)
			);
		}
		$smcFunc['db_free_result']($ocf);
---}
---#

---# Converting member values...
---{
// We cannot do this twice
// See which columns we have
$results = $smcFunc['db_list_columns']('{db_prefix}members');
$possible_columns = array('icq', 'msn', 'yim', 'location', 'gender');

// Find values that are in both arrays
$select_columns = array_intersect($possible_columns, $results);

if (!empty($select_columns))
{
	$_GET['a'] = isset($_GET['a']) ? (int) $_GET['a'] : 0;
	$step_progress['name'] = 'Converting member values';
	$step_progress['current'] = $_GET['a'];

	$request = $smcFunc['db_query']('', 'SELECT COUNT(*) FROM {db_prefix}members');
	list($maxMembers) = $smcFunc['db_fetch_row']($request);

	$limit = 10000;
	$is_done = false;

	while (!$is_done)
	{
		nextSubStep($substep);
		$inserts = array();

		$request = $smcFunc['db_query']('', '
			SELECT id_member, '. implode(',', $select_columns) .'
			FROM {db_prefix}members
			LIMIT {int:start}, {int:limit}',
			array(
				'start' => $_GET['a'],
				'limit' => $limit,
		));

		$genderTypes = array(1 => 'Male', 2 => 'Female');
		while ($row = $smcFunc['db_fetch_assoc']($request))
		{
			if (!empty($row['icq']))
				$inserts[] = array($row['id_member'], 1, 'cust_icq', $row['icq']);

			if (!empty($row['msn']))
				$inserts[] = array($row['id_member'], 1, 'cust_skype', $row['msn']);

			if (!empty($row['yim']))
				$inserts[] = array($row['id_member'], 1, 'cust_yahoo', $row['yim']);

			if (!empty($row['location']))
				$inserts[] = array($row['id_member'], 1, 'cust_loca', $row['location']);

			if (!empty($row['gender']) && isset($genderTypes[INTval($row['gender'])]))
				$inserts[] = array($row['id_member'], 1, 'cust_gender', $genderTypes[INTval($row['gender'])]);
		}
		$smcFunc['db_free_result']($request);

		if (!empty($inserts))
			$smcFunc['db_insert']('replace',
				'{db_prefix}themes',
				array('id_member' => 'int', 'id_theme' => 'int', 'variable' => 'string', 'value' => 'string'),
				$inserts,
				array('id_theme', 'id_member', 'variable')
			);

		$_GET['a'] += $limit;
		$step_progress['current'] = $_GET['a'];

		if ($step_progress['current'] >= $maxMembers)
			$is_done = true;
	}
}
unset($_GET['a']);
---}
---#

---# Dropping old fields
ALTER TABLE `{$db_prefix}members`
	DROP `icq`,
	DROP `aim`,
	DROP `yim`,
	DROP `msn`,
	DROP `location`,
	DROP `gender`;
---#

---# Create the displayFields setting
---{
	if (empty($modSettings['displayFields']))
	{
		$request = $smcFunc['db_query']('', '
			SELECT col_name, field_name, field_type, field_order, bbc, enclose, placement, show_mlist
			FROM {db_prefix}custom_fields',
			array()
		);

		$fields = array();
		while ($row = $smcFunc['db_fetch_assoc']($request))
		{
			$fields[] = array(
				'col_name' => strtr($row['col_name'], array('|' => '', ';' => '')),
				'title' => strtr($row['field_name'], array('|' => '', ';' => '')),
				'type' => $row['field_type'],
				'order' => $row['field_order'],
				'bbc' => $row['bbc'] ? '1' : '0',
				'placement' => !empty($row['placement']) ? $row['placement'] : '0',
				'enclose' => !empty($row['enclose']) ? $row['enclose'] : '',
				'mlist' => $row['show_mlist'],
			);
		}
		$smcFunc['db_free_result']($request);

		$smcFunc['db_insert']('replace',
			'{db_prefix}settings',
			array('variable' => 'string', 'value' => 'string'),
			array('displayFields', json_encode($fields)),
			array('id_theme', 'id_member', 'variable')
		);
	}
---}
---#

/******************************************************************************/
--- Adding support for drafts
/******************************************************************************/
---# Creating draft table
CREATE TABLE IF NOT EXISTS {$db_prefix}user_drafts (
	id_draft INT(10) UNSIGNED AUTO_INCREMENT,
	id_topic MEDIUMINT UNSIGNED NOT NULL DEFAULT '0',
	id_board SMALLINT(5) UNSIGNED NOT NULL DEFAULT '0',
	id_reply INT(10) UNSIGNED NOT NULL DEFAULT '0',
	type TINYINT(4) NOT NULL DEFAULT '0',
	poster_time INT(10) UNSIGNED NOT NULL DEFAULT '0',
	id_member MEDIUMINT UNSIGNED NOT NULL DEFAULT '0',
	subject VARCHAR(255) NOT NULL DEFAULT '',
	smileys_enabled TINYINT(4) NOT NULL DEFAULT '1',
	body mediumtext NOT NULL,
	icon VARCHAR(16) NOT NULL DEFAULT 'xx',
	locked TINYINT(4) NOT NULL DEFAULT '0',
	is_sticky TINYINT(4) NOT NULL DEFAULT '0',
	to_list VARCHAR(255) NOT NULL DEFAULT '',
	PRIMARY KEY id_draft(id_draft),
	UNIQUE idx_id_member (id_member, id_draft, type)
) ENGINE=MyISAM;
---#

---# Adding draft permissions...
---{
// We cannot do this twice
if (@$modSettings['smfVersion'] < '2.1')
{
	// Anyone who can currently post unapproved topics we assume can create drafts as well ...
	$request = upgrade_query("
		SELECT id_group, id_board, add_deny, permission
		FROM {$db_prefix}board_permissions
		WHERE permission = 'post_unapproved_topics'");
	$inserts = array();
	while ($row = $smcFunc['db_fetch_assoc']($request))
	{
		$inserts[] = "($row[id_group], $row[id_board], 'post_draft', $row[add_deny])";
	}
	$smcFunc['db_free_result']($request);

	if (!empty($inserts))
		upgrade_query("
			INSERT IGNORE INTO {$db_prefix}board_permissions
				(id_group, id_board, permission, add_deny)
			VALUES
				" . implode(',', $inserts));

	// Next we find people who can send PMs, and assume they can save pm_drafts as well
	$request = upgrade_query("
		SELECT id_group, add_deny, permission
		FROM {$db_prefix}permissions
		WHERE permission = 'pm_send'");
	$inserts = array();
	while ($row = $smcFunc['db_fetch_assoc']($request))
	{
		$inserts[] = "($row[id_group], 'pm_draft', $row[add_deny])";
	}
	$smcFunc['db_free_result']($request);

	if (!empty($inserts))
		upgrade_query("
			INSERT IGNORE INTO {$db_prefix}permissions
				(id_group, permission, add_deny)
			VALUES
				" . implode(',', $inserts));
}
---}
INSERT INTO {$db_prefix}settings
	(variable, value)
VALUES
	('drafts_autosave_enabled', '1'),
	('drafts_show_saved_enabled', '1'),
	('drafts_keep_days', '7');

INSERT INTO {$db_prefix}themes
	(id_theme, variable, value)
VALUES
	('1', 'drafts_show_saved_enabled', '1');
---#

/******************************************************************************/
--- Adding support for likes
/******************************************************************************/
---# Creating likes table.
CREATE TABLE IF NOT EXISTS {$db_prefix}user_likes (
	id_member MEDIUMINT UNSIGNED DEFAULT '0',
	content_type CHAR(6) DEFAULT '',
	content_id INT(10) UNSIGNED DEFAULT '0',
	like_time INT(10) UNSIGNED NOT NULL DEFAULT '0',
	PRIMARY KEY (content_id, content_type, id_member),
	INDEX idx_content (content_id, content_type),
	INDEX idx_liker (id_member)
) ENGINE=MyISAM;
---#

---# Adding count to the messages table. (May take a while)
ALTER TABLE {$db_prefix}messages
ADD COLUMN likes SMALLINT(5) UNSIGNED NOT NULL DEFAULT '0';
---#

/******************************************************************************/
--- Adding support for mentions
/******************************************************************************/
---# Creating mentions table
CREATE TABLE IF NOT EXISTS {$db_prefix}mentions (
	content_id INT DEFAULT '0',
	content_type VARCHAR(10) DEFAULT '',
	id_mentioned INT DEFAULT 0,
	id_member MEDIUMINT UNSIGNED NOT NULL DEFAULT 0,
	`time` INT NOT NULL DEFAULT 0,
	PRIMARY KEY (content_id, content_type, id_mentioned),
	INDEX idx_content (content_id, content_type),
	INDEX idx_mentionee (id_member)
) ENGINE=MyISAM;
---#

/******************************************************************************/
--- Adding support for group-based board moderation
/******************************************************************************/
---# Creating moderator_groups table
CREATE TABLE IF NOT EXISTS {$db_prefix}moderator_groups (
	id_board SMALLINT(5) UNSIGNED DEFAULT '0',
	id_group SMALLINT(5) UNSIGNED DEFAULT '0',
	PRIMARY KEY (id_board, id_group)
) ENGINE=MyISAM;
---#

/******************************************************************************/
--- Cleaning up integration hooks
/******************************************************************************/
---# Deleting integration hooks
DELETE FROM {$db_prefix}settings
WHERE variable LIKE 'integrate_%';
---#

/******************************************************************************/
--- Cleaning up old settings
/******************************************************************************/
---# Fixing a deprecated option.
UPDATE {$db_prefix}settings
SET value = 'option_css_resize'
WHERE variable = 'avatar_action_too_large'
	AND (value = 'option_html_resize' OR value = 'option_js_resize');
---#

---# Cleaning up the old Core Features page.
---{
	// First get the original value
	$request = $smcFunc['db_query']('', '
		SELECT value
		FROM {db_prefix}settings
		WHERE variable = {literal:admin_features}');
	if ($smcFunc['db_num_rows']($request) > 0 && $row = $smcFunc['db_fetch_assoc']($request))
	{
		// Some of these *should* already be set but you never know.
		$new_settings = array();
		$admin_features = explode(',', $row['value']);

		// cd = calendar, should also have set cal_enabled already
		// cp = custom profile fields, which already has several fields that cover tracking
		// ps = paid subs, should also have set paid_enabled already
		// rg = reports generation, which is now permanently on
		// sp = spider tracking, should also have set spider_mode already
		// w = warning system, which will be covered with warning_settings

		// The rest we have to deal with manually.
		// Moderation log - modlog_enabled itself should be set but we have others now
		if (in_array('ml', $admin_features))
		{
			$new_settings[] = array('adminlog_enabled', '1');
			$new_settings[] = array('userlog_enabled', '1');
		}

		// Post moderation
		if (in_array('pm', $admin_features))
		{
			$new_settings[] = array('postmod_active', '1');
		}

		// And now actually apply it.
		if (!empty($new_settings))
		{
			$smcFunc['db_insert']('replace',
				'{db_prefix}settings',
				array('variable' => 'string', 'value' => 'string'),
				$new_settings,
				array('variable')
			);
		}
	}
	$smcFunc['db_free_result']($request);
---}
---#

---# Cleaning up old settings.
DELETE FROM {$db_prefix}settings
WHERE variable IN ('enableStickyTopics', 'guest_hideContacts', 'notify_new_registration', 'attachmentEncryptFilenames', 'hotTopicPosts', 'hotTopicVeryPosts', 'fixLongWords', 'admin_features', 'topbottomEnable', 'simpleSearch', 'enableVBStyleLogin', 'admin_bbc', 'enable_unwatch');
---#

---# Cleaning up old theme settings.
DELETE FROM {$db_prefix}themes
WHERE variable IN ('show_board_desc', 'no_new_reply_warning', 'display_quick_reply', 'show_mark_read', 'show_member_bar', 'linktree_link', 'show_bbc', 'additional_options_collapsable', 'subject_toggle', 'show_modify', 'show_profile_buttons', 'show_user_images', 'show_blurb', 'show_gender', 'hide_post_group', 'drafts_autosave_enabled', 'forum_width');
---#

---# Update the SM Stat collection.
---{
	// First get the original value
	$request = $smcFunc['db_query']('', '
		SELECT value
		FROM {db_prefix}settings
		WHERE variable = {literal:allow_sm_stats}');
	if ($smcFunc['db_num_rows']($request) > 0 && $row = $smcFunc['db_fetch_assoc']($request))
	{
		if (!empty($row['value']))
		{
			$smcFunc['db_insert']('replace',
				'{db_prefix}settings',
				array('variable' => 'string', 'value' => 'string'),
				array(
					array('sm_stats_key', $row['value']),
					array('enable_sm_stats', '1'),
				),
				array('variable')
			);

			$smcFunc['db_query']('', '
				DELETE FROM {db_prefix}settings
				WHERE variable = {literal:allow_sm_stats}');
		}
	}
	$smcFunc['db_free_result']($request);
---}
---#

/******************************************************************************/
--- Updating files that fetched from simplemachines.org
/******************************************************************************/
---# We no longer call on several files.
DELETE FROM {$db_prefix}admin_info_files
WHERE filename IN ('latest-packages.js', 'latest-smileys.js', 'latest-support.js', 'latest-themes.js')
	AND path = '/smf/';
---#

---# But we do need new files.
---{
// Don't insert the info if it's already there...
$file_check = $smcFunc['db_query']('', '
	SELECT id_file
	FROM {db_prefix}admin_info_files
	WHERE filename = {string:latest-versions}',
	array(
		'latest-versions' => 'latest-versions.txt',
	)
);

if ($smcFunc['db_num_rows']($file_check) == 0)
{
	$smcFunc['db_insert']('',
		'{db_prefix}admin_info_files',
		array('filename' => 'string', 'path' => 'string', 'parameters' => 'string', 'data' => 'string', 'filetype' => 'string'),
		array('latest-versions.txt', '/smf/', 'version=%3$s', '', 'text/plain'),
		array('id_file')
	);
}

$smcFunc['db_free_result']($file_check);
---}
---#

/******************************************************************************/
--- Upgrading "verification questions" feature
/******************************************************************************/
---# Creating qanda table
CREATE TABLE IF NOT EXISTS {$db_prefix}qanda (
	id_question SMALLINT(5) UNSIGNED AUTO_INCREMENT,
	lngfile VARCHAR(255) NOT NULL DEFAULT '',
	question VARCHAR(255) NOT NULL DEFAULT '',
	answers TEXT NOT NULL,
	PRIMARY KEY (id_question),
	INDEX idx_lngfile (lngfile)
) ENGINE=MyISAM;
---#

---# Moving questions and answers to the new table
---{
$questions = array();
$get_questions = upgrade_query("
	SELECT body AS question, recipient_name AS answer
	FROM {$db_prefix}log_comments
	WHERE comment_type = 'ver_test'");

	while ($row = $smcFunc['db_fetch_assoc']($get_questions))
		$questions[] = array($language, $row['question'], serialize(array($row['answer'])));

	$smcFunc['db_free_result']($get_questions);

	if (!empty($questions))
	{
		$smcFunc['db_insert']('',
			'{db_prefix}qanda',
			array('lngfile' => 'string', 'question' => 'string', 'answers' => 'string'),
			$questions,
			array('id_question')
		);

		// Delete the questions from log_comments now
		upgrade_query("
			DELETE FROM {$db_prefix}log_comments
			WHERE comment_type = 'ver_test'
		");
	}
---}
---#

/******************************************************************************/
--- Marking packages as uninstalled...
/******************************************************************************/
---# Updating log_packages
UPDATE {$db_prefix}log_packages
SET install_state = 0;
---#

/******************************************************************************/
--- Updating profile permissions...
/******************************************************************************/
---# Removing the old "view your own profile" permission
DELETE FROM {$db_prefix}permissions
WHERE permission = 'profile_view_own';
---#

---# Updating the old "view any profile" permission
UPDATE {$db_prefix}permissions
SET permission = 'profile_view'
WHERE permission = 'profile_view_any';
---#

---# Removing the old notification permissions
DELETE FROM {$db_prefix}board_permissions
WHERE permission = 'mark_notify' OR permission = 'mark_any_notify';
---#

---# Removing the send-topic permission
DELETE FROM {$db_prefix}board_permissions
WHERE permission = 'send_topic';
---#

---# Removing the draft "autosave" permissions
DELETE FROM {$db_prefix}permissions
WHERE permission = 'post_autosave_draft' OR permission = 'pm_autosave_draft';

DELETE FROM {$db_prefix}board_permissions
WHERE permission = 'post_autosave_draft';
---#

---# Adding "profile_password_own"
---{
$inserts = array();

$request = upgrade_query("
	SELECT id_group, add_deny
	FROM {$db_prefix}permissions
	WHERE permission = 'profile_identity_own'");

	while ($row = $smcFunc['db_fetch_assoc']($request))
	{
		$inserts[] = "($row[id_group], 'profile_password_own', $row[add_deny])";
	}

	$smcFunc['db_free_result']($request);

	if (!empty($inserts))
	{
		upgrade_query("
			INSERT INTO {$db_prefix}permissions
				(id_group, permission, add_deny)
			VALUES
				" . implode(',', $inserts)
		);
	}
---}
---#

---# Adding other profile permissions
---{
$inserts = array();

$request = upgrade_query("
	SELECT id_group, add_deny
	FROM {$db_prefix}permissions
	WHERE permission = 'profile_extra_own'");

	while ($row = $smcFunc['db_fetch_assoc']($request))
	{
		$inserts[] = "($row[id_group], 'profile_blurb_own', $row[add_deny])";
		$inserts[] = "($row[id_group], 'profile_displayed_name_own', $row[add_deny])";
		$inserts[] = "($row[id_group], 'profile_forum_own', $row[add_deny])";
		$inserts[] = "($row[id_group], 'profile_website_own', $row[add_deny])";
		$inserts[] = "($row[id_group], 'profile_signature_own', $row[add_deny])";
	}

	$smcFunc['db_free_result']($request);

	if (!empty($inserts))
	{
		upgrade_query("
			INSERT INTO {$db_prefix}permissions
				(id_group, permission, add_deny)
			VALUES
				" . implode(',', $inserts)
			);
	}
---}
---#

/******************************************************************************/
--- Upgrading PM labels...
/******************************************************************************/
---# Adding pm_labels table...
CREATE TABLE IF NOT EXISTS {$db_prefix}pm_labels (
	id_label INT(10) UNSIGNED AUTO_INCREMENT,
	id_member MEDIUMINT UNSIGNED NOT NULL DEFAULT '0',
	name VARCHAR(30) NOT NULL DEFAULT '',
	PRIMARY KEY (id_label)
) ENGINE=MyISAM;
---#

---# Adding pm_labeled_messages table...
CREATE TABLE IF NOT EXISTS {$db_prefix}pm_labeled_messages (
	id_label INT(10) UNSIGNED NOT NULL DEFAULT '0',
	id_pm INT(10) UNSIGNED NOT NULL DEFAULT '0',
	PRIMARY KEY (id_label, id_pm)
) ENGINE=MyISAM;
---#

---# Adding "in_inbox" column to pm_recipients
ALTER TABLE {$db_prefix}pm_recipients
ADD COLUMN in_inbox TINYINT(3) NOT NULL DEFAULT '1';
---#

---# Moving label info to new tables and updating rules (May be slow!!!)
---{
	// First see if we still have a message_labels column
	$results = $smcFunc['db_list_columns']('{db_prefix}members');
	if (in_array('message_labels', $results))
	{
		// They've still got it, so pull the label info
		$get_labels = $smcFunc['db_query']('', '
			SELECT id_member, message_labels
			FROM {db_prefix}members
			WHERE message_labels != {string:blank}',
			array(
				'blank' => '',
			)
		);

		$inserts = array();
		$label_info = array();
		while ($row = $smcFunc['db_fetch_assoc']($get_labels))
		{
			// Stick this in an array
			$labels = explode(',', $row['message_labels']);

			// Build some inserts
			foreach ($labels AS $index => $label)
			{
				// Keep track of the index of this label - we'll need that in a bit...
				$label_info[$row['id_member']][$label] = $index;
			}
		}

		$smcFunc['db_free_result']($get_labels);

		foreach ($label_info AS $id_member => $labels)
		{
			foreach ($labels as $label => $index)
			{
				$inserts[] = array($id_member, $label);
			}
		}

		if (!empty($inserts))
		{
			$smcFunc['db_insert']('', '{db_prefix}pm_labels', array('id_member' => 'int', 'name' => 'string-30'), $inserts, array());

			// Clear this out for our next query below
			$inserts = array();
		}

		// This is the easy part - update the inbox stuff
		$smcFunc['db_query']('', '
			UPDATE {db_prefix}pm_recipients
			SET in_inbox = {int:in_inbox}
			WHERE FIND_IN_SET({int:minusone}, labels)',
			array(
				'in_inbox' => 1,
				'minusone' => -1,
			)
		);

		// Now we go pull the new IDs for each label
		$get_new_label_ids = $smcFunc['db_query']('', '
			SELECT *
			FROM {db_prefix}pm_labels',
			array(
			)
		);

		$label_info_2 = array();
		while ($label_row = $smcFunc['db_fetch_assoc']($get_new_label_ids))
		{
			// Map the old index values to the new ID values...
			$old_index = $label_info[$label_row['id_member']][$label_row['name']];
			$label_info_2[$label_row['id_member']][$old_index] = $label_row['id_label'];
		}

		$smcFunc['db_free_result']($get_new_label_ids);

		// Pull label info from pm_recipients
		// Ignore any that are only in the inbox
		$get_pm_labels = $smcFunc['db_query']('', '
			SELECT id_pm, id_member, labels
			FROM {db_prefix}pm_recipients
			WHERE deleted = {int:not_deleted}
				AND labels != {string:minus_one}',
			array(
				'not_deleted' => 0,
				'minus_one' => -1,
			)
		);

		while ($row = $smcFunc['db_fetch_assoc']($get_pm_labels))
		{
			$labels = explode(',', $row['labels']);

			foreach ($labels as $a_label)
			{
				if ($a_label == '-1')
					continue;

				$new_label_info = $label_info_2[$row['id_member']][$a_label];
				$inserts[] = array($row['id_pm'], $new_label_info);
			}
		}

		$smcFunc['db_free_result']($get_pm_labels);

		// Insert the new data
		if (!empty($inserts))
		{
			$smcFunc['db_insert']('', '{db_prefix}pm_labeled_messages', array('id_pm' => 'int', 'id_label' => 'int'), $inserts, array());
		}

		// Final step of this ridiculously massive process
		$get_pm_rules = $smcFunc['db_query']('', '
			SELECT id_member, id_rule, actions
			FROM {db_prefix}pm_rules',
			array(
			)
		);

		// Go through the rules, unserialize the actions, then figure out if there's anything we can use
		while ($row = $smcFunc['db_fetch_assoc']($get_pm_rules))
		{
			// Turn this INTo an array...
			$actions = unserialize($row['actions']);

			// Loop through the actions and see if we're applying a label anywhere
			foreach ($actions as $index => $action)
			{
				if ($action['t'] == 'lab')
				{
					// Update the value of this label...
					$actions[$index]['v'] = $label_info_2[$row['id_member']][$action['v']];
				}
			}

			// Put this back into a string
			$actions = serialize($actions);

			$smcFunc['db_query']('', '
				UPDATE {db_prefix}pm_rules
				SET actions = {string:actions}
				WHERE id_rule = {int:id_rule}',
				array(
					'actions' => $actions,
					'id_rule' => $row['id_rule'],
				)
			);
		}

		$smcFunc['db_free_result']($get_pm_rules);

		// Lastly, we drop the old columns
		$smcFunc['db_remove_column']('{db_prefix}members', 'message_labels');
		$smcFunc['db_remove_column']('{db_prefix}pm_recipients', 'labels');
	}
---}
---#

/******************************************************************************/
--- Adding support for edit reasons (May take a while)
/******************************************************************************/
---# Adding "modified_reason" column to messages (May take a while)
ALTER TABLE {$db_prefix}messages
ADD COLUMN modified_reason VARCHAR(255) NOT NULL DEFAULT '';
---#

/******************************************************************************/
--- Cleaning up guest permissions
/******************************************************************************/
---# Removing permissions guests can no longer have...
---{
	$illegal_board_permissions = array(
		'announce_topic',
		'delete_any',
		'lock_any',
		'make_sticky',
		'merge_any',
		'modify_any',
		'modify_replies',
		'move_any',
		'poll_add_any',
		'poll_edit_any',
		'poll_lock_any',
		'poll_remove_any',
		'remove_any',
		'report_any',
		'split_any'
	);

	$illegal_permissions = array('calendar_edit_any', 'moderate_board', 'moderate_forum', 'send_email_to_members');

	$smcFunc['db_query']('', '
		DELETE FROM {db_prefix}board_permissions
		WHERE id_group = {int:guests}
		AND permission IN ({array_string:illegal_board_perms})',
		array(
			'guests' => -1,
			'illegal_board_perms' => $illegal_board_permissions,
		)
	);

	$smcFunc['db_query']('', '
		DELETE FROM {db_prefix}permissions
		WHERE id_group = {int:guests}
		AND permission IN ({array_string:illegal_perms})',
		array(
			'guests' => -1,
			'illegal_perms' => $illegal_permissions,
		)
	);
---}
---#

/******************************************************************************/
--- Adding mail queue settings
/******************************************************************************/
---# Adding DEFAULT settings for the mail queue
---{
	if (empty($modSettings['mail_limit']))
	{
		$smcFunc['db_insert']('replace',
			'{db_prefix}settings',
			array('variable' => 'string-255', 'value' => 'string'),
			array(
				array('mail_limit', '5'),
				array('mail_quantity', '5'),
			),
			array('variable')
		);
	}
---}
---#

/******************************************************************************/
--- Adding gravatar settings
/******************************************************************************/
---# Adding DEFAULT gravatar settings
---{
	if (empty($modSettings['gravatarEnabled']))
	{
		$smcFunc['db_insert']('replace',
			'{db_prefix}settings',
			array('variable' => 'string-255', 'value' => 'string'),
			array(
				array('gravatarEnabled', '1'),
				array('gravatarOverride', '0'),
				array('gravatarAllowExtraEmail', '1'),
				array('gravatarMaxRating', 'PG'),
			),
			array('variable')
		);
	}
---}
---#

/******************************************************************************/
--- Adding timezone support
/******************************************************************************/
---# Adding the "timezone" column to the members table
ALTER TABLE {$db_prefix}members ADD timezone VARCHAR(80) NOT NULL DEFAULT 'UTC';
---#

/******************************************************************************/
--- Cleaning up old email settings
/******************************************************************************/
---# Removing the "send_email_to_members" permission
---{
	$smcFunc['db_query']('', '
		DELETE FROM {db_prefix}permissions
		WHERE permission = {literal:send_email_to_members}',
		array()
	);
---}
---#

---# Dropping the "hide_email" column from the members table
ALTER TABLE {$db_prefix}members
DROP hide_email;
---#

---# Dropping the "email_address" column from log_reported_comments
ALTER TABLE {$db_prefix}log_reported_comments
DROP email_address;
---#

/******************************************************************************/
--- Deleting the "Auto Optimize" task
/******************************************************************************/
---# Removing the task and associated data
DELETE FROM {$db_prefix}scheduled_tasks
WHERE id_task = '2';

DELETE FROM {$db_prefix}log_scheduled_tasks
WHERE id_task = '2';

DELETE FROM {$db_prefix}settings
WHERE variable = 'autoOptMaxOnline';
---#

/******************************************************************************/
--- Removing OpenID-related things...
/******************************************************************************/
---# Removing the openid_uri column in the members table
ALTER TABLE {$db_prefix}members
DROP openid_uri;
---#

---# Dropping the openid_assoc table
DROP TABLE IF EXISTS {$db_prefix}openid_assoc;
---#

---# Removing related settings
DELETE FROM {$db_prefix}settings
WHERE variable='enableOpenID' OR variable='dh_keys';
---#

/******************************************************************************/
--- Fixing the url column in the log_spider_hits and log_online tables
/******************************************************************************/
---# Changing url column size in log_spider_hits from 255 to 1024
ALTER TABLE {$db_prefix}log_spider_hits
CHANGE `url` `url` VARCHAR(1024) NOT NULL DEFAULT '';
---#

---# Changing url column in log_online from TEXT to VARCHAR(1024)
ALTER TABLE {$db_prefix}log_online
CHANGE `url` `url` VARCHAR(2048) NOT NULL DEFAULT '';
---#

/******************************************************************************/
--- Adding support for 2FA
/******************************************************************************/
---# Adding the secret column to members table
ALTER TABLE {$db_prefix}members
ADD tfa_secret VARCHAR(24) NOT NULL DEFAULT '';
---#

---# Adding the backup column to members table
ALTER TABLE {$db_prefix}members
ADD tfa_backup VARCHAR(64) NOT NULL DEFAULT '';
---#

---# Force 2FA per membergroup
ALTER TABLE {$db_prefix}membergroups
ADD COLUMN tfa_required TINYINT(3) NOT NULL DEFAULT '0';
---#


---# Add tfa_mode setting
---{
	if (!isset($modSettings['tfa_mode']))
		$smcFunc['db_insert']('replace',
			'{db_prefix}settings',
			array('variable' => 'string', 'value' => 'string'),
			array('tfa_mode', '1'),
			array('variable')
		);
---}
---#

/******************************************************************************/
--- Converting old bbcodes
/******************************************************************************/
---# Replacing [br] with &lt;br&gt; on messages
UPDATE {$db_prefix}messages SET body = REPLACE(body, '[br]', '<br>') WHERE body LIKE '%[br]%';
---#

---# Replacing [br] with &lt;br&gt; on pms
UPDATE {$db_prefix}personal_messages SET body = REPLACE(body, '[br]', '<br>') WHERE body LIKE '%[br]%';
---#

---# Replacing [acronym] with [abbr] on messages
UPDATE {$db_prefix}messages SET body = REPLACE(REPLACE(body, '[acronym=', '[abbr='), '[/acronym]', '[/abbr]') WHERE body LIKE '%[acronym=%';
---#

---# Replacing [acronym] with [abbr] on pms
UPDATE {$db_prefix}personal_messages SET body = REPLACE(REPLACE(body, '[acronym=', '[abbr='), '[/acronym]', '[/abbr]') WHERE body LIKE '%[acronym=%';
---#

---# Replacing [tt] with [font=monospace] on messages
UPDATE {$db_prefix}messages SET body = REPLACE(REPLACE(body, '[tt]', '[font=monospace]'), '[/tt]', '[/font]') WHERE body LIKE '%[tt]%';
---#

---# Replacing [tt] with [font=monospace] on pms
UPDATE {$db_prefix}personal_messages SET body = REPLACE(REPLACE(body, '[tt]', '[font=monospace]'), '[/tt]', '[/font]') WHERE body LIKE '%[tt]%';
---#

---# Replacing [bdo=ltr] with [ltr] on messages
UPDATE {$db_prefix}messages SET body = REPLACE(REPLACE(body, '[bdo=ltr]', '[ltr]'), '[/bdo]', '[/ltr]') WHERE body LIKE '%[bdo=ltr]%';
---#

---# Replacing [bdo=ltr] with [ltr] on pms
UPDATE {$db_prefix}personal_messages SET body = REPLACE(REPLACE(body, '[bdo=ltr]', '[ltr]'), '[/bdo]', '[/ltr]') WHERE body LIKE '%[bdo=ltr]%';
---#

---# Replacing [bdo=rtl] with [rtl] on messages
UPDATE {$db_prefix}messages SET body = REPLACE(REPLACE(body, '[bdo=rtl]', '[rtl]'), '[/bdo]', '[/rtl]') WHERE body LIKE '%[bdo=rtl]%';
---#

---# Replacing [bdo=rtl] with [rtl] on pms
UPDATE {$db_prefix}personal_messages SET body = REPLACE(REPLACE(body, '[bdo=rtl]', '[rtl]'), '[/bdo]', '[/rtl]') WHERE body LIKE '%[bdo=rtl]%';
---#

---# Replacing [black] with [color=black] on messages
UPDATE {$db_prefix}messages SET body = REPLACE(REPLACE(body, '[black]', '[color=black]'), '[/black]', '[/color]') WHERE body LIKE '%[black]%';
---#

---# Replacing [black] with [color=black] on pms
UPDATE {$db_prefix}personal_messages SET body = REPLACE(REPLACE(body, '[black]', '[color=black]'), '[/black]', '[/color]') WHERE body LIKE '%[black]%';
---#

---# Replacing [white] with [color=white] on messages
UPDATE {$db_prefix}messages SET body = REPLACE(REPLACE(body, '[white]', '[color=white]'), '[/white]', '[/color]') WHERE body LIKE '%[white]%';
---#

---# Replacing [white] with [color=white] on pms
UPDATE {$db_prefix}personal_messages SET body = REPLACE(REPLACE(body, '[white]', '[color=white]'), '[/white]', '[/color]') WHERE body LIKE '%[white]%';
---#

---# Replacing [red] with [color=red] on messages
UPDATE {$db_prefix}messages SET body = REPLACE(REPLACE(body, '[red]', '[color=red]'), '[/red]', '[/color]') WHERE body LIKE '%[red]%';
---#

---# Replacing [red] with [color=red] on pms
UPDATE {$db_prefix}personal_messages SET body = REPLACE(REPLACE(body, '[red]', '[color=red]'), '[/red]', '[/color]') WHERE body LIKE '%[red]%';
---#

---# Replacing [green] with [color=green] on messages
UPDATE {$db_prefix}messages SET body = REPLACE(REPLACE(body, '[green]', '[color=green]'), '[/green]', '[/color]') WHERE body LIKE '%[green]%';
---#

---# Replacing [green] with [color=green] on pms
UPDATE {$db_prefix}personal_messages SET body = REPLACE(REPLACE(body, '[green]', '[color=green]'), '[/green]', '[/color]') WHERE body LIKE '%[green]%';
---#

---# Replacing [blue] with [color=blue] on messages
UPDATE {$db_prefix}messages SET body = REPLACE(REPLACE(body, '[blue]', '[color=blue]'), '[/blue]', '[/color]') WHERE body LIKE '%[blue]%';
---#

---# Replacing [blue] with [color=blue] on pms
UPDATE {$db_prefix}personal_messages SET body = REPLACE(REPLACE(body, '[blue]', '[color=blue]'), '[/blue]', '[/color]') WHERE body LIKE '%[blue]%';
---#

/******************************************************************************/
--- Remove redundant indexes
/******************************************************************************/
---# Duplicates to messages_current_topic
DROP INDEX idx_id_topic on {$db_prefix}messages;
DROP INDEX idx_topic on {$db_prefix}messages;
---#

---# Duplicate to topics_last_message_sticky and topics_board_news
DROP INDEX idx_id_board on {$db_prefix}topics;
---#

/******************************************************************************/
--- Update ban ip with ipv6 support
/******************************************************************************/
---# Add columns to ban_items
ALTER TABLE {$db_prefix}ban_items
ADD COLUMN ip_low varbinary(16),
ADD COLUMN ip_high varbinary(16);
---#

---# Convert data for ban_items
UPDATE IGNORE {$db_prefix}ban_items
SET ip_low =
    UNHEX(
        hex(
            INET_ATON(concat(ip_low1,'.',ip_low2,'.',ip_low3,'.',ip_low4))
        )
    ),
ip_high =
    UNHEX(
        hex(
            INET_ATON(concat(ip_high1,'.',ip_high2,'.',ip_high3,'.',ip_high4))
        )
    )
where ip_low1 > 0;
---#

---# Create new index on ban_items
CREATE INDEX idx_ban_items_iplow_high ON {$db_prefix}ban_items(ip_low,ip_high);
---#

---# Dropping columns from ban_items
ALTER TABLE {$db_prefix}ban_items
DROP ip_low1,
DROP ip_low2,
DROP ip_low3,
DROP ip_low4,
DROP ip_high1,
DROP ip_high2,
DROP ip_high3,
DROP ip_high4;
---#

/******************************************************************************/
--- Update log_action ip with ipv6 support without converting
/******************************************************************************/
---# Remove the old ip column
---{
$doChange = true;
$column_info = upgradeGetColumnInfo('{db_prefix}log_actions', 'ip');
if (stripos($column_info['type'], 'varbinary') !== false)
	$doChange = false;

if ($doChange)
	upgrade_query("ALTER TABLE {$db_prefix}log_actions DROP COLUMN ip;");
---}
---#

---# Add the new one
ALTER TABLE {$db_prefix}log_actions ADD COLUMN ip VARBINARY(16);
---#

/******************************************************************************/
--- Update log_banned ip with ipv6 support without converting
/******************************************************************************/
---# Delete old column log banned ip
---{
$doChange = true;
$column_info = upgradeGetColumnInfo('{db_prefix}log_banned', 'ip');
if (stripos($column_info['type'], 'varbinary') !== false)
	$doChange = false;

if ($doChange)
	upgrade_query("ALTER TABLE {$db_prefix}log_banned DROP COLUMN ip;");
---}
---#

---# Add the new log banned ip
ALTER TABLE {$db_prefix}log_banned ADD COLUMN ip VARBINARY(16);
---#

/******************************************************************************/
--- Update log_errors ip with ipv6 support
/******************************************************************************/
---# Delete old log errors ip column
---{
$doChange = true;
$column_info = upgradeGetColumnInfo('{db_prefix}log_errors', 'ip');
if (stripos($column_info['type'], 'varbinary') !== false)
	$doChange = false;

if ($doChange)
	upgrade_query("ALTER TABLE {$db_prefix}log_errors DROP COLUMN ip;");
---}
---#

---# Add the new ip columns to log errors
ALTER TABLE {$db_prefix}log_errors ADD COLUMN ip VARBINARY(16);
---#

---# Add the ip index for log errors
CREATE INDEX idx_ip ON {$db_prefix}log_errors (ip);
---#

/******************************************************************************/
--- Update members ip with ipv6 support
/******************************************************************************/
---# Rename old ip columns on members
---{
$doChange = true;
$column_info = upgradeGetColumnInfo('{db_prefix}members', 'member_ip');
if (stripos($column_info['type'], 'varbinary') !== false)
	$doChange = false;

if ($doChange)
{
	upgrade_query("ALTER TABLE {$db_prefix}members CHANGE member_ip member_ip_old varchar(200);");
	upgrade_query("ALTER TABLE {$db_prefix}members CHANGE member_ip2 member_ip2_old varchar(200);");
}
---}
---#

---# Add the new ip columns to members
ALTER TABLE {$db_prefix}members
ADD COLUMN member_ip VARBINARY(16),
ADD COLUMN member_ip2 VARBINARY(16);
---#

---# Create an ip index for old ips
---{
$results = $smcFunc['db_list_columns']('{db_prefix}members');
if (in_array('member_ip_old', $results))
{
	upgrade_query("CREATE INDEX {$db_prefix}temp_old_ip ON {$db_prefix}members (member_ip_old);");
	upgrade_query("CREATE INDEX {$db_prefix}temp_old_ip2 ON {$db_prefix}members (member_ip2_old);");
}
---}
---#

---# Convert member ips
---{
MySQLConvertOldIp('members','member_ip_old','member_ip');
---}
---#

---# Convert member ips2
---{
MySQLConvertOldIp('members','member_ip2_old','member_ip2');
---}
---#

---# Remove the temporary ip indexes
DROP INDEX temp_old_ip on {$db_prefix}members;
DROP INDEX temp_old_ip2 on {$db_prefix}members;
---#

---# Remove the old member columns
ALTER TABLE {$db_prefix}members DROP COLUMN member_ip_old;
ALTER TABLE {$db_prefix}members DROP COLUMN member_ip2_old;
---#

/******************************************************************************/
--- Update messages poster_ip with ipv6 support (May take a while)
/******************************************************************************/
---# Rename old ip column on messages
---{
$doChange = true;
$column_info = upgradeGetColumnInfo('{db_prefix}messages', 'poster_ip');
if (stripos($column_info['type'], 'varbinary') !== false)
	$doChange = false;

if ($doChange)
	upgrade_query("ALTER TABLE {$db_prefix}messages CHANGE poster_ip poster_ip_old varchar(200);");
---}
---#

---# Add the new ip column to messages
ALTER TABLE {$db_prefix}messages ADD COLUMN poster_ip VARBINARY(16);
---#

---# Create an ip index for old ips
---{
$doChange = true;
$results = $smcFunc['db_list_columns']('{db_prefix}members');
if (!in_array('member_ip_old', $results))
	$doChange = false;

if ($doChange)
	upgrade_query("CREATE INDEX {$db_prefix}temp_old_poster_ip ON {$db_prefix}messages (poster_ip_old);");
---}
---#

---# Convert ips on messages
---{
MySQLConvertOldIp('messages','poster_ip_old','poster_ip');
---}
---#

---# Remove the temporary ip indexes
DROP INDEX temp_old_poster_ip on {$db_prefix}messages;
---#

---# Drop old column to messages
ALTER TABLE {$db_prefix}messages DROP COLUMN poster_ip_old;
---#

---# Add the index again to messages poster ip topic
CREATE INDEX idx_ip_index ON {$db_prefix}messages (poster_ip, id_topic);
---#

---# Add the index again to messages poster ip msg
CREATE INDEX idx_related_ip ON {$db_prefix}messages (id_member, poster_ip, id_msg);
---#

/******************************************************************************/
--- Update log_floodcontrol ip with ipv6 support without converting
/******************************************************************************/
---# Prep floodcontrol
---{
$doChange = true;
$column_info = upgradeGetColumnInfo('{db_prefix}log_floodcontrol', 'ip');
if (stripos($column_info['type'], 'varbinary') !== false)
	$doChange = false;

if ($doChange)
{
	upgrade_query("TRUNCATE TABLE {$db_prefix}log_floodcontrol;");
	upgrade_query("ALTER TABLE {$db_prefix}log_floodcontrol DROP PRIMARY KEY;");
	upgrade_query("ALTER TABLE {$db_prefix}log_floodcontrol DROP COLUMN ip;");
}
---}
---#

---# Add the new floodcontrol ip column
ALTER TABLE {$db_prefix}log_floodcontrol ADD COLUMN ip VARBINARY(16);
---#

---# Create primary key for floodcontrol
ALTER TABLE {$db_prefix}log_floodcontrol ADD PRIMARY KEY (ip,log_type);
---#

/******************************************************************************/
--- Update log_online ip with ipv6 support without converting
/******************************************************************************/
---# Delete the old ip column for log online
---{
$doChange = true;
$column_info = upgradeGetColumnInfo('{db_prefix}log_online', 'ip');
if (stripos($column_info['type'], 'varbinary') !== false)
	$doChange = false;

if ($doChange)
	upgrade_query("ALTER TABLE {$db_prefix}log_online DROP COLUMN ip;");
---}
---#

---# Add the new ip column for log online
ALTER TABLE {$db_prefix}log_online ADD COLUMN ip VARBINARY(16);
---#

/******************************************************************************/
--- Update log_reported_comments member_ip with ipv6 support without converting
/******************************************************************************/
---# Drop old ip column for reported comments
---{
$doChange = true;
$column_info = upgradeGetColumnInfo('{db_prefix}log_reported_comments', 'member_ip');
if (stripos($column_info['type'], 'varbinary') !== false)
	$doChange = false;

if ($doChange)
	upgrade_query("ALTER TABLE {$db_prefix}log_reported_comments DROP COLUMN member_ip;");
---}
---#

---# Add the new ip column for reported comments
ALTER TABLE {$db_prefix}log_reported_comments ADD COLUMN member_ip VARBINARY(16);
---#

/******************************************************************************/
--- Update member_logins ip with ipv6 support without converting
/******************************************************************************/
---# Drop old ip columns for member logins
---{
$doChange = true;
$column_info = upgradeGetColumnInfo('{db_prefix}member_logins', 'ip');
if (stripos($column_info['type'], 'varbinary') !== false)
	$doChange = false;

if ($doChange)
{
	upgrade_query("ALTER TABLE {$db_prefix}member_logins DROP COLUMN ip;");
	upgrade_query("ALTER TABLE {$db_prefix}member_logins DROP COLUMN ip2;");
}
---}
---#

---# Add the new ip columns for member logins
ALTER TABLE {$db_prefix}member_logins ADD COLUMN ip VARBINARY(16);
ALTER TABLE {$db_prefix}member_logins ADD COLUMN ip2 VARBINARY(16);
---#

/******************************************************************************/
--- Update log_online ip with ipv6 support without converting
/******************************************************************************/
---# Delete old column log banned ip
---{
$doChange = true;
$column_info = upgradeGetColumnInfo('{db_prefix}log_online', 'ip');
if (stripos($column_info['type'], 'varbinary') !== false)
	$doChange = false;

if ($doChange)
	upgrade_query("ALTER TABLE {$db_prefix}log_online DROP COLUMN ip;");
---}
---#

---# Add the new log banned ip
ALTER TABLE {$db_prefix}log_online ADD COLUMN ip VARBINARY(16);
---#

/******************************************************************************/
--- Renaming the "profile_other" permission...
/******************************************************************************/
---# Changing the "profile_other" permission to "profile_website"
UPDATE {$db_prefix}permissions SET permission = 'profile_website_own' WHERE permission = 'profile_other_own';
UPDATE {$db_prefix}permissions SET permission = 'profile_website_any' WHERE permission = 'profile_other_any';
---#

/******************************************************************************/
--- drop col pm_email_notify from members
/******************************************************************************/
---# drop column pm_email_notify on table members
ALTER TABLE {$db_prefix}members DROP COLUMN pm_email_notify;
---#

/******************************************************************************/
--- Adding support for start and end times on calendar events
/******************************************************************************/
---# Add start_time end_time, and timezone columns to calendar table
ALTER TABLE {$db_prefix}calendar
ADD COLUMN start_time time,
ADD COLUMN end_time time,
ADD COLUMN timezone VARCHAR(80);
---#

---# Update cal_maxspan and drop obsolete cal_allowspan setting
---{
	if (!isset($modSettings['cal_allowspan']))
		$cal_maxspan = 0;
	elseif ($modSettings['cal_allowspan'] == false)
		$cal_maxspan = 1;
	else
		$cal_maxspan = ($modSettings['cal_maxspan'] > 1) ? $modSettings['cal_maxspan'] : 0;

	upgrade_query("
		UPDATE {$db_prefix}settings
		SET value = '$cal_maxspan'
		WHERE variable = 'cal_maxspan'");

	if (isset($modSettings['cal_allowspan']))
		upgrade_query("
			DELETE FROM {$db_prefix}settings
			WHERE variable = 'cal_allowspan'");
---}
---#

/******************************************************************************/
--- Adding location support for calendar events
/******************************************************************************/
---# Add location column to calendar table
ALTER TABLE {$db_prefix}calendar
ADD COLUMN location VARCHAR(255) NOT NULL DEFAULT '';
---#

/******************************************************************************/
--- Cleaning up after old UTF-8 languages
/******************************************************************************/
---# Update the members' languages
UPDATE {$db_prefix}members
SET lngfile = REPLACE(lngfile, '-utf8', '');
---#

/******************************************************************************/
--- Create index for messages likes
/******************************************************************************/
---# Add Index for messages likes
CREATE INDEX idx_likes ON {$db_prefix}messages (likes DESC);
---#

/******************************************************************************/
--- Aligning legacy column data
/******************************************************************************/
---# Updating board_permissions
ALTER TABLE {$db_prefix}board_permissions
MODIFY COLUMN id_profile SMALLINT UNSIGNED NOT NULL DEFAULT '0';
---#

---# Updating log_digest id_topic
ALTER TABLE {$db_prefix}log_digest
MODIFY COLUMN id_topic MEDIUMINT UNSIGNED NOT NULL DEFAULT '0';
---#

---# Updating log_digest id_msg
ALTER TABLE {$db_prefix}log_digest
MODIFY COLUMN id_msg INT(10) UNSIGNED NOT NULL DEFAULT '0';
---#

---# Updating log_reported
ALTER TABLE {$db_prefix}log_reported
MODIFY COLUMN body MEDIUMTEXT NOT NULL;
---#

---# Updating log_spider_hits
ALTER TABLE {$db_prefix}log_spider_hits
MODIFY COLUMN processed TINYINT NOT NULL DEFAULT '0';
---#

---# Updating members new_pm
ALTER TABLE {$db_prefix}members
MODIFY COLUMN new_pm TINYINT UNSIGNED NOT NULL DEFAULT '0';
---#

---# Updating members pm_ignore_list
ALTER TABLE {$db_prefix}members
MODIFY COLUMN pm_ignore_list VARCHAR(255) NOT NULL DEFAULT '';
---#

---# Updating member_logins id_member
ALTER TABLE {$db_prefix}member_logins
MODIFY COLUMN id_member MEDIUMINT NOT NULL DEFAULT '0';
---#

---# Updating member_logins time
ALTER TABLE {$db_prefix}member_logins
MODIFY COLUMN time INT(10) NOT NULL DEFAULT '0';
---#

---# Updating pm_recipients is_new
ALTER TABLE {$db_prefix}pm_recipients
MODIFY COLUMN is_new TINYINT UNSIGNED NOT NULL DEFAULT '0';
---#

---# Updating pm_rules id_member
ALTER TABLE {$db_prefix}pm_rules
MODIFY COLUMN id_member MEDIUMINT UNSIGNED NOT NULL DEFAULT '0';
---#

---# Updating polls guest_vote
ALTER TABLE {$db_prefix}polls
MODIFY COLUMN guest_vote TINYINT UNSIGNED NOT NULL DEFAULT '0';
---#

---# Updating polls id_member
ALTER TABLE {$db_prefix}polls
MODIFY COLUMN id_member MEDIUMINT UNSIGNED NOT NULL DEFAULT '0';
---#

---# Updating sessions last_update
ALTER TABLE {$db_prefix}sessions
MODIFY COLUMN last_update INT UNSIGNED NOT NULL DEFAULT '0';
---#

/******************************************************************************/
--- Clean up indexes
/******************************************************************************/
---# Updating log_actions
ALTER TABLE {$db_prefix}log_actions
ADD INDEX id_topic_id_log (id_topic, id_log);
---#

---# Updating log_activity mostOn
ALTER TABLE {$db_prefix}log_activity
DROP INDEX mostOn;
---#

---# Updating log_activity most_on
ALTER TABLE {$db_prefix}log_activity
DROP INDEX most_on;
---#

---# Updating log_subscribed
ALTER TABLE {$db_prefix}log_subscribed
ADD INDEX status (status);
---#

---# Updating members email_address
ALTER TABLE {$db_prefix}members
ADD INDEX email_address (email_address);
---#

---# Updating members drop memberName
ALTER TABLE {$db_prefix}members
DROP INDEX memberName;
---#

---# Updating messages drop old ipIndex
ALTER TABLE {$db_prefix}messages
DROP INDEX ipIndex;
---#

---# Updating messages drop old ip_index
ALTER TABLE {$db_prefix}messages
DROP INDEX ip_index;
---#

---# Updating messages drop old related_ip
ALTER TABLE {$db_prefix}messages
DROP INDEX related_ip;
---#

---# Updating messages drop old topic ix
ALTER TABLE {$db_prefix}messages
DROP INDEX topic;
---#

---# Updating messages drop another old topic ix
ALTER TABLE {$db_prefix}messages
DROP INDEX id_topic;
---#

---# Updating topics drop old id_board ix
ALTER TABLE {$db_prefix}topics
DROP INDEX id_board;
---#<|MERGE_RESOLUTION|>--- conflicted
+++ resolved
@@ -1020,20 +1020,11 @@
 
 ---# Insert fields
 INSERT INTO `{$db_prefix}custom_fields` (`col_name`, `field_name`, `field_desc`, `field_type`, `field_length`, `field_options`, `field_order`, `mask`, `show_reg`, `show_display`, `show_mlist`, `show_profile`, `private`, `active`, `bbc`, `can_search`, `default_value`, `enclose`, `placement`) VALUES
-<<<<<<< HEAD
-('cust_aolins', 'AOL Instant Messenger', 'This is your AOL Instant Messenger nickname.', 'text', 50, '', 1, 'regex~[a-z][0-9a-z.-]{1,31}~i', 0, 1, 0, 'forumprofile', 0, 1, 0, 0, '', '<a class="aim" href="aim:goim?screenname={INPUT}&message=Hello!+Are+you+there?" target="_blank" title="AIM - {INPUT}"><img src="{IMAGES_URL}/aim.png" alt="AIM - {INPUT}"></a>', 1),
-('cust_icq', 'ICQ', 'This is your ICQ number.', 'text', 12, '', 2, 'regex~[1-9][0-9]{4,9}~i', 0, 1, 0, 'forumprofile', 0, 1, 0, 0, '', '<a class="icq" href="//www.icq.com/people/{INPUT}" target="_blank" title="ICQ - {INPUT}"><img src="{DEFAULT_IMAGES_URL}/icq.png" alt="ICQ - {INPUT}"></a>', 1),
-('cust_skype', 'Skype', 'Your Skype name', 'text', 32, '', 3, 'nohtml', 0, 1, 0, 'forumprofile', 0, 1, 0, 0, '', '<a href="skype:{INPUT}?call"><img src="{DEFAULT_IMAGES_URL}/skype.png" alt="{INPUT}" title="{INPUT}" /></a> ', 1),
-('cust_yahoo', 'Yahoo! Messenger', 'This is your Yahoo! Instant Messenger nickname.', 'text', 50, '', 4, 'nohtml', 0, 1, 0, 'forumprofile', 0, 1, 0, 0, '', '<a class="yim" href="//edit.yahoo.com/config/send_webmesg?.target={INPUT}" target="_blank" title="Yahoo! Messenger - {INPUT}"><img src="{IMAGES_URL}/yahoo.png" alt="Yahoo! Messenger - {INPUT}"></a>', 1),
-('cust_loca', 'Location', 'Geographic location.', 'text', 50, '', 5, 'nohtml', 0, 1, 0, 'forumprofile', 0, 1, 0, 0, '', '', 0),
-('cust_gender', 'Gender', 'Your gender.', 'radio', 255, 'None,Male,Female', 6, 'nohtml', 1, 1, 0, 'forumprofile', 0, 1, 0, 0, 'None', '<span class=" generic_icons gender_{KEY}" title="{INPUT}"></span>', 1);
-=======
 ('cust_icq', 'ICQ', 'This is your ICQ number.', 'text', 12, '', 1, 'regex~[1-9][0-9]{4,9}~i', 0, 1, 0, 'forumprofile', 0, 1, 0, 0, '', '<a class="icq" href="//www.icq.com/people/{INPUT}" target="_blank" title="ICQ - {INPUT}"><img src="{DEFAULT_IMAGES_URL}/icq.png" alt="ICQ - {INPUT}"></a>', 1),
 ('cust_skype', 'Skype', 'Your Skype name', 'text', 32, '', 2, 'nohtml', 0, 1, 0, 'forumprofile', 0, 1, 0, 0, '', '<a href="skype:{INPUT}?call"><img src="{DEFAULT_IMAGES_URL}/skype.png" alt="{INPUT}" title="{INPUT}" /></a> ', 1),
 ('cust_yahoo', 'Yahoo! Messenger', 'This is your Yahoo! Instant Messenger nickname.', 'text', 50, '', 3, 'nohtml', 0, 1, 0, 'forumprofile', 0, 1, 0, 0, '', '<a class="yim" href="//edit.yahoo.com/config/send_webmesg?.target={INPUT}" target="_blank" title="Yahoo! Messenger - {INPUT}"><img src="{IMAGES_URL}/yahoo.png" alt="Yahoo! Messenger - {INPUT}"></a>', 1),
 ('cust_loca', 'Location', 'Geographic location.', 'text', 50, '', 4, 'nohtml', 0, 1, 0, 'forumprofile', 0, 1, 0, 0, '', '', 0),
-('cust_gender', 'Gender', 'Your gender.', 'radio', 255, 'Disabled,Male,Female', 5, 'nohtml', 1, 1, 0, 'forumprofile', 0, 1, 0, 0, 'Disabled', '<span class=" generic_icons gender_{INPUT}" title="{INPUT}"></span>', 1);
->>>>>>> ea440e81
+('cust_gender', 'Gender', 'Your gender.', 'radio', 255, 'None,Male,Female', 5, 'nohtml', 1, 1, 0, 'forumprofile', 0, 1, 0, 0, 'None', '<span class=" generic_icons gender_{KEY}" title="{INPUT}"></span>', 1);
 ---#
 
 ---# Add an order value to each existing cust profile field.
