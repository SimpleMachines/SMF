--- conflicted
+++ resolved
@@ -1058,14 +1058,6 @@
 		// Deal with different operating systems' directory structure...
 		$path = rtrim(str_replace(DIRECTORY_SEPARATOR, '/', __DIR__), '/');
 
-<<<<<<< HEAD
-		// Load the compatibility library if necessary.
-		if (!is_callable('random_bytes')) {
-			require_once 'Sources/random_compat/random.php';
-		}
-
-=======
->>>>>>> 4fbac34a
 		// Save these variables.
 		$vars = [
 			'boardurl' => $_POST['boardurl'],
@@ -1643,17 +1635,7 @@
 			$incontext['error'] = Lang::$txt['error_valid_server_email_needed'];
 
 			return false;
-<<<<<<< HEAD
 		} elseif ($_POST['username'] != '') {
-			if (!is_callable('random_int')) {
-				require_once 'Sources/random_compat/random.php';
-			}
-
-=======
-		}
-		elseif ($_POST['username'] != '')
-		{
->>>>>>> 4fbac34a
 			$incontext['member_salt'] = bin2hex(random_bytes(16));
 
 			// Format the username properly.
