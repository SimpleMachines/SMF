--- conflicted
+++ resolved
@@ -11,9 +11,6 @@
  * @version 3.0 Alpha 1
  */
 
-<<<<<<< HEAD
-declare(strict_types=1);
-=======
 use SMF\Config;
 use SMF\Cookie;
 use SMF\Db\DatabaseApi as Db;
@@ -27,17 +24,31 @@
 use SMF\User;
 use SMF\Utils;
 use SMF\Uuid;
->>>>>>> 76f5ccf5
-
-use SMF\Maintenance;
+
+define('SMF_VERSION', '3.0 Alpha 1');
+define('SMF_FULL_VERSION', 'SMF ' . SMF_VERSION);
+define('SMF_SOFTWARE_YEAR', '2024');
+define('DB_SCRIPT_VERSION', '3-0');
+define('SMF_INSTALLING', 1);
+
+define('JQUERY_VERSION', '3.6.3');
+define('POSTGRE_TITLE', 'PostgreSQL');
+define('MYSQL_TITLE', 'MySQL');
+define('SMF_USER_AGENT', 'Mozilla/5.0 (' . php_uname('s') . ' ' . php_uname('m') . ') AppleWebKit/605.1.15 (KHTML, like Gecko)  SMF/' . strtr(SMF_VERSION, ' ', '.'));
+
+if (!defined('TIME_START')) {
+	define('TIME_START', microtime(true));
+}
+
+define('SMF_SETTINGS_FILE', __DIR__ . '/Settings.php');
+define('SMF_SETTINGS_BACKUP_FILE', __DIR__ . '/Settings_bak.php');
+
+$GLOBALS['required_php_version'] = '8.0.0';
 
 // Don't have PHP support, do you?
 // ><html dir="ltr"><head><title>Error!</title></head><body>Sorry, this installer requires PHP!<div style="display: none;">
 
 if (!defined('SMF')) {
-<<<<<<< HEAD
-	define('SMF', 'INSTALL');
-=======
 	define('SMF', 1);
 }
 
@@ -2145,23 +2156,421 @@
 			}
 			addLoadEvent(smfCurrentVersion);
 		</script>';
->>>>>>> 76f5ccf5
 }
 
-define('SMF_INSTALLING', 1);
-
-// Initialize.
-require_once __DIR__ . '/index.php';
-
-// In pre-release versions, report all errors.
-if (strspn(SMF_VERSION, '1234567890.') !== strlen(SMF_VERSION)) {
-	error_reporting(E_ALL);
+// A shortcut for any warning stuff.
+function template_warning_divs()
+{
+	global $incontext;
+
+	// Errors are very serious..
+	if (!empty($incontext['error'])) {
+		echo '
+		<div class="errorbox">
+			<h3>', Lang::$txt['upgrade_critical_error'], '</h3>
+			', $incontext['error'], '
+		</div>';
+	}
+	// A warning message?
+	elseif (!empty($incontext['warning'])) {
+		echo '
+		<div class="errorbox">
+			<h3>', Lang::$txt['upgrade_warning'], '</h3>
+			', $incontext['warning'], '
+		</div>';
+	}
+
+	return empty($incontext['error']) && empty($incontext['warning']);
 }
-// Otherwise, report all errors except for deprecation notices.
-else {
-	error_reporting(E_ALL & ~E_DEPRECATED);
+
+function template_chmod_files()
+{
+	global $incontext;
+
+	echo '
+		<p>', Lang::$txt['ftp_setup_why_info'], '</p>
+		<ul class="error_content">
+			<li>', implode('</li>
+			<li>', $incontext['failed_files']), '</li>
+		</ul>';
+
+	if (isset($incontext['systemos'], $incontext['detected_path']) && $incontext['systemos'] == 'linux') {
+		echo '
+		<hr>
+		<p>', Lang::$txt['chmod_linux_info'], '</p>
+		<samp># chmod a+w ', implode(' ' . $incontext['detected_path'] . '/', $incontext['failed_files']), '</samp>';
+	}
+
+	// This is serious!
+	if (!template_warning_divs()) {
+		return;
+	}
+
+	echo '
+		<hr>
+		<p>', Lang::$txt['ftp_setup_info'], '</p>';
+
+	if (!empty($incontext['ftp_errors'])) {
+		echo '
+		<div class="error_message">
+			', Lang::$txt['error_ftp_no_connect'], '<br><br>
+			<code>', implode('<br>', $incontext['ftp_errors']), '</code>
+		</div>';
+	}
+
+	echo '
+		<form action="', $incontext['form_url'], '" method="post">
+			<dl class="settings">
+				<dt>
+					<label for="ftp_server">', Lang::$txt['ftp_server'], ':</label>
+				</dt>
+				<dd>
+					<div class="floatright">
+						<label for="ftp_port" class="textbox"><strong>', Lang::$txt['ftp_port'], ':&nbsp;</strong></label>
+						<input type="text" size="3" name="ftp_port" id="ftp_port" value="', $incontext['ftp']['port'], '">
+					</div>
+					<input type="text" size="30" name="ftp_server" id="ftp_server" value="', $incontext['ftp']['server'], '">
+					<div class="smalltext block">', Lang::$txt['ftp_server_info'], '</div>
+				</dd>
+				<dt>
+					<label for="ftp_username">', Lang::$txt['ftp_username'], ':</label>
+				</dt>
+				<dd>
+					<input type="text" size="30" name="ftp_username" id="ftp_username" value="', $incontext['ftp']['username'], '">
+					<div class="smalltext block">', Lang::$txt['ftp_username_info'], '</div>
+				</dd>
+				<dt>
+					<label for="ftp_password">', Lang::$txt['ftp_password'], ':</label>
+				</dt>
+				<dd>
+					<input type="password" size="30" name="ftp_password" id="ftp_password">
+					<div class="smalltext block">', Lang::$txt['ftp_password_info'], '</div>
+				</dd>
+				<dt>
+					<label for="ftp_path">', Lang::$txt['ftp_path'], ':</label>
+				</dt>
+				<dd>
+					<input type="text" size="30" name="ftp_path" id="ftp_path" value="', $incontext['ftp']['path'], '">
+					<div class="smalltext block">', $incontext['ftp']['path_msg'], '</div>
+				</dd>
+			</dl>
+			<div class="righttext buttons">
+				<input type="submit" value="', Lang::$txt['ftp_connect'], '" onclick="return submitThisOnce(this);" class="button">
+			</div>
+		</form>
+		<a href="', $incontext['form_url'], '">', Lang::$txt['error_message_click'], '</a> ', Lang::$txt['ftp_setup_again'];
 }
 
-ob_start();
-
-(new SMF\Maintenance())->execute(Maintenance::INSTALL);+// Get the database settings prepared.
+function template_database_settings()
+{
+	global $incontext;
+
+	echo '
+	<form action="', $incontext['form_url'], '" method="post">
+		<p>', Lang::$txt['db_settings_info'], '</p>';
+
+	template_warning_divs();
+
+	echo '
+		<dl class="settings">';
+
+	// More than one database type?
+	if (count($incontext['supported_databases']) > 1) {
+		echo '
+			<dt>
+				<label for="db_type_input">', Lang::$txt['db_settings_type'], ':</label>
+			</dt>
+			<dd>
+				<select name="db_type" id="db_type_input" onchange="toggleDBInput();">';
+
+		foreach ($incontext['supported_databases'] as $key => $db) {
+			echo '
+					<option value="', $key, '"', isset($_POST['db_type']) && $_POST['db_type'] == $key ? ' selected' : '', '>', $db['name'], '</option>';
+		}
+
+		echo '
+				</select>
+				<div class="smalltext">', Lang::$txt['db_settings_type_info'], '</div>
+			</dd>';
+	} else {
+		echo '
+			<dd>
+				<input type="hidden" name="db_type" value="', $incontext['db']['type'], '">
+			</dd>';
+	}
+
+	echo '
+			<dt>
+				<label for="db_server_input">', Lang::$txt['db_settings_server'], ':</label>
+			</dt>
+			<dd>
+				<input type="text" name="db_server" id="db_server_input" value="', $incontext['db']['server'], '" size="30">
+				<div class="smalltext">', Lang::$txt['db_settings_server_info'], '</div>
+			</dd>
+			<dt>
+				<label for="db_port_input">', Lang::$txt['db_settings_port'], ':</label>
+			</dt>
+			<dd>
+				<input type="text" name="db_port" id="db_port_input" value="', $incontext['db']['port'], '">
+				<div class="smalltext">', Lang::$txt['db_settings_port_info'], '</div>
+			</dd>
+			<dt>
+				<label for="db_user_input">', Lang::$txt['db_settings_username'], ':</label>
+			</dt>
+			<dd>
+				<input type="text" name="db_user" id="db_user_input" value="', $incontext['db']['user'], '" size="30">
+				<div class="smalltext">', Lang::$txt['db_settings_username_info'], '</div>
+			</dd>
+			<dt>
+				<label for="db_passwd_input">', Lang::$txt['db_settings_password'], ':</label>
+			</dt>
+			<dd>
+				<input type="password" name="db_passwd" id="db_passwd_input" value="', $incontext['db']['pass'], '" size="30">
+				<div class="smalltext">', Lang::$txt['db_settings_password_info'], '</div>
+			</dd>
+			<dt>
+				<label for="db_name_input">', Lang::$txt['db_settings_database'], ':</label>
+			</dt>
+			<dd>
+				<input type="text" name="db_name" id="db_name_input" value="', empty($incontext['db']['name']) ? 'smf' : $incontext['db']['name'], '" size="30">
+				<div class="smalltext">
+					', Lang::$txt['db_settings_database_info'], '
+					<span id="db_name_info_warning">', Lang::$txt['db_settings_database_info_note'], '</span>
+				</div>
+			</dd>
+			<dt>
+				<label for="db_prefix_input">', Lang::$txt['db_settings_prefix'], ':</label>
+			</dt>
+			<dd>
+				<input type="text" name="db_prefix" id="db_prefix_input" value="', $incontext['db']['prefix'], '" size="30">
+				<div class="smalltext">', Lang::$txt['db_settings_prefix_info'], '</div>
+			</dd>
+		</dl>';
+
+	// Toggles a warning related to db names in PostgreSQL
+	echo '
+		<script>
+			function toggleDBInput()
+			{
+				if (document.getElementById(\'db_type_input\').value == \'postgresql\')
+					document.getElementById(\'db_name_info_warning\').classList.add(\'hidden\');
+				else
+					document.getElementById(\'db_name_info_warning\').classList.remove(\'hidden\');
+			}
+			toggleDBInput();
+		</script>';
+}
+
+// Stick in their forum settings.
+function template_forum_settings()
+{
+	global $incontext;
+
+	echo '
+	<form action="', $incontext['form_url'], '" method="post">
+		<h3>', Lang::$txt['install_settings_info'], '</h3>';
+
+	template_warning_divs();
+
+	echo '
+		<dl class="settings">
+			<dt>
+				<label for="mbname_input">', Lang::$txt['install_settings_name'], ':</label>
+			</dt>
+			<dd>
+				<input type="text" name="mbname" id="mbname_input" value="', Lang::$txt['install_settings_name_default'], '" size="65">
+				<div class="smalltext">', Lang::$txt['install_settings_name_info'], '</div>
+			</dd>
+			<dt>
+				<label for="boardurl_input">', Lang::$txt['install_settings_url'], ':</label>
+			</dt>
+			<dd>
+				<input type="text" name="boardurl" id="boardurl_input" value="', $incontext['detected_url'], '" size="65">
+				<div class="smalltext">', Lang::$txt['install_settings_url_info'], '</div>
+			</dd>
+			<dt>
+				<label for="reg_mode">', Lang::$txt['install_settings_reg_mode'], ':</label>
+			</dt>
+			<dd>
+				<select name="reg_mode" id="reg_mode">
+					<optgroup label="', Lang::$txt['install_settings_reg_modes'], ':">
+						<option value="0" selected>', Lang::$txt['install_settings_reg_immediate'], '</option>
+						<option value="1">', Lang::$txt['install_settings_reg_email'], '</option>
+						<option value="2">', Lang::$txt['install_settings_reg_admin'], '</option>
+						<option value="3">', Lang::$txt['install_settings_reg_disabled'], '</option>
+					</optgroup>
+				</select>
+				<div class="smalltext">', Lang::$txt['install_settings_reg_mode_info'], '</div>
+			</dd>
+			<dt>', Lang::$txt['install_settings_compress'], ':</dt>
+			<dd>
+				<input type="checkbox" name="compress" id="compress_check" checked>
+				<label for="compress_check">', Lang::$txt['install_settings_compress_title'], '</label>
+				<div class="smalltext">', Lang::$txt['install_settings_compress_info'], '</div>
+			</dd>
+			<dt>', Lang::$txt['install_settings_dbsession'], ':</dt>
+			<dd>
+				<input type="checkbox" name="dbsession" id="dbsession_check" checked>
+				<label for="dbsession_check">', Lang::$txt['install_settings_dbsession_title'], '</label>
+				<div class="smalltext">', $incontext['test_dbsession'] ? Lang::$txt['install_settings_dbsession_info1'] : Lang::$txt['install_settings_dbsession_info2'], '</div>
+			</dd>
+			<dt>', Lang::$txt['install_settings_stats'], ':</dt>
+			<dd>
+				<input type="checkbox" name="stats" id="stats_check" checked="checked">
+				<label for="stats_check">', Lang::$txt['install_settings_stats_title'], '</label>
+				<div class="smalltext">', Lang::$txt['install_settings_stats_info'], '</div>
+			</dd>
+			<dt>', Lang::$txt['force_ssl'], ':</dt>
+			<dd>
+				<input type="checkbox" name="force_ssl" id="force_ssl"', $incontext['ssl_chkbx_checked'] ? ' checked' : '',
+					$incontext['ssl_chkbx_protected'] ? ' disabled' : '', '>
+				<label for="force_ssl">', Lang::$txt['force_ssl_label'], '</label>
+				<div class="smalltext"><strong>', Lang::$txt['force_ssl_info'], '</strong></div>
+			</dd>
+		</dl>';
+}
+
+// Show results of the database population.
+function template_populate_database()
+{
+	global $incontext;
+
+	echo '
+	<form action="', $incontext['form_url'], '" method="post">
+		<p>', !empty($incontext['was_refresh']) ? Lang::$txt['user_refresh_install_desc'] : Lang::$txt['db_populate_info'], '</p>';
+
+	if (!empty($incontext['sql_results'])) {
+		echo '
+		<ul>
+			<li>', implode('</li><li>', $incontext['sql_results']), '</li>
+		</ul>';
+	}
+
+	if (!empty($incontext['failures'])) {
+		echo '
+		<div class="red">', Lang::$txt['error_db_queries'], '</div>
+		<ul>';
+
+		foreach ($incontext['failures'] as $line => $fail) {
+			echo '
+			<li><strong>', Lang::$txt['error_db_queries_line'], $line + 1, ':</strong> ', nl2br(htmlspecialchars($fail)), '</li>';
+		}
+
+		echo '
+		</ul>';
+	}
+
+	echo '
+		<p>', Lang::$txt['db_populate_info2'], '</p>';
+
+	template_warning_divs();
+
+	echo '
+		<input type="hidden" name="pop_done" value="1">';
+}
+
+// Create the admin account.
+function template_admin_account()
+{
+	global $incontext;
+
+	echo '
+	<form action="', $incontext['form_url'], '" method="post">
+		<p>', Lang::$txt['user_settings_info'], '</p>';
+
+	template_warning_divs();
+
+	echo '
+		<dl class="settings">
+			<dt>
+				<label for="username">', Lang::$txt['user_settings_username'], ':</label>
+			</dt>
+			<dd>
+				<input type="text" name="username" id="username" value="', $incontext['username'], '" size="40">
+				<div class="smalltext">', Lang::$txt['user_settings_username_info'], '</div>
+			</dd>
+			<dt>
+				<label for="password1">', Lang::$txt['user_settings_password'], ':</label>
+			</dt>
+			<dd>
+				<input type="password" name="password1" id="password1" size="40">
+				<div class="smalltext">', Lang::$txt['user_settings_password_info'], '</div>
+			</dd>
+			<dt>
+				<label for="password2">', Lang::$txt['user_settings_again'], ':</label>
+			</dt>
+			<dd>
+				<input type="password" name="password2" id="password2" size="40">
+				<div class="smalltext">', Lang::$txt['user_settings_again_info'], '</div>
+			</dd>
+			<dt>
+				<label for="email">', Lang::$txt['user_settings_admin_email'], ':</label>
+			</dt>
+			<dd>
+				<input type="email" name="email" id="email" value="', $incontext['email'], '" size="40">
+				<div class="smalltext">', Lang::$txt['user_settings_admin_email_info'], '</div>
+			</dd>
+			<dt>
+				<label for="server_email">', Lang::$txt['user_settings_server_email'], ':</label>
+			</dt>
+			<dd>
+				<input type="text" name="server_email" id="server_email" value="', $incontext['server_email'], '" size="40">
+				<div class="smalltext">', Lang::$txt['user_settings_server_email_info'], '</div>
+			</dd>
+		</dl>';
+
+	if ($incontext['require_db_confirm']) {
+		echo '
+		<h2>', Lang::$txt['user_settings_database'], '</h2>
+		<p>', Lang::$txt['user_settings_database_info'], '</p>
+
+		<div class="lefttext">
+			<input type="password" name="password3" size="30">
+		</div>';
+	}
+}
+
+// Tell them it's done, and to delete.
+function template_delete_install()
+{
+	global $incontext, $installurl;
+
+	echo '
+		<p>', Lang::$txt['congratulations_help'], '</p>';
+
+	template_warning_divs();
+
+	// Install directory still writable?
+	if ($incontext['dir_still_writable']) {
+		echo '
+		<p><em>', Lang::$txt['still_writable'], '</em></p>';
+	}
+
+	// Don't show the box if it's like 99% sure it won't work :P.
+	if ($incontext['probably_delete_install']) {
+		echo '
+		<label>
+			<input type="checkbox" id="delete_self" onclick="doTheDelete();">
+			<strong>', Lang::$txt['delete_installer'], !isset($_SESSION['installer_temp_ftp']) ? ' ' . Lang::$txt['delete_installer_maybe'] : '', '</strong>
+		</label>
+		<script>
+			function doTheDelete()
+			{
+				var theCheck = document.getElementById ? document.getElementById("delete_self") : document.all.delete_self;
+				var tempImage = new Image();
+
+				tempImage.src = "', $installurl, '?delete=1&ts_" + (new Date().getTime());
+				tempImage.width = 0;
+				theCheck.disabled = true;
+			}
+		</script>';
+	}
+
+	echo '
+		<p>', Lang::getTxt('go_to_your_forum', ['scripturl' => Config::$boardurl . '/index.php']), '</p>
+		<br>
+		', Lang::$txt['good_luck'];
+}
+
+?>