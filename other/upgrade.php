<?php

/**
 * Simple Machines Forum (SMF)
 *
 * @package SMF
 * @author Simple Machines https://www.simplemachines.org
 * @copyright 2020 Simple Machines and individual contributors
 * @license https://www.simplemachines.org/about/smf/license.php BSD
 *
 * @version 2.1 RC3
 */

// Version information...
define('SMF_VERSION', '2.1 RC3');
define('SMF_FULL_VERSION', 'SMF ' . SMF_VERSION);
define('SMF_SOFTWARE_YEAR', '2020');
define('SMF_LANG_VERSION', '2.1 RC3');
define('SMF_INSTALLING', 1);

define('JQUERY_VERSION', '3.5.1');
define('POSTGRE_TITLE', 'PostgreSQL');
define('MYSQL_TITLE', 'MySQL');
define('SMF_USER_AGENT', 'Mozilla/5.0 (' . php_uname('s') . ' ' . php_uname('m') . ') AppleWebKit/605.1.15 (KHTML, like Gecko)  SMF/' . strtr(SMF_VERSION, ' ', '.'));
if (!defined('TIME_START'))
	define('TIME_START', microtime(true));

/**
 * The minimum required PHP version.
 *
 * @var string
 */
$GLOBALS['required_php_version'] = '5.4.0';

/**
 * A list of supported database systems.
 *
 * @var array
 */
$databases = array(
	'mysql' => array(
		'name' => 'MySQL',
		'version' => '5.0.22',
		'version_check' => 'global $db_connection; return min(mysqli_get_server_info($db_connection), mysqli_get_client_info());',
		'utf8_support' => true,
		'utf8_version' => '5.0.22',
		'utf8_version_check' => 'global $db_connection; return mysqli_get_server_info($db_connection);',
		'alter_support' => true,
	),
	'postgresql' => array(
		'name' => 'PostgreSQL',
		'version' => '9.4',
		'version_check' => '$version = pg_version(); return $version[\'client\'];',
		'always_has_db' => true,
	),
);

/**
 * The maximum time a single substep may take, in seconds.
 *
 * @var int
 */
$timeLimitThreshold = 3;

/**
 * The current path to the upgrade.php file.
 *
 * @var string
 */
$upgrade_path = dirname(__FILE__);

/**
 * The URL of the current page.
 *
 * @var string
 */
$upgradeurl = $_SERVER['PHP_SELF'];

/**
 * Flag to disable the required administrator login.
 *
 * @var bool
 */
$disable_security = false;

/**
 * The amount of seconds allowed between logins.
 * If the first user to login is inactive for this amount of seconds, a second login is allowed.
 *
 * @var int
 */
$upcontext['inactive_timeout'] = 10;

global $txt;

// All the steps in detail.
// Number,Name,Function,Progress Weight.
$upcontext['steps'] = array(
	0 => array(1, 'upgrade_step_login', 'WelcomeLogin', 2),
	1 => array(2, 'upgrade_step_options', 'UpgradeOptions', 2),
	2 => array(3, 'upgrade_step_backup', 'BackupDatabase', 10),
	3 => array(4, 'upgrade_step_database', 'DatabaseChanges', 50),
	4 => array(5, 'upgrade_step_convertjson', 'serialize_to_json', 10),
	5 => array(6, 'upgrade_step_convertutf', 'ConvertUtf8', 20),
	6 => array(7, 'upgrade_step_delete', 'DeleteUpgrade', 1),
);
// Just to remember which one has files in it.
$upcontext['database_step'] = 3;
@set_time_limit(600);
if (!ini_get('safe_mode'))
{
	ini_set('mysql.connect_timeout', -1);
	ini_set('default_socket_timeout', 900);
}
// Clean the upgrade path if this is from the client.
if (!empty($_SERVER['argv']) && php_sapi_name() == 'cli' && empty($_SERVER['REMOTE_ADDR']))
	for ($i = 1; $i < $_SERVER['argc']; $i++)
	{
		// Provide the help without possible errors if the enviornment isn't sane.
		if (in_array($_SERVER['argv'][$i], array('-h', '--help')))
		{
			cmdStep0();
			exit;
		}

		if (preg_match('~^--path=(.+)$~', $_SERVER['argv'][$i], $match) != 0)
			$upgrade_path = realpath(substr($match[1], -1) == '/' ? substr($match[1], 0, -1) : $match[1]);

		// Cases where we do php other/upgrade.php --path=./
		if ($upgrade_path == './' && isset($_SERVER['PWD']))
			$upgrade_path = realpath($_SERVER['PWD']);
		// Cases where we do php upgrade.php --path=../
		elseif ($upgrade_path == '../' && isset($_SERVER['PWD']))
			$upgrade_path = dirname(realpath($_SERVER['PWD']));
	}

// Are we from the client?
if (php_sapi_name() == 'cli' && empty($_SERVER['REMOTE_ADDR']))
{
	$command_line = true;
	$disable_security = true;
}
else
	$command_line = false;

// We can't do anything without these files.
foreach (array(
	dirname(__FILE__) . '/upgrade-helper.php',
	$upgrade_path . '/Settings.php'
) as $required_file)
{
	if (!file_exists($required_file))
		die(basename($required_file) . ' was not found where it was expected: ' . $required_file . '! Make sure you have uploaded ALL files from the upgrade package to your forum\'s root directory. The upgrader cannot continue.');

	require_once($required_file);
}

// We don't use "-utf8" anymore...  Tweak the entry that may have been loaded by Settings.php
if (isset($language))
	$language = str_ireplace('-utf8', '', basename($language, '.lng'));

// Figure out a valid language request (if any)
// Can't use $_GET until it's been cleaned, so do this manually and VERY restrictively! This even strips off those '-utf8' bits that we don't want.
if (isset($_SERVER['QUERY_STRING']) && preg_match('~\blang=(\w+)~', $_SERVER['QUERY_STRING'], $matches))
	$upcontext['lang'] = $matches[1];

// Are we logged in?
if (isset($upgradeData))
{
	$upcontext['user'] = json_decode(base64_decode($upgradeData), true);

	// Check for sensible values.
	if (empty($upcontext['user']['started']) || $upcontext['user']['started'] < time() - 86400)
		$upcontext['user']['started'] = time();
	if (empty($upcontext['user']['updated']) || $upcontext['user']['updated'] < time() - 86400)
		$upcontext['user']['updated'] = 0;

	$upcontext['started'] = $upcontext['user']['started'];
	$upcontext['updated'] = $upcontext['user']['updated'];

	$is_debug = !empty($upcontext['user']['debug']) ? true : false;

	$upcontext['skip_db_substeps'] = !empty($upcontext['user']['skip_db_substeps']);
}

// Nothing sensible?
if (empty($upcontext['updated']))
{
	$upcontext['started'] = time();
	$upcontext['updated'] = 0;
	$upcontext['skip_db_substeps'] = false;
	$upcontext['user'] = array(
		'id' => 0,
		'name' => 'Guest',
		'pass' => 0,
		'started' => $upcontext['started'],
		'updated' => $upcontext['updated'],
	);
}

// Try to load the language file... or at least define a few necessary strings for now.
load_lang_file();

// Load up some essential data...
loadEssentialData();

// Are we going to be mimic'ing SSI at this point?
if (isset($_GET['ssi']))
{
	require_once($sourcedir . '/Errors.php');
	require_once($sourcedir . '/Logging.php');
	require_once($sourcedir . '/Load.php');
	require_once($sourcedir . '/Security.php');
	require_once($sourcedir . '/Subs-Package.php');

	// SMF isn't started up properly, but loadUserSettings calls our cookies.
	if (!isset($smcFunc['json_encode']))
	{
		$smcFunc['json_encode'] = 'json_encode';
		$smcFunc['json_decode'] = 'smf_json_decode';
	}

	loadUserSettings();
	loadPermissions();
}

// Include our helper functions.
require_once($sourcedir . '/Subs.php');
require_once($sourcedir . '/LogInOut.php');
require_once($sourcedir . '/Subs-Editor.php');

// Don't do security check if on Yabbse
if (!isset($modSettings['smfVersion']))
	$disable_security = true;

// This only exists if we're on SMF ;)
if (isset($modSettings['smfVersion']))
{
	$request = $smcFunc['db_query']('', '
		SELECT variable, value
		FROM {db_prefix}themes
		WHERE id_theme = {int:id_theme}
			AND variable IN ({string:theme_url}, {string:theme_dir}, {string:images_url})',
		array(
			'id_theme' => 1,
			'theme_url' => 'theme_url',
			'theme_dir' => 'theme_dir',
			'images_url' => 'images_url',
			'db_error_skip' => true,
		)
	);
	while ($row = $smcFunc['db_fetch_assoc']($request))
		$modSettings[$row['variable']] = $row['value'];
	$smcFunc['db_free_result']($request);
}

if (!isset($modSettings['theme_url']))
{
	$modSettings['theme_dir'] = $boarddir . '/Themes/default';
	$modSettings['theme_url'] = 'Themes/default';
	$modSettings['images_url'] = 'Themes/default/images';
}
if (!isset($settings['default_theme_url']))
	$settings['default_theme_url'] = $modSettings['theme_url'];
if (!isset($settings['default_theme_dir']))
	$settings['default_theme_dir'] = $modSettings['theme_dir'];

// Old DBs won't have this
if (!isset($modSettings['rand_seed']))
{
	if (!function_exists('cache_put_data'))
		require_once($sourcedir . '/Load.php');
	smf_seed_generator();
}

// This is needed in case someone invokes the upgrader using https when upgrading an http forum
if (httpsOn())
	$settings['default_theme_url'] = strtr($settings['default_theme_url'], array('http://' => 'https://'));

$upcontext['is_large_forum'] = (empty($modSettings['smfVersion']) || $modSettings['smfVersion'] <= '1.1 RC1') && !empty($modSettings['totalMessages']) && $modSettings['totalMessages'] > 75000;

// Have we got tracking data - if so use it (It will be clean!)
if (isset($_GET['data']))
{
	global $is_debug;

	$upcontext['upgrade_status'] = json_decode(base64_decode($_GET['data']), true);
	$upcontext['current_step'] = $upcontext['upgrade_status']['curstep'];
	$upcontext['language'] = $upcontext['upgrade_status']['lang'];
	$upcontext['rid'] = $upcontext['upgrade_status']['rid'];
	$support_js = $upcontext['upgrade_status']['js'];

	// Only set this if the upgrader status says so.
	if (empty($is_debug))
		$is_debug = $upcontext['upgrade_status']['debug'];
}
// Set the defaults.
else
{
	$upcontext['current_step'] = 0;
	$upcontext['rid'] = mt_rand(0, 5000);
	$upcontext['upgrade_status'] = array(
		'curstep' => 0,
		'lang' => isset($upcontext['lang']) ? $upcontext['lang'] : basename($language, '.lng'),
		'rid' => $upcontext['rid'],
		'pass' => 0,
		'debug' => 0,
		'js' => 0,
	);
	$upcontext['language'] = $upcontext['upgrade_status']['lang'];
}

// Now that we have the necessary info, make sure we loaded the right language file.
load_lang_file();

// Default title...
$upcontext['page_title'] = $txt['updating_smf_installation'];

// If this isn't the first stage see whether they are logging in and resuming.
if ($upcontext['current_step'] != 0 || !empty($upcontext['user']['step']))
	checkLogin();

if ($command_line)
	cmdStep0();

// Don't error if we're using xml.
if (isset($_GET['xml']))
	$upcontext['return_error'] = true;

// Loop through all the steps doing each one as required.
$upcontext['overall_percent'] = 0;
foreach ($upcontext['steps'] as $num => $step)
{
	if ($num >= $upcontext['current_step'])
	{
		// The current weight of this step in terms of overall progress.
		$upcontext['step_weight'] = $step[3];
		// Make sure we reset the skip button.
		$upcontext['skip'] = false;

		// We cannot proceed if we're not logged in.
		if ($num != 0 && !$disable_security && $upcontext['user']['pass'] != $upcontext['upgrade_status']['pass'])
		{
			$upcontext['steps'][0][2]();
			break;
		}

		// Call the step and if it returns false that means pause!
		if (function_exists($step[2]) && $step[2]() === false)
			break;
		elseif (function_exists($step[2]))
		{
			//Start each new step with this unset, so the 'normal' template is called first
			unset($_GET['xml']);
			//Clear out warnings at the start of each step
			unset($upcontext['custom_warning']);
			$_GET['substep'] = 0;
			$upcontext['current_step']++;
		}
	}
	$upcontext['overall_percent'] += $step[3];
}

upgradeExit();

// Exit the upgrade script.
function upgradeExit($fallThrough = false)
{
	global $upcontext, $upgradeurl, $sourcedir, $command_line, $is_debug, $txt;

	// Save where we are...
	if (!empty($upcontext['current_step']) && !empty($upcontext['user']['id']))
	{
		$upcontext['user']['step'] = $upcontext['current_step'];
		$upcontext['user']['substep'] = $_GET['substep'];
		$upcontext['user']['updated'] = time();
		$upcontext['user']['skip_db_substeps'] = !empty($upcontext['skip_db_substeps']);
		$upcontext['debug'] = $is_debug;
		$upgradeData = base64_encode(json_encode($upcontext['user']));
		require_once($sourcedir . '/Subs.php');
		require_once($sourcedir . '/Subs-Admin.php');
		updateSettingsFile(array('upgradeData' => $upgradeData));
		updateDbLastError(0);
	}

	// Handle the progress of the step, if any.
	if (!empty($upcontext['step_progress']) && isset($upcontext['steps'][$upcontext['current_step']]))
	{
		$upcontext['step_progress'] = round($upcontext['step_progress'], 1);
		$upcontext['overall_percent'] += $upcontext['step_progress'] * ($upcontext['steps'][$upcontext['current_step']][3] / 100);
	}
	$upcontext['overall_percent'] = (int) $upcontext['overall_percent'];

	// We usually dump our templates out.
	if (!$fallThrough)
	{
		// This should not happen my dear... HELP ME DEVELOPERS!!
		if (!empty($command_line))
		{
			if (function_exists('debug_print_backtrace'))
				debug_print_backtrace();

			printf("\n" . $txt['error_unexpected_template_call'], isset($upcontext['sub_template']) ? $upcontext['sub_template'] : '');
			flush();
			die();
		}

		if (!isset($_GET['xml']))
			template_upgrade_above();
		else
		{
			header('content-type: text/xml; charset=UTF-8');
			// Sadly we need to retain the $_GET data thanks to the old upgrade scripts.
			$upcontext['get_data'] = array();
			foreach ($_GET as $k => $v)
			{
				if (substr($k, 0, 3) != 'amp' && !in_array($k, array('xml', 'substep', 'lang', 'data', 'step', 'filecount')))
				{
					$upcontext['get_data'][$k] = $v;
				}
			}
			template_xml_above();
		}

		// Call the template.
		if (isset($upcontext['sub_template']))
		{
			$upcontext['upgrade_status']['curstep'] = $upcontext['current_step'];
			$upcontext['form_url'] = $upgradeurl . '?step=' . $upcontext['current_step'] . '&amp;substep=' . $_GET['substep'] . '&amp;data=' . base64_encode(json_encode($upcontext['upgrade_status']));

			// Custom stuff to pass back?
			if (!empty($upcontext['query_string']))
				$upcontext['form_url'] .= $upcontext['query_string'];

			// Call the appropriate subtemplate
			if (is_callable('template_' . $upcontext['sub_template']))
				call_user_func('template_' . $upcontext['sub_template']);
			else
				die(sprintf($txt['error_invalid_template'], $upcontext['sub_template']));
		}

		// Was there an error?
		if (!empty($upcontext['forced_error_message']))
			echo $upcontext['forced_error_message'];

		// Show the footer.
		if (!isset($_GET['xml']))
			template_upgrade_below();
		else
			template_xml_below();
	}

	// Show the upgrade time for CLI when we are completely done, if in debug mode.
	if (!empty($command_line) && $is_debug)
	{
		$active = time() - $upcontext['started'];
		$hours = floor($active / 3600);
		$minutes = intval(($active / 60) % 60);
		$seconds = intval($active % 60);

		if ($hours > 0)
			echo "\n" . '', sprintf($txt['upgrade_completed_time_hms'], $hours, $minutes, $seconds), '' . "\n";
		elseif ($minutes > 0)
			echo "\n" . '', sprintf($txt['upgrade_completed_time_ms'], $minutes, $seconds), '' . "\n";
		elseif ($seconds > 0)
			echo "\n" . '', sprintf($txt['upgrade_completed_time_s'], $seconds), '' . "\n";
	}

	// Bang - gone!
	die();
}

// Load the list of language files, and the current language file.
function load_lang_file()
{
	global $txt, $upcontext, $language, $modSettings, $upgrade_path, $command_line;

	static $lang_dir = '', $detected_languages = array(), $loaded_langfile = '';

	// Do we know where to look for the language files, or shall we just guess for now?
	$temp = isset($modSettings['theme_dir']) ? $modSettings['theme_dir'] . '/languages' : $upgrade_path . '/Themes/default/languages';

	if ($lang_dir != $temp)
	{
		$lang_dir = $temp;
		$detected_languages = array();
	}

	// Override the language file?
	if (isset($upcontext['language']))
		$_SESSION['upgrader_langfile'] = 'Install.' . $upcontext['language'] . '.php';
	elseif (isset($upcontext['lang']))
		$_SESSION['upgrader_langfile'] = 'Install.' . $upcontext['lang'] . '.php';
	elseif (isset($language))
		$_SESSION['upgrader_langfile'] = 'Install.' . $language . '.php';

	// Avoid pointless repetition
	if (isset($_SESSION['upgrader_langfile']) && $loaded_langfile == $lang_dir . '/' . $_SESSION['upgrader_langfile'])
		return;

	// Now try to find the language files
	if (empty($detected_languages))
	{
		// Make sure the languages directory actually exists.
		if (file_exists($lang_dir))
		{
			// Find all the "Install" language files in the directory.
			$dir = dir($lang_dir);
			while ($entry = $dir->read())
			{
				// Skip any old '-utf8' language files that might be lying around
				if (strpos($entry, '-utf8') !== false)
					continue;

				if (substr($entry, 0, 8) == 'Install.' && substr($entry, -4) == '.php')
					$detected_languages[$entry] = ucfirst(substr($entry, 8, strlen($entry) - 12));
			}
			$dir->close();
		}
		// Our guess was wrong, but that's fine. We'll try again after $modSettings['theme_dir'] is defined.
		elseif (!isset($modSettings['theme_dir']))
		{
			// Define a few essential strings for now.
			$txt['error_db_connect_settings'] = 'Cannot connect to the database server.<br><br>Please check that the database info variables are correct in Settings.php.';
			$txt['error_sourcefile_missing'] = 'Unable to find the Sources/%1$s file. Please make sure it was uploaded properly, and then try again.';

			$txt['warning_lang_old'] = 'The language files for your selected language, %1$s, have not been updated to the latest version. Upgrade will continue with the forum default, %2$s.';
			$txt['warning_lang_missing'] = 'The upgrader could not find the &quot;Install&quot; language file for your selected language, %1$s. Upgrade will continue with the forum default, %2$s.';

			return;
		}
	}

	// Didn't find any, show an error message!
	if (empty($detected_languages))
	{
		$from = explode('/', $command_line ? $upgrade_path : $_SERVER['PHP_SELF']);
		$to = explode('/', $lang_dir);
		$relPath = $to;

		foreach($from as $depth => $dir)
		{
			if ($dir === $to[$depth])
				array_shift($relPath);
			else
			{
				$remaining = count($from) - $depth;
				if ($remaining > 1)
				{
					$padLength = (count($relPath) + $remaining - 1) * -1;
					$relPath = array_pad($relPath, $padLength, '..');
					break;
				}
				else
					$relPath[0] = './' . $relPath[0];
			}
		}
		$relPath = implode(DIRECTORY_SEPARATOR, $relPath);

		// Command line?
		if ($command_line)
		{
			echo 'This upgrader was unable to find the upgrader\'s language file or files.  They should be found under:', "\n",
				$relPath, "\n",
				'In some cases, FTP clients do not properly upload files with this many folders. Please double check to make sure you have uploaded all the files in the distribution', "\n",
				'If that doesn\'t help, please make sure this upgrade.php file is in the same place as the Themes folder.', "\n";
			die;
		}

		// Let's not cache this message, eh?
		header('Expires: Mon, 26 Jul 1997 05:00:00 GMT');
		header('Last-Modified: ' . gmdate('D, d M Y H:i:s') . ' GMT');
		header('Cache-Control: no-cache');

		echo '<!DOCTYPE html>
			<html>
				<head>
					<title>SMF Upgrader: Error!</title>
						<style>
							body {
								font-family: sans-serif;
								max-width: 700px; }

								h1 {
									font-size: 14pt; }

								.directory {
									margin: 0.3em;
									font-family: monospace;
									font-weight: bold; }
						</style>
				</head>
				<body>
					<h1>A critical error has occurred.</h1>
						<p>This upgrader was unable to find the upgrader\'s language file or files.  They should be found under:</p>
						<div class="directory">', $relPath, '</div>
						<p>In some cases, FTP clients do not properly upload files with this many folders. Please double check to make sure you <strong>have uploaded all the files in the distribution</strong>.</p>
						<p>If that doesn\'t help, please make sure this upgrade.php file is in the same place as the Themes folder.</p>
						<p>If you continue to get this error message, feel free to <a href="https://support.simplemachines.org/">look to us for support</a>.</p>
				</body>
			</html>';
		die;
	}

	// Make sure it exists. If it doesn't, reset it.
	if (!isset($_SESSION['upgrader_langfile']) || preg_match('~[^\w.-]~', $_SESSION['upgrader_langfile']) === 1 || !file_exists($lang_dir . '/' . $_SESSION['upgrader_langfile']))
	{
		// Use the first one...
		list ($_SESSION['upgrader_langfile']) = array_keys($detected_languages);

		// If we have English and some other language, use the other language.
		if ($_SESSION['upgrader_langfile'] == 'Install.english.php' && count($detected_languages) > 1)
			list (, $_SESSION['upgrader_langfile']) = array_keys($detected_languages);
	}

	// For backup we load English at first, then the second language will overwrite it.
	if ($_SESSION['upgrader_langfile'] != 'Install.english.php')
	{
		require_once($lang_dir . '/index.english.php');
		require_once($lang_dir . '/Install.english.php');
	}

	// And now include the actual language file itself.
	require_once($lang_dir . '/' . str_replace('Install.', 'index.', $_SESSION['upgrader_langfile']));
	require_once($lang_dir . '/' . $_SESSION['upgrader_langfile']);

	// Remember what we've done
	$loaded_langfile = $lang_dir . '/' . $_SESSION['upgrader_langfile'];
}

// Used to direct the user to another location.
function redirectLocation($location, $addForm = true)
{
	global $upgradeurl, $upcontext, $command_line;

	// Command line users can't be redirected.
	if ($command_line)
		upgradeExit(true);

	// Are we providing the core info?
	if ($addForm)
	{
		$upcontext['upgrade_status']['curstep'] = $upcontext['current_step'];
		$location = $upgradeurl . '?step=' . $upcontext['current_step'] . '&substep=' . $_GET['substep'] . '&data=' . base64_encode(json_encode($upcontext['upgrade_status'])) . $location;
	}

	while (@ob_end_clean())
		header('location: ' . strtr($location, array('&amp;' => '&')));

	// Exit - saving status as we go.
	upgradeExit(true);
}

// Load all essential data and connect to the DB as this is pre SSI.php
function loadEssentialData()
{
	global $db_server, $db_user, $db_passwd, $db_name, $db_connection;
	global $db_prefix, $db_character_set, $db_type, $db_port, $db_show_debug;
	global $db_mb4, $modSettings, $sourcedir, $smcFunc, $txt, $utf8;

	// Report all errors if admin wants them or this is a pre-release version.
	if (!empty($db_show_debug) || strspn(SMF_VERSION, '1234567890.') !== strlen(SMF_VERSION))
		error_reporting(E_ALL);
	// Otherwise, report all errors except for deprecation notices.
	else
		error_reporting(E_ALL & ~E_DEPRECATED);

	define('SMF', 1);
	header('X-Frame-Options: SAMEORIGIN');
	header('X-XSS-Protection: 1');
	header('X-Content-Type-Options: nosniff');

	// Start the session.
	if (@ini_get('session.save_handler') == 'user')
		@ini_set('session.save_handler', 'files');
	@session_start();

	if (empty($smcFunc))
		$smcFunc = array();

	require_once($sourcedir . '/Subs.php');

	$smcFunc['random_int'] = function($min = 0, $max = PHP_INT_MAX)
	{
		global $sourcedir;

		// Oh, wouldn't it be great if I *was* crazy? Then the world would be okay.
		if (!is_callable('random_int'))
			require_once($sourcedir . '/random_compat/random.php');

		return random_int($min, $max);
	};

	// This is now needed for loadUserSettings()
	$smcFunc['random_bytes'] = function($bytes)
	{
		global $sourcedir;

		if (!is_callable('random_bytes'))
			require_once($sourcedir . '/random_compat/random.php');

		return random_bytes($bytes);
	};

	// We need this for authentication and some upgrade code
	require_once($sourcedir . '/Subs-Auth.php');
	require_once($sourcedir . '/Class-Package.php');

	$smcFunc['strtolower'] = 'smf_strtolower';

	// Initialize everything...
	initialize_inputs();

	$utf8 = (empty($modSettings['global_character_set']) ? $txt['lang_character_set'] : $modSettings['global_character_set']) === 'UTF-8';

	// Get the database going!
	if (empty($db_type) || $db_type == 'mysqli')
	{
		$db_type = 'mysql';
		// If overriding $db_type, need to set its settings.php entry too
		$changes = array();
		$changes['db_type'] = 'mysql';
		require_once($sourcedir . '/Subs-Admin.php');
		updateSettingsFile($changes);
	}

	if (file_exists($sourcedir . '/Subs-Db-' . $db_type . '.php'))
	{
		require_once($sourcedir . '/Subs-Db-' . $db_type . '.php');

		// Make the connection...
		if (empty($db_connection))
		{
			$options = array('non_fatal' => true);
			// Add in the port if needed
			if (!empty($db_port))
				$options['port'] = $db_port;

			if (!empty($db_mb4))
				$options['db_mb4'] = $db_mb4;

			$db_connection = smf_db_initiate($db_server, $db_name, $db_user, $db_passwd, $db_prefix, $options);
		}
		else
			// If we've returned here, ping/reconnect to be safe
			$smcFunc['db_ping']($db_connection);

		// Oh dear god!!
		if ($db_connection === null)
		{
			// Get error info...  Recast just in case we get false or 0...
			$error_message = $smcFunc['db_connect_error']();
			if (empty($error_message))
				$error_message = '';
			$error_number = $smcFunc['db_connect_errno']();
			if (empty($error_number))
				$error_number = '';
			$db_error = (!empty($error_number) ? $error_number . ': ' : '') . $error_message;

			die($txt['error_db_connect_settings'] . '<br><br>' . $db_error);
		}

		if ($db_type == 'mysql' && isset($db_character_set) && preg_match('~^\w+$~', $db_character_set) === 1)
			$smcFunc['db_query']('', '
				SET NAMES {string:db_character_set}',
				array(
					'db_error_skip' => true,
					'db_character_set' => $db_character_set,
				)
			);

		// Load the modSettings data...
		$request = $smcFunc['db_query']('', '
			SELECT variable, value
			FROM {db_prefix}settings',
			array(
				'db_error_skip' => true,
			)
		);
		$modSettings = array();
		while ($row = $smcFunc['db_fetch_assoc']($request))
			$modSettings[$row['variable']] = $row['value'];
		$smcFunc['db_free_result']($request);
	}
	else
		return throw_error(sprintf($txt['error_sourcefile_missing'], 'Subs-Db-' . $db_type . '.php'));

	// If they don't have the file, they're going to get a warning anyway so we won't need to clean request vars.
	if (file_exists($sourcedir . '/QueryString.php') && php_version_check())
	{
		require_once($sourcedir . '/QueryString.php');
		cleanRequest();
	}

	if (!isset($_GET['substep']))
		$_GET['substep'] = 0;
}

function initialize_inputs()
{
	global $start_time, $db_type, $upgrade_path;

	$start_time = time();

	umask(0);

	ob_start();

	// Better to upgrade cleanly and fall apart than to screw everything up if things take too long.
	ignore_user_abort(true);

	// This is really quite simple; if ?delete is on the URL, delete the upgrader...
	if (isset($_GET['delete']))
	{
		deleteFile(__FILE__);

		// And the extra little files ;).
		deleteFile(dirname(__FILE__) . '/upgrade_1-0.sql');
		deleteFile(dirname(__FILE__) . '/upgrade_1-1.sql');
		deleteFile(dirname(__FILE__) . '/upgrade_2-0_' . $db_type . '.sql');
		deleteFile(dirname(__FILE__) . '/upgrade_2-1_' . $db_type . '.sql');
		deleteFile(dirname(__FILE__) . '/upgrade-helper.php');

		$dh = opendir(dirname(__FILE__));
		while ($file = readdir($dh))
		{
			if (preg_match('~upgrade_\d-\d_([A-Za-z])+\.sql~i', $file, $matches) && isset($matches[1]))
				deleteFile(dirname(__FILE__) . '/' . $file);
		}
		closedir($dh);

		// Legacy files while we're at it. NOTE: We only touch files we KNOW shouldn't be there.
		// 1.1 Sources files not in 2.0+
<<<<<<< HEAD
		@unlink($upgrade_path . '/Sources/ModSettings.php');
		// 1.1 Templates that don't exist any more (e.g. renamed)
		@unlink($upgrade_path . '/Themes/default/Combat.template.php');
		@unlink($upgrade_path . '/Themes/default/Modlog.template.php');
		// 1.1 JS files were stored in the main theme folder, but in 2.0+ are in the scripts/ folder
		@unlink($upgrade_path . '/Themes/default/fader.js');
		@unlink($upgrade_path . '/Themes/default/script.js');
		@unlink($upgrade_path . '/Themes/default/spellcheck.js');
		@unlink($upgrade_path . '/Themes/default/xml_board.js');
		@unlink($upgrade_path . '/Themes/default/xml_topic.js');

		// 2.0 Sources files not in 2.1+
		@unlink($upgrade_path . '/Sources/DumpDatabase.php');
		@unlink($upgrade_path . '/Sources/LockTopic.php');
=======
		deleteFile(dirname(__FILE__) . '/Sources/ModSettings.php');
		// 1.1 Templates that don't exist any more (e.g. renamed)
		deleteFile(dirname(__FILE__) . '/Themes/default/Combat.template.php');
		deleteFile(dirname(__FILE__) . '/Themes/default/Modlog.template.php');
		// 1.1 JS files were stored in the main theme folder, but in 2.0+ are in the scripts/ folder
		deleteFile(dirname(__FILE__) . '/Themes/default/fader.js');
		deleteFile(dirname(__FILE__) . '/Themes/default/script.js');
		deleteFile(dirname(__FILE__) . '/Themes/default/spellcheck.js');
		deleteFile(dirname(__FILE__) . '/Themes/default/xml_board.js');
		deleteFile(dirname(__FILE__) . '/Themes/default/xml_topic.js');

		// 2.0 Sources files not in 2.1+
		deleteFile(dirname(__FILE__) . '/Sources/DumpDatabase.php');
		deleteFile(dirname(__FILE__) . '/Sources/LockTopic.php');
>>>>>>> ceb4524f

		header('location: http://' . (isset($_SERVER['HTTP_HOST']) ? $_SERVER['HTTP_HOST'] : $_SERVER['SERVER_NAME'] . ':' . $_SERVER['SERVER_PORT']) . dirname($_SERVER['PHP_SELF']) . '/Themes/default/images/blank.png');
		exit;
	}

	// Something is causing this to happen, and it's annoying.  Stop it.
	$temp = 'upgrade_php?step';
	while (strlen($temp) > 4)
	{
		if (isset($_GET[$temp]))
			unset($_GET[$temp]);
		$temp = substr($temp, 1);
	}

	// Force a step, defaulting to 0.
	$_GET['step'] = (int) @$_GET['step'];
	$_GET['substep'] = (int) @$_GET['substep'];
}

// Step 0 - Let's welcome them in and ask them to login!
function WelcomeLogin()
{
	global $boarddir, $sourcedir, $modSettings, $cachedir, $upgradeurl, $upcontext;
	global $smcFunc, $db_type, $databases, $boardurl, $upgrade_path;

	// We global $txt here so that the language files can add to them. This variable is NOT unused.
	global $txt;

	$upcontext['sub_template'] = 'welcome_message';

	// Check for some key files - one template, one language, and a new and an old source file.
	$check = @file_exists($modSettings['theme_dir'] . '/index.template.php')
		&& @file_exists($sourcedir . '/QueryString.php')
		&& @file_exists($sourcedir . '/Subs-Db-' . $db_type . '.php')
		&& @file_exists(dirname(__FILE__) . '/upgrade_2-1_' . $db_type . '.sql');

	// Need legacy scripts?
	if (!isset($modSettings['smfVersion']) || $modSettings['smfVersion'] < 2.1)
		$check &= @file_exists(dirname(__FILE__) . '/upgrade_2-0_' . $db_type . '.sql');
	if (!isset($modSettings['smfVersion']) || $modSettings['smfVersion'] < 2.0)
		$check &= @file_exists(dirname(__FILE__) . '/upgrade_1-1.sql');
	if (!isset($modSettings['smfVersion']) || $modSettings['smfVersion'] < 1.1)
		$check &= @file_exists(dirname(__FILE__) . '/upgrade_1-0.sql');

	// We don't need "-utf8" files anymore...
	$upcontext['language'] = str_ireplace('-utf8', '', $upcontext['language']);

	if (!$check)
		// Don't tell them what files exactly because it's a spot check - just like teachers don't tell which problems they are spot checking, that's dumb.
		return throw_error($txt['error_upgrade_files_missing']);

	// Do they meet the install requirements?
	if (!php_version_check())
		return throw_error($txt['error_php_too_low']);

	if (!db_version_check())
		return throw_error(sprintf($txt['error_db_too_low'], $databases[$db_type]['name']));

	// Do some checks to make sure they have proper privileges
	db_extend('packages');

	// CREATE
	$create = $smcFunc['db_create_table']('{db_prefix}priv_check', array(array('name' => 'id_test', 'type' => 'int', 'size' => 10, 'unsigned' => true, 'auto' => true)), array(array('columns' => array('id_test'), 'type' => 'primary')), array(), 'overwrite');

	// ALTER
	$alter = $smcFunc['db_add_column']('{db_prefix}priv_check', array('name' => 'txt', 'type' => 'varchar', 'size' => 4, 'null' => false, 'default' => ''));

	// DROP
	$drop = $smcFunc['db_drop_table']('{db_prefix}priv_check');

	// Sorry... we need CREATE, ALTER and DROP
	if (!$create || !$alter || !$drop)
		return throw_error(sprintf($txt['error_db_privileges'], $databases[$db_type]['name']));

	// Do a quick version spot check.
	$temp = substr(@implode('', @file($boarddir . '/index.php')), 0, 4096);
	preg_match('~\*\s@version\s+(.+)[\s]{2}~i', $temp, $match);
	if (empty($match[1]) || (trim($match[1]) != SMF_VERSION))
		return throw_error($txt['error_upgrade_old_files']);

	// What absolutely needs to be writable?
	$writable_files = array(
		$boarddir . '/Settings.php',
		$boarddir . '/Settings_bak.php',
	);

	// Only check for minified writable files if we have it enabled or not set.
	if (!empty($modSettings['minimize_files']) || !isset($modSettings['minimize_files']))
		$writable_files += array(
			$modSettings['theme_dir'] . '/css/minified.css',
			$modSettings['theme_dir'] . '/scripts/minified.js',
			$modSettings['theme_dir'] . '/scripts/minified_deferred.js',
		);

	// Do we need to add this setting?
	$need_settings_update = empty($modSettings['custom_avatar_dir']);

	$custom_av_dir = !empty($modSettings['custom_avatar_dir']) ? $modSettings['custom_avatar_dir'] : $GLOBALS['boarddir'] . '/custom_avatar';
	$custom_av_url = !empty($modSettings['custom_avatar_url']) ? $modSettings['custom_avatar_url'] : $boardurl . '/custom_avatar';

	// This little fellow has to cooperate...
	quickFileWritable($custom_av_dir);

	// Are we good now?
	if (!is_writable($custom_av_dir))
		return throw_error(sprintf($txt['error_dir_not_writable'], $custom_av_dir));
	elseif ($need_settings_update)
	{
		if (!function_exists('cache_put_data'))
			require_once($sourcedir . '/Load.php');

		updateSettings(array('custom_avatar_dir' => $custom_av_dir));
		updateSettings(array('custom_avatar_url' => $custom_av_url));
	}

	require_once($sourcedir . '/Security.php');

	// Check the cache directory.
	$cachedir_temp = empty($cachedir) ? $boarddir . '/cache' : $cachedir;
	if (!file_exists($cachedir_temp))
		@mkdir($cachedir_temp);

	if (!file_exists($cachedir_temp))
		return throw_error($txt['error_cache_not_found']);

	quickFileWritable($cachedir_temp . '/db_last_error.php');

	if (!file_exists($modSettings['theme_dir'] . '/languages/index.' . $upcontext['language'] . '.php'))
		return throw_error(sprintf($txt['error_lang_index_missing'], $upcontext['language'], $upgradeurl));
	elseif (!isset($_GET['skiplang']))
	{
		$temp = substr(@implode('', @file($modSettings['theme_dir'] . '/languages/index.' . $upcontext['language'] . '.php')), 0, 4096);
		preg_match('~(?://|/\*)\s*Version:\s+(.+?);\s*index(?:[\s]{2}|\*/)~i', $temp, $match);

		if (empty($match[1]) || $match[1] != SMF_LANG_VERSION)
			return throw_error(sprintf($txt['error_upgrade_old_lang_files'], $upcontext['language'], $upgradeurl));
	}

	if (!makeFilesWritable($writable_files))
		return false;

	// Check agreement.txt. (it may not exist, in which case $boarddir must be writable.)
	if (isset($modSettings['agreement']) && (!is_writable($boarddir) || file_exists($boarddir . '/agreement.txt')) && !is_writable($boarddir . '/agreement.txt'))
		return throw_error($txt['error_agreement_not_writable']);

	// Upgrade the agreement.
	elseif (isset($modSettings['agreement']))
	{
		$fp = fopen($boarddir . '/agreement.txt', 'w');
		fwrite($fp, $modSettings['agreement']);
		fclose($fp);
	}

	// We're going to check that their board dir setting is right in case they've been moving stuff around.
	if (strtr($boarddir, array('/' => '', '\\' => '')) != strtr($upgrade_path, array('/' => '', '\\' => '')))
		$upcontext['warning'] = '
			' . sprintf($txt['upgrade_boarddir_settings'], $boarddir, $upgrade_path) . '<br>
			<ul>
				<li>' . $txt['upgrade_boarddir'] . '  ' . $boarddir . '</li>
				<li>' . $txt['upgrade_sourcedir'] . '  ' . $boarddir . '</li>
				<li>' . $txt['upgrade_cachedir'] . '  ' . $cachedir_temp . '</li>
			</ul>
			' . $txt['upgrade_incorrect_settings'] . '';

	// Confirm mbstring is loaded...
	if (!extension_loaded('mbstring'))
		return throw_error($txt['install_no_mbstring']);

	// Check for https stream support.
	$supported_streams = stream_get_wrappers();
	if (!in_array('https', $supported_streams))
		$upcontext['custom_warning'] = $txt['install_no_https'];

	// Either we're logged in or we're going to present the login.
	if (checkLogin())
		return true;

	$upcontext += createToken('login');

	return false;
}

// Step 0.5: Does the login work?
function checkLogin()
{
	global $modSettings, $upcontext, $disable_security;
	global $smcFunc, $db_type, $support_js, $sourcedir, $txt;

	// Are we trying to login?
	if (isset($_POST['contbutt']) && (!empty($_POST['user']) || $disable_security))
	{
		// If we've disabled security pick a suitable name!
		if (empty($_POST['user']))
			$_POST['user'] = 'Administrator';

		// Before 2.0 these column names were different!
		$oldDB = false;
		if (empty($db_type) || $db_type == 'mysql')
		{
			$request = $smcFunc['db_query']('', '
				SHOW COLUMNS
				FROM {db_prefix}members
				LIKE {string:member_name}',
				array(
					'member_name' => 'memberName',
					'db_error_skip' => true,
				)
			);
			if ($smcFunc['db_num_rows']($request) != 0)
				$oldDB = true;
			$smcFunc['db_free_result']($request);
		}

		// Get what we believe to be their details.
		if (!$disable_security)
		{
			if ($oldDB)
				$request = $smcFunc['db_query']('', '
					SELECT id_member, memberName AS member_name, passwd, id_group,
						additionalGroups AS additional_groups, lngfile
					FROM {db_prefix}members
					WHERE memberName = {string:member_name}',
					array(
						'member_name' => $_POST['user'],
						'db_error_skip' => true,
					)
				);
			else
				$request = $smcFunc['db_query']('', '
					SELECT id_member, member_name, passwd, id_group, additional_groups, lngfile
					FROM {db_prefix}members
					WHERE member_name = {string:member_name}',
					array(
						'member_name' => $_POST['user'],
						'db_error_skip' => true,
					)
				);
			if ($smcFunc['db_num_rows']($request) != 0)
			{
				list ($id_member, $name, $password, $id_group, $addGroups, $user_language) = $smcFunc['db_fetch_row']($request);

				$groups = explode(',', $addGroups);
				$groups[] = $id_group;

				foreach ($groups as $k => $v)
					$groups[$k] = (int) $v;

				$sha_passwd = sha1(strtolower($name) . $_REQUEST['passwrd']);

				// We don't use "-utf8" anymore...
				$user_language = str_ireplace('-utf8', '', $user_language);
			}
			else
				$upcontext['username_incorrect'] = true;

			$smcFunc['db_free_result']($request);
		}
		$upcontext['username'] = $_POST['user'];

		// Track whether javascript works!
		if (isset($_POST['js_works']))
		{
			if (!empty($_POST['js_works']))
			{
				$upcontext['upgrade_status']['js'] = 1;
				$support_js = 1;
			}
			else
				$support_js = 0;
		}

		// Note down the version we are coming from.
		if (!empty($modSettings['smfVersion']) && empty($upcontext['user']['version']))
			$upcontext['user']['version'] = $modSettings['smfVersion'];

		// Didn't get anywhere?
		if (!$disable_security && (empty($sha_passwd) || (!empty($password) ? $password : '') != $sha_passwd) && !hash_verify_password((!empty($name) ? $name : ''), $_REQUEST['passwrd'], (!empty($password) ? $password : '')) && empty($upcontext['username_incorrect']))
		{
			// MD5?
			$md5pass = md5_hmac($_REQUEST['passwrd'], strtolower($_POST['user']));
			if ($md5pass != $password)
			{
				$upcontext['password_failed'] = true;
				// Disable the hashing this time.
				$upcontext['disable_login_hashing'] = true;
			}
		}

		if ((empty($upcontext['password_failed']) && !empty($name)) || $disable_security)
		{
			// Set the password.
			if (!$disable_security)
			{
				// Do we actually have permission?
				if (!in_array(1, $groups))
				{
					$request = $smcFunc['db_query']('', '
						SELECT permission
						FROM {db_prefix}permissions
						WHERE id_group IN ({array_int:groups})
							AND permission = {string:admin_forum}',
						array(
							'groups' => $groups,
							'admin_forum' => 'admin_forum',
							'db_error_skip' => true,
						)
					);
					if ($smcFunc['db_num_rows']($request) == 0)
						return throw_error($txt['error_not_admin']);
					$smcFunc['db_free_result']($request);
				}

				$upcontext['user']['id'] = $id_member;
				$upcontext['user']['name'] = $name;
			}
			else
			{
				$upcontext['user']['id'] = 1;
				$upcontext['user']['name'] = 'Administrator';
			}

			if (!is_callable('random_int'))
				require_once('Sources/random_compat/random.php');

			$upcontext['user']['pass'] = random_int(0, 60000);
			// This basically is used to match the GET variables to Settings.php.
			$upcontext['upgrade_status']['pass'] = $upcontext['user']['pass'];

			// Set the language to that of the user?
			if (isset($user_language) && $user_language != $upcontext['language'] && file_exists($modSettings['theme_dir'] . '/languages/index.' . basename($user_language, '.lng') . '.php'))
			{
				$user_language = basename($user_language, '.lng');
				$temp = substr(@implode('', @file($modSettings['theme_dir'] . '/languages/index.' . $user_language . '.php')), 0, 4096);
				preg_match('~(?://|/\*)\s*Version:\s+(.+?);\s*index(?:[\s]{2}|\*/)~i', $temp, $match);

				if (empty($match[1]) || $match[1] != SMF_LANG_VERSION)
					$upcontext['upgrade_options_warning'] = sprintf($txt['warning_lang_old'], $user_language, $upcontext['language']);
				elseif (!file_exists($modSettings['theme_dir'] . '/languages/Install.' . $user_language . '.php'))
					$upcontext['upgrade_options_warning'] = sprintf($txt['warning_lang_missing'], $user_language, $upcontext['language']);
				else
				{
					// Set this as the new language.
					$upcontext['language'] = $user_language;
					$upcontext['upgrade_status']['lang'] = $upcontext['language'];

					// Include the file.
					load_lang_file();
				}
			}

			// If we're resuming set the step and substep to be correct.
			if (isset($_POST['cont']))
			{
				$upcontext['current_step'] = $upcontext['user']['step'];
				$_GET['substep'] = $upcontext['user']['substep'];
			}

			return true;
		}
	}

	return false;
}

// Step 1: Do the maintenance and backup.
function UpgradeOptions()
{
	global $db_prefix, $command_line, $modSettings, $is_debug, $smcFunc, $packagesdir, $tasksdir, $language, $txt, $db_port;
	global $boarddir, $boardurl, $sourcedir, $maintenance, $cachedir, $upcontext, $db_type, $db_server, $image_proxy_enabled;
	global $auth_secret;

	$upcontext['sub_template'] = 'upgrade_options';
	$upcontext['page_title'] = $txt['upgrade_options'];

	db_extend('packages');
	$upcontext['karma_installed'] = array('good' => false, 'bad' => false);
	$member_columns = $smcFunc['db_list_columns']('{db_prefix}members');

	$upcontext['karma_installed']['good'] = in_array('karma_good', $member_columns);
	$upcontext['karma_installed']['bad'] = in_array('karma_bad', $member_columns);

	$upcontext['migrate_settings_recommended'] = empty($modSettings['smfVersion']) || version_compare(strtolower($modSettings['smfVersion']), substr(SMF_VERSION, 0, strpos(SMF_VERSION, '.') + 1 + strspn(SMF_VERSION, '1234567890', strpos(SMF_VERSION, '.') + 1)) . ' foo', '<');

	unset($member_columns);

	// If we've not submitted then we're done.
	if (empty($_POST['upcont']))
		return false;

	// Firstly, if they're enabling SM stat collection just do it.
	if (!empty($_POST['stats']) && substr($boardurl, 0, 16) != 'http://localhost' && empty($modSettings['allow_sm_stats']) && empty($modSettings['enable_sm_stats']))
	{
		$upcontext['allow_sm_stats'] = true;

		// Don't register if we still have a key.
		if (empty($modSettings['sm_stats_key']))
		{
			// Attempt to register the site etc.
			$fp = @fsockopen('www.simplemachines.org', 80, $errno, $errstr);
			if ($fp)
			{
				$out = 'GET /smf/stats/register_stats.php?site=' . base64_encode($boardurl) . ' HTTP/1.1' . "\r\n";
				$out .= 'Host: www.simplemachines.org' . "\r\n";
				$out .= 'Connection: Close' . "\r\n\r\n";
				fwrite($fp, $out);

				$return_data = '';
				while (!feof($fp))
					$return_data .= fgets($fp, 128);

				fclose($fp);

				// Get the unique site ID.
				preg_match('~SITE-ID:\s(\w{10})~', $return_data, $ID);

				if (!empty($ID[1]))
					$smcFunc['db_insert']('replace',
						$db_prefix . 'settings',
						array('variable' => 'string', 'value' => 'string'),
						array(
							array('sm_stats_key', $ID[1]),
							array('enable_sm_stats', 1),
						),
						array('variable')
					);
			}
		}
		else
		{
			$smcFunc['db_insert']('replace',
				$db_prefix . 'settings',
				array('variable' => 'string', 'value' => 'string'),
				array('enable_sm_stats', 1),
				array('variable')
			);
		}
	}
	// Don't remove stat collection unless we unchecked the box for real, not from the loop.
	elseif (empty($_POST['stats']) && empty($upcontext['allow_sm_stats']))
		$smcFunc['db_query']('', '
			DELETE FROM {db_prefix}settings
			WHERE variable = {string:enable_sm_stats}',
			array(
				'enable_sm_stats' => 'enable_sm_stats',
				'db_error_skip' => true,
			)
		);

	// Deleting old karma stuff?
	if (!empty($_POST['delete_karma']))
	{
		// Delete old settings vars.
		$smcFunc['db_query']('', '
			DELETE FROM {db_prefix}settings
			WHERE variable IN ({array_string:karma_vars})',
			array(
				'karma_vars' => array('karmaMode', 'karmaTimeRestrictAdmins', 'karmaWaitTime', 'karmaMinPosts', 'karmaLabel', 'karmaSmiteLabel', 'karmaApplaudLabel'),
			)
		);

		// Cleaning up old karma member settings.
		if ($upcontext['karma_installed']['good'])
			$smcFunc['db_query']('', '
				ALTER TABLE {db_prefix}members
				DROP karma_good',
				array()
			);

		// Does karma bad was enable?
		if ($upcontext['karma_installed']['bad'])
			$smcFunc['db_query']('', '
				ALTER TABLE {db_prefix}members
				DROP karma_bad',
				array()
			);

		// Cleaning up old karma permissions.
		$smcFunc['db_query']('', '
			DELETE FROM {db_prefix}permissions
			WHERE permission = {string:karma_vars}',
			array(
				'karma_vars' => 'karma_edit',
			)
		);
		// Cleaning up old log_karma table
		$smcFunc['db_query']('', '
			DROP TABLE IF EXISTS {db_prefix}log_karma',
			array()
		);
	}

	// Emptying the error log?
	if (!empty($_POST['empty_error']))
		$smcFunc['db_query']('truncate_table', '
			TRUNCATE {db_prefix}log_errors',
			array(
			)
		);

	$changes = array();

	// Add proxy settings.
	if (!isset($GLOBALS['image_proxy_secret']) || $GLOBALS['image_proxy_secret'] == 'smfisawesome')
		$changes['image_proxy_secret'] = substr(sha1(mt_rand()), 0, 20);
	if (!isset($GLOBALS['image_proxy_maxsize']))
		$changes['image_proxy_maxsize'] = 5190;
	if (!isset($GLOBALS['image_proxy_enabled']))
		$changes['image_proxy_enabled'] = false;

	// If $boardurl reflects https, set force_ssl
	if (!function_exists('cache_put_data'))
		require_once($sourcedir . '/Load.php');
	if (stripos($boardurl, 'https://') !== false)
		updateSettings(array('force_ssl' => '1'));

	// If we're overriding the language follow it through.
	if (isset($upcontext['lang']) && file_exists($modSettings['theme_dir'] . '/languages/index.' . $upcontext['lang'] . '.php'))
		$changes['language'] = $upcontext['lang'];

	if (!empty($_POST['maint']))
	{
		$changes['maintenance'] = 2;
		// Remember what it was...
		$upcontext['user']['main'] = $maintenance;

		if (!empty($_POST['maintitle']))
		{
			$changes['mtitle'] = $_POST['maintitle'];
			$changes['mmessage'] = $_POST['mainmessage'];
		}
		else
		{
			$changes['mtitle'] = $txt['mtitle'];
			$changes['mmessage'] = $txt['mmessage'];
		}
	}

	if ($command_line)
		echo ' * Updating Settings.php...';

	// Fix some old paths.
	if (substr($boarddir, 0, 1) == '.')
		$changes['boarddir'] = fixRelativePath($boarddir);

	if (substr($sourcedir, 0, 1) == '.')
		$changes['sourcedir'] = fixRelativePath($sourcedir);

	if (empty($cachedir) || substr($cachedir, 0, 1) == '.')
		$changes['cachedir'] = fixRelativePath($boarddir) . '/cache';

	// Migrate cache settings.
	// Accelerator setting didn't exist previously; use 'smf' file based caching as default if caching had been enabled.
	if (!isset($GLOBALS['cache_enable']))
		$changes += array(
			'cache_accelerator' => upgradeCacheSettings(),
			'cache_enable' => !empty($modSettings['cache_enable']) ? $modSettings['cache_enable'] : 0,
			'cache_memcached' => !empty($modSettings['cache_memcached']) ? $modSettings['cache_memcached'] : '',
		);

	// If they have a "host:port" setup for the host, split that into separate values
	// You should never have a : in the hostname if you're not on MySQL, but better safe than sorry
	if (strpos($db_server, ':') !== false && $db_type == 'mysql')
	{
		list ($db_server, $db_port) = explode(':', $db_server);

		$changes['db_server'] = $db_server;

		// Only set this if we're not using the default port
		if ($db_port != ini_get('mysqli.default_port'))
			$changes['db_port'] = (int) $db_port;
	}

	// If db_port is set and is the same as the default, set it to 0.
	if (!empty($db_port))
	{
		if ($db_type == 'mysql' && $db_port == ini_get('mysqli.default_port'))
			$changes['db_port'] = 0;

		elseif ($db_type == 'postgresql' && $db_port == 5432)
			$changes['db_port'] = 0;
	}

	// Maybe we haven't had this option yet?
	if (empty($packagesdir))
		$changes['packagesdir'] = fixRelativePath($boarddir) . '/Packages';

	// Add support for $tasksdir var.
	if (empty($tasksdir))
		$changes['tasksdir'] = fixRelativePath($sourcedir) . '/tasks';

	// Make sure we fix the language as well.
	if (stristr($language, '-utf8'))
		$changes['language'] = str_ireplace('-utf8', '', $language);

	// @todo Maybe change the cookie name if going to 1.1, too?

	// Ensure this doesn't get lost in translation.
	$changes['upgradeData'] = base64_encode(json_encode($upcontext['user']));

	// Update Settings.php with the new settings, and rebuild if they selected that option.
	require_once($sourcedir . '/Subs.php');
	require_once($sourcedir . '/Subs-Admin.php');
	$res = updateSettingsFile($changes, false, !empty($_POST['migrateSettings']));

	if ($command_line && $res)
		echo ' Successful.' . "\n";
	elseif ($command_line && !$res)
	{
		echo ' FAILURE.' . "\n";
		die;
	}

	// Are we doing debug?
	if (isset($_POST['debug']))
	{
		$upcontext['upgrade_status']['debug'] = true;
		$is_debug = true;
	}

	// If we're not backing up then jump one.
	if (empty($_POST['backup']))
		$upcontext['current_step']++;

	// If we've got here then let's proceed to the next step!
	return true;
}

// Backup the database - why not...
function BackupDatabase()
{
	global $upcontext, $db_prefix, $command_line, $support_js, $file_steps, $smcFunc, $txt;

	$upcontext['sub_template'] = isset($_GET['xml']) ? 'backup_xml' : 'backup_database';
	$upcontext['page_title'] = $txt['backup_database'];

	// Done it already - js wise?
	if (!empty($_POST['backup_done']))
		return true;

	// Some useful stuff here.
	db_extend();

	// Might need this as well
	db_extend('packages');

	// Get all the table names.
	$filter = str_replace('_', '\_', preg_match('~^`(.+?)`\.(.+?)$~', $db_prefix, $match) != 0 ? $match[2] : $db_prefix) . '%';
	$db = preg_match('~^`(.+?)`\.(.+?)$~', $db_prefix, $match) != 0 ? strtr($match[1], array('`' => '')) : false;
	$tables = $smcFunc['db_list_tables']($db, $filter);

	$table_names = array();
	foreach ($tables as $table)
		if (substr($table, 0, 7) !== 'backup_')
			$table_names[] = $table;

	$upcontext['table_count'] = count($table_names);
	$upcontext['cur_table_num'] = $_GET['substep'];
	$upcontext['cur_table_name'] = str_replace($db_prefix, '', isset($table_names[$_GET['substep']]) ? $table_names[$_GET['substep']] : $table_names[0]);
	$upcontext['step_progress'] = (int) (($upcontext['cur_table_num'] / $upcontext['table_count']) * 100);
	// For non-java auto submit...
	$file_steps = $upcontext['table_count'];

	// What ones have we already done?
	foreach ($table_names as $id => $table)
		if ($id < $_GET['substep'])
			$upcontext['previous_tables'][] = $table;

	if ($command_line)
		echo 'Backing Up Tables.';

	// If we don't support javascript we backup here.
	if (!$support_js || isset($_GET['xml']))
	{
		// Backup each table!
		for ($substep = $_GET['substep'], $n = count($table_names); $substep < $n; $substep++)
		{
			$upcontext['cur_table_name'] = str_replace($db_prefix, '', (isset($table_names[$substep + 1]) ? $table_names[$substep + 1] : $table_names[$substep]));
			$upcontext['cur_table_num'] = $substep + 1;

			$upcontext['step_progress'] = (int) (($upcontext['cur_table_num'] / $upcontext['table_count']) * 100);

			// Do we need to pause?
			nextSubstep($substep);

			backupTable($table_names[$substep]);

			// If this is XML to keep it nice for the user do one table at a time anyway!
			if (isset($_GET['xml']))
				return upgradeExit();
		}

		if ($command_line)
		{
			echo "\n" . ' Successful.\'' . "\n";
			flush();
		}
		$upcontext['step_progress'] = 100;

		$_GET['substep'] = 0;
		// Make sure we move on!
		return true;
	}

	// Either way next place to post will be database changes!
	$_GET['substep'] = 0;
	return false;
}

// Backup one table...
function backupTable($table)
{
	global $command_line, $db_prefix, $smcFunc;

	if ($command_line)
	{
		echo "\n" . ' +++ Backing up \"' . str_replace($db_prefix, '', $table) . '"...';
		flush();
	}

	$smcFunc['db_backup_table']($table, 'backup_' . $table);

	if ($command_line)
		echo ' done.';
}

// Step 2: Everything.
function DatabaseChanges()
{
	global $db_prefix, $modSettings, $smcFunc, $txt;
	global $upcontext, $support_js, $db_type, $boarddir;

	// Have we just completed this?
	if (!empty($_POST['database_done']))
		return true;

	$upcontext['sub_template'] = isset($_GET['xml']) ? 'database_xml' : 'database_changes';
	$upcontext['page_title'] = $txt['database_changes'];

	// All possible files.
	// Name, < version, insert_on_complete
	// Last entry in array indicates whether to use sql_mode of STRICT or not.
	$files = array(
		array('upgrade_1-0.sql', '1.1', '1.1 RC0', false),
		array('upgrade_1-1.sql', '2.0', '2.0 a', false),
		array('upgrade_2-0_' . $db_type . '.sql', '2.1', '2.1 dev0', false),
		array('upgrade_2-1_' . $db_type . '.sql', '3.0', SMF_VERSION, true),
	);

	// How many files are there in total?
	if (isset($_GET['filecount']))
		$upcontext['file_count'] = (int) $_GET['filecount'];
	else
	{
		$upcontext['file_count'] = 0;
		foreach ($files as $file)
		{
			if (!isset($modSettings['smfVersion']) || $modSettings['smfVersion'] < $file[1])
				$upcontext['file_count']++;
		}
	}

	// Do each file!
	$did_not_do = count($files) - $upcontext['file_count'];
	$upcontext['step_progress'] = 0;
	$upcontext['cur_file_num'] = 0;
	foreach ($files as $file)
	{
		if ($did_not_do)
			$did_not_do--;
		else
		{
			$upcontext['cur_file_num']++;
			$upcontext['cur_file_name'] = $file[0];
			// Do we actually need to do this still?
			if (!isset($modSettings['smfVersion']) || $modSettings['smfVersion'] < $file[1])
			{
				// Use STRICT mode on more recent steps
				setSqlMode($file[3]);

				// Reload modSettings to capture any adds/updates made along the way
				$request = $smcFunc['db_query']('', '
					SELECT variable, value
					FROM {db_prefix}settings',
					array(
						'db_error_skip' => true,
					)
				);

				$modSettings = array();
				while ($row = $smcFunc['db_fetch_assoc']($request))
					$modSettings[$row['variable']] = $row['value'];

				$smcFunc['db_free_result']($request);

				// Some theme settings are in $modSettings
				// Note we still might be doing yabbse (no smf ver)
				if (isset($modSettings['smfVersion']))
				{
					$request = $smcFunc['db_query']('', '
						SELECT variable, value
						FROM {db_prefix}themes
						WHERE id_theme = {int:id_theme}
							AND variable IN ({string:theme_url}, {string:theme_dir}, {string:images_url})',
						array(
							'id_theme' => 1,
							'theme_url' => 'theme_url',
							'theme_dir' => 'theme_dir',
							'images_url' => 'images_url',
							'db_error_skip' => true,
						)
					);

					while ($row = $smcFunc['db_fetch_assoc']($request))
						$modSettings[$row['variable']] = $row['value'];

					$smcFunc['db_free_result']($request);
				}

				if (!isset($modSettings['theme_url']))
				{
					$modSettings['theme_dir'] = $boarddir . '/Themes/default';
					$modSettings['theme_url'] = 'Themes/default';
					$modSettings['images_url'] = 'Themes/default/images';
				}

				// Now process the file...
				$nextFile = parse_sql(dirname(__FILE__) . '/' . $file[0]);
				if ($nextFile)
				{
					// Only update the version of this if complete.
					$smcFunc['db_insert']('replace',
						$db_prefix . 'settings',
						array('variable' => 'string', 'value' => 'string'),
						array('smfVersion', $file[2]),
						array('variable')
					);

					$modSettings['smfVersion'] = $file[2];
				}

				// If this is XML we only do this stuff once.
				if (isset($_GET['xml']))
				{
					// Flag to move on to the next.
					$upcontext['completed_step'] = true;
					// Did we complete the whole file?
					if ($nextFile)
						$upcontext['current_debug_item_num'] = -1;
					return upgradeExit();
				}
				elseif ($support_js)
					break;
			}
			// Set the progress bar to be right as if we had - even if we hadn't...
			$upcontext['step_progress'] = ($upcontext['cur_file_num'] / $upcontext['file_count']) * 100;
		}
	}

	$_GET['substep'] = 0;
	// So the template knows we're done.
	if (!$support_js)
	{
		$upcontext['changes_complete'] = true;

		return true;
	}
	return false;
}

// Different versions of the files use different sql_modes
function setSqlMode($strict = true)
{
	global $db_type, $db_connection;

	if ($db_type != 'mysql')
		return;

	if ($strict)
		$mode = 'ONLY_FULL_GROUP_BY,STRICT_TRANS_TABLES,NO_ZERO_IN_DATE,NO_ZERO_DATE,ERROR_FOR_DIVISION_BY_ZERO,NO_AUTO_CREATE_USER,NO_ENGINE_SUBSTITUTION';
	else
		$mode = '';

	mysqli_query($db_connection, 'SET SESSION sql_mode = \'' . $mode . '\'');

	return;
}

// Delete the damn thing!
function DeleteUpgrade()
{
	global $command_line, $language, $upcontext, $sourcedir;
	global $user_info, $maintenance, $smcFunc, $db_type, $txt, $settings;

	// Now it's nice to have some of the basic SMF source files.
	if (!isset($_GET['ssi']) && !$command_line)
		redirectLocation('&ssi=1');

	$upcontext['sub_template'] = 'upgrade_complete';
	$upcontext['page_title'] = $txt['upgrade_complete'];

	$endl = $command_line ? "\n" : '<br>' . "\n";

	$changes = array(
		'language' => (substr($language, -4) == '.lng' ? substr($language, 0, -4) : $language),
		'db_error_send' => true,
		'upgradeData' => null,
	);

	// Are we in maintenance mode?
	if (isset($upcontext['user']['main']))
	{
		if ($command_line)
			echo ' * ';
		$upcontext['removed_maintenance'] = true;
		$changes['maintenance'] = $upcontext['user']['main'];
	}
	// Otherwise if somehow we are in 2 let's go to 1.
	elseif (!empty($maintenance) && $maintenance == 2)
		$changes['maintenance'] = 1;

	// Wipe this out...
	$upcontext['user'] = array();

	require_once($sourcedir . '/Subs.php');
	require_once($sourcedir . '/Subs-Admin.php');
	updateSettingsFile($changes);

	// Clean any old cache files away.
	upgrade_clean_cache();

	// Can we delete the file?
	$upcontext['can_delete_script'] = is_writable(dirname(__FILE__)) || is_writable(__FILE__);

	// Now is the perfect time to fetch the SM files.
	if ($command_line)
		cli_scheduled_fetchSMfiles();
	else
	{
		require_once($sourcedir . '/ScheduledTasks.php');
		scheduled_fetchSMfiles(); // Now go get those files!
		// This is needed in case someone invokes the upgrader using https when upgrading an http forum
		if (httpsOn())
			$settings['default_theme_url'] = strtr($settings['default_theme_url'], array('http://' => 'https://'));
	}

	// Log what we've done.
	if (empty($user_info['id']))
		$user_info['id'] = !empty($upcontext['user']['id']) ? $upcontext['user']['id'] : 0;

	// Log the action manually, so CLI still works.
	$smcFunc['db_insert']('',
		'{db_prefix}log_actions',
		array(
			'log_time' => 'int', 'id_log' => 'int', 'id_member' => 'int', 'ip' => 'inet', 'action' => 'string',
			'id_board' => 'int', 'id_topic' => 'int', 'id_msg' => 'int', 'extra' => 'string-65534',
		),
		array(
			time(), 3, $user_info['id'], $command_line ? '127.0.0.1' : $user_info['ip'], 'upgrade',
			0, 0, 0, json_encode(array('version' => SMF_FULL_VERSION, 'member' => $user_info['id'])),
		),
		array('id_action')
	);
	$user_info['id'] = 0;

	if ($command_line)
	{
		echo $endl;
		echo 'Upgrade Complete!', $endl;
		echo 'Please delete this file as soon as possible for security reasons.', $endl;
		exit;
	}

	// Make sure it says we're done.
	$upcontext['overall_percent'] = 100;
	if (isset($upcontext['step_progress']))
		unset($upcontext['step_progress']);

	$_GET['substep'] = 0;
	return false;
}

// Just like the built in one, but setup for CLI to not use themes.
function cli_scheduled_fetchSMfiles()
{
	global $sourcedir, $language, $modSettings, $smcFunc;

	if (empty($modSettings['time_format']))
		$modSettings['time_format'] = '%B %d, %Y, %I:%M:%S %p';

	// What files do we want to get
	$request = $smcFunc['db_query']('', '
		SELECT id_file, filename, path, parameters
		FROM {db_prefix}admin_info_files',
		array(
		)
	);

	$js_files = array();
	while ($row = $smcFunc['db_fetch_assoc']($request))
	{
		$js_files[$row['id_file']] = array(
			'filename' => $row['filename'],
			'path' => $row['path'],
			'parameters' => sprintf($row['parameters'], $language, urlencode($modSettings['time_format']), urlencode(SMF_FULL_VERSION)),
		);
	}
	$smcFunc['db_free_result']($request);

	// We're gonna need fetch_web_data() to pull this off.
	require_once($sourcedir . '/Subs.php');

	foreach ($js_files as $ID_FILE => $file)
	{
		// Create the url
		$server = empty($file['path']) || substr($file['path'], 0, 7) != 'http://' ? 'https://www.simplemachines.org' : '';
		$url = $server . (!empty($file['path']) ? $file['path'] : $file['path']) . $file['filename'] . (!empty($file['parameters']) ? '?' . $file['parameters'] : '');

		// Get the file
		$file_data = fetch_web_data($url);

		// If we got an error - give up - the site might be down.
		if ($file_data === false)
			return throw_error(sprintf('Could not retrieve the file %1$s.', $url));

		// Save the file to the database.
		$smcFunc['db_query']('substring', '
			UPDATE {db_prefix}admin_info_files
			SET data = SUBSTRING({string:file_data}, 1, 65534)
			WHERE id_file = {int:id_file}',
			array(
				'id_file' => $ID_FILE,
				'file_data' => $file_data,
			)
		);
	}
	return true;
}

function convertSettingsToTheme()
{
	global $db_prefix, $modSettings, $smcFunc;

	$values = array(
		'show_latest_member' => @$GLOBALS['showlatestmember'],
		'show_bbc' => isset($GLOBALS['showyabbcbutt']) ? $GLOBALS['showyabbcbutt'] : @$GLOBALS['showbbcbutt'],
		'show_modify' => @$GLOBALS['showmodify'],
		'show_user_images' => @$GLOBALS['showuserpic'],
		'show_blurb' => @$GLOBALS['showusertext'],
		'show_gender' => @$GLOBALS['showgenderimage'],
		'show_newsfader' => @$GLOBALS['shownewsfader'],
		'display_recent_bar' => @$GLOBALS['Show_RecentBar'],
		'show_member_bar' => @$GLOBALS['Show_MemberBar'],
		'linktree_link' => @$GLOBALS['curposlinks'],
		'show_profile_buttons' => @$GLOBALS['profilebutton'],
		'show_mark_read' => @$GLOBALS['showmarkread'],
		'show_board_desc' => @$GLOBALS['ShowBDescrip'],
		'newsfader_time' => @$GLOBALS['fadertime'],
		'use_image_buttons' => empty($GLOBALS['MenuType']) ? 1 : 0,
		'enable_news' => @$GLOBALS['enable_news'],
		'linktree_inline' => @$modSettings['enableInlineLinks'],
		'return_to_post' => @$modSettings['returnToPost'],
	);

	$themeData = array();
	foreach ($values as $variable => $value)
	{
		if (!isset($value) || $value === null)
			$value = 0;

		$themeData[] = array(0, 1, $variable, $value);
	}
	if (!empty($themeData))
	{
		$smcFunc['db_insert']('ignore',
			$db_prefix . 'themes',
			array('id_member' => 'int', 'id_theme' => 'int', 'variable' => 'string', 'value' => 'string'),
			$themeData,
			array('id_member', 'id_theme', 'variable')
		);
	}
}

// This function only works with MySQL but that's fine as it is only used for v1.0.
function convertSettingstoOptions()
{
	global $modSettings, $smcFunc;

	// Format: new_setting -> old_setting_name.
	$values = array(
		'calendar_start_day' => 'cal_startmonday',
		'view_newest_first' => 'viewNewestFirst',
		'view_newest_pm_first' => 'viewNewestFirst',
	);

	foreach ($values as $variable => $value)
	{
		if (empty($modSettings[$value[0]]))
			continue;

		$smcFunc['db_query']('', '
			INSERT IGNORE INTO {db_prefix}themes
				(id_member, id_theme, variable, value)
			SELECT id_member, 1, {string:variable}, {string:value}
			FROM {db_prefix}members',
			array(
				'variable' => $variable,
				'value' => $modSettings[$value[0]],
				'db_error_skip' => true,
			)
		);

		$smcFunc['db_query']('', '
			INSERT IGNORE INTO {db_prefix}themes
				(id_member, id_theme, variable, value)
			VALUES (-1, 1, {string:variable}, {string:value})',
			array(
				'variable' => $variable,
				'value' => $modSettings[$value[0]],
				'db_error_skip' => true,
			)
		);
	}
}

function php_version_check()
{
	return version_compare(PHP_VERSION, $GLOBALS['required_php_version'], '>=');
}

function db_version_check()
{
	global $db_type, $databases;

	$curver = eval($databases[$db_type]['version_check']);
	$curver = preg_replace('~\-.+?$~', '', $curver);

	return version_compare($databases[$db_type]['version'], $curver, '<=');
}

function fixRelativePath($path)
{
	global $install_path;

	// Fix the . at the start, clear any duplicate slashes, and fix any trailing slash...
	return addslashes(preg_replace(array('~^\.([/\\\]|$)~', '~[/]+~', '~[\\\]+~', '~[/\\\]$~'), array($install_path . '$1', '/', '\\', ''), $path));
}

function parse_sql($filename)
{
	global $db_prefix, $db_collation, $boarddir, $boardurl, $command_line, $file_steps, $step_progress, $custom_warning;
	global $upcontext, $support_js, $is_debug, $db_type, $db_character_set, $smcFunc;

/*
	Failure allowed on:
		- INSERT INTO but not INSERT IGNORE INTO.
		- UPDATE IGNORE but not UPDATE.
		- ALTER TABLE and ALTER IGNORE TABLE.
		- DROP TABLE.
	Yes, I realize that this is a bit confusing... maybe it should be done differently?

	If a comment...
		- begins with --- it is to be output, with a break only in debug mode. (and say successful\n\n if there was one before.)
		- begins with ---# it is a debugging statement, no break - only shown at all in debug.
		- is only ---#, it is "done." and then a break - only shown in debug.
		- begins with ---{ it is a code block terminating at ---}.

	Every block of between "--- ..."s is a step.  Every "---#" section represents a substep.

	Replaces the following variables:
		- {$boarddir}
		- {$boardurl}
		- {$db_prefix}
		- {$db_collation}
*/

	// May want to use extended functionality.
	db_extend();
	db_extend('packages');

	// Our custom error handler - does nothing but does stop public errors from XML!
	// Note that php error suppression - @ - used heavily in the upgrader, calls the error handler
	// but error_reporting() will return 0 as it does so.
	set_error_handler(
		function($errno, $errstr, $errfile, $errline) use ($support_js)
		{
			if ($support_js)
				return true;
			elseif (error_reporting() != 0)
				echo 'Error: ' . $errstr . ' File: ' . $errfile . ' Line: ' . $errline;
		}
	);

	// If we're on MySQL, set {db_collation}; this approach is used throughout upgrade_2-0_mysql.php to set new tables to utf8
	// Note it is expected to be in the format: ENGINE=MyISAM{$db_collation};
	if ($db_type == 'mysql')
		$db_collation = ' DEFAULT CHARSET=utf8 COLLATE=utf8_general_ci';
	else
		$db_collation = '';

	$endl = $command_line ? "\n" : '<br>' . "\n";

	$lines = file($filename);

	$current_type = 'sql';
	$current_data = '';
	$substep = 0;
	$last_step = '';

	// Make sure all newly created tables will have the proper characters set; this approach is used throughout upgrade_2-1_mysql.php
	if (isset($db_character_set) && $db_character_set === 'utf8')
		$lines = str_replace(') ENGINE=MyISAM;', ') ENGINE=MyISAM DEFAULT CHARSET=utf8 COLLATE=utf8_general_ci;', $lines);

	// Count the total number of steps within this file - for progress.
	$file_steps = substr_count(implode('', $lines), '---#');
	$upcontext['total_items'] = substr_count(implode('', $lines), '--- ');
	$upcontext['debug_items'] = $file_steps;
	$upcontext['current_item_num'] = 0;
	$upcontext['current_item_name'] = '';
	$upcontext['current_debug_item_num'] = 0;
	$upcontext['current_debug_item_name'] = '';
	// This array keeps a record of what we've done in case java is dead...
	$upcontext['actioned_items'] = array();

	$done_something = false;

	foreach ($lines as $line_number => $line)
	{
		$do_current = $substep >= $_GET['substep'];

		// Get rid of any comments in the beginning of the line...
		if (substr(trim($line), 0, 2) === '/*')
			$line = preg_replace('~/\*.+?\*/~', '', $line);

		// Always flush.  Flush, flush, flush.  Flush, flush, flush, flush!  FLUSH!
		if ($is_debug && !$support_js && $command_line)
			flush();

		if (trim($line) === '')
			continue;

		if (trim(substr($line, 0, 3)) === '---')
		{
			$type = substr($line, 3, 1);

			// An error??
			if (trim($current_data) != '' && $type !== '}')
			{
				$upcontext['error_message'] = 'Error in upgrade script - line ' . $line_number . '!' . $endl;
				if ($command_line)
					echo $upcontext['error_message'];
			}

			if ($type == ' ')
			{
				if (!$support_js && $do_current && $_GET['substep'] != 0 && $command_line)
				{
					echo ' Successful.', $endl;
					flush();
				}

				$last_step = htmlspecialchars(rtrim(substr($line, 4)));
				$upcontext['current_item_num']++;
				$upcontext['current_item_name'] = $last_step;

				if ($do_current)
				{
					$upcontext['actioned_items'][] = $last_step;
					if ($command_line)
						echo ' * ';

					// Starting a new main step in our DB changes, so it's time to reset this.
					$upcontext['skip_db_substeps'] = false;
				}
			}
			elseif ($type == '#')
			{
				$upcontext['step_progress'] += (100 / $upcontext['file_count']) / $file_steps;

				$upcontext['current_debug_item_num']++;
				if (trim($line) != '---#')
					$upcontext['current_debug_item_name'] = htmlspecialchars(rtrim(substr($line, 4)));

				// Have we already done something?
				if (isset($_GET['xml']) && $done_something)
				{
					restore_error_handler();
					return $upcontext['current_debug_item_num'] >= $upcontext['debug_items'] ? true : false;
				}

				if ($do_current)
				{
					if (trim($line) == '---#' && $command_line)
						echo ' done.', $endl;
					elseif ($command_line)
						echo ' +++ ', rtrim(substr($line, 4));
					elseif (trim($line) != '---#')
					{
						if ($is_debug)
							$upcontext['actioned_items'][] = $upcontext['current_debug_item_name'];
					}
				}

				if ($substep < $_GET['substep'] && $substep + 1 >= $_GET['substep'])
				{
					if ($command_line)
						echo ' * ';
					else
						$upcontext['actioned_items'][] = $last_step;
				}

				// Small step - only if we're actually doing stuff.
				if ($do_current)
					nextSubstep(++$substep);
				else
					$substep++;
			}
			elseif ($type == '{')
				$current_type = 'code';
			elseif ($type == '}')
			{
				$current_type = 'sql';

				if (!$do_current || !empty($upcontext['skip_db_substeps']))
				{
					$current_data = '';

					// Avoid confusion when skipping something we normally would have done
					if ($do_current)
						$done_something = true;

					continue;
				}

				// @todo Update this to a try/catch for PHP 7+, because eval() now throws an exception for parse errors instead of returning false
				if (eval('global $db_prefix, $modSettings, $smcFunc, $txt, $upcontext, $db_name; ' . $current_data) === false)
				{
					$upcontext['error_message'] = 'Error in upgrade script ' . basename($filename) . ' on line ' . $line_number . '!' . $endl;
					if ($command_line)
						echo $upcontext['error_message'];
				}

				// Done with code!
				$current_data = '';
				$done_something = true;
			}

			continue;
		}

		$current_data .= $line;
		if (substr(rtrim($current_data), -1) === ';' && $current_type === 'sql')
		{
			if ((!$support_js || isset($_GET['xml'])))
			{
				if (!$do_current || !empty($upcontext['skip_db_substeps']))
				{
					$current_data = '';

					if ($do_current)
						$done_something = true;

					continue;
				}

				// {$sboarddir} is deprecated, but blah blah backward compatibility blah...
				$current_data = strtr(substr(rtrim($current_data), 0, -1), array('{$db_prefix}' => $db_prefix, '{$boarddir}' => $smcFunc['db_escape_string']($boarddir), '{$sboarddir}' => $smcFunc['db_escape_string']($boarddir), '{$boardurl}' => $boardurl, '{$db_collation}' => $db_collation));

				upgrade_query($current_data);

				// @todo This will be how it kinda does it once mysql all stripped out - needed for postgre (etc).
				/*
				$result = $smcFunc['db_query']('', $current_data, false, false);
				// Went wrong?
				if (!$result)
				{
					// Bit of a bodge - do we want the error?
					if (!empty($upcontext['return_error']))
					{
						$upcontext['error_message'] = $smcFunc['db_error']($db_connection);
						return false;
					}
				}*/
				$done_something = true;
			}
			$current_data = '';
		}
		// If this is xml based and we're just getting the item name then that's grand.
		elseif ($support_js && !isset($_GET['xml']) && $upcontext['current_debug_item_name'] != '' && $do_current)
		{
			restore_error_handler();
			return false;
		}

		// Clean up by cleaning any step info.
		$step_progress = array();
		$custom_warning = '';
	}

	// Put back the error handler.
	restore_error_handler();

	if ($command_line)
	{
		echo ' Successful.' . "\n";
		flush();
	}

	$_GET['substep'] = 0;
	return true;
}

function upgrade_query($string, $unbuffered = false)
{
	global $db_connection, $db_server, $db_user, $db_passwd, $db_type;
	global $command_line, $upcontext, $upgradeurl, $modSettings;
	global $db_name, $db_unbuffered, $smcFunc, $txt;

	// Get the query result - working around some SMF specific security - just this once!
	$modSettings['disableQueryCheck'] = true;
	$db_unbuffered = $unbuffered;
	$ignore_insert_error = false;

	// If we got an old pg version and use a insert ignore query
	if ($db_type == 'postgresql' && !$smcFunc['db_native_replace']() && strpos($string, 'ON CONFLICT DO NOTHING') !== false)
	{
		$ignore_insert_error = true;
		$string = str_replace('ON CONFLICT DO NOTHING', '', $string);
	}
	$result = $smcFunc['db_query']('', $string, array('security_override' => true, 'db_error_skip' => true));
	$db_unbuffered = false;

	// Failure?!
	if ($result !== false)
		return $result;

	$db_error_message = $smcFunc['db_error']($db_connection);
	// If MySQL we do something more clever.
	if ($db_type == 'mysql')
	{
		$mysqli_errno = mysqli_errno($db_connection);
		$error_query = in_array(substr(trim($string), 0, 11), array('INSERT INTO', 'UPDATE IGNO', 'ALTER TABLE', 'DROP TABLE ', 'ALTER IGNOR', 'INSERT IGNO'));

		// Error numbers:
		//    1016: Can't open file '....MYI'
		//    1050: Table already exists.
		//    1054: Unknown column name.
		//    1060: Duplicate column name.
		//    1061: Duplicate key name.
		//    1062: Duplicate entry for unique key.
		//    1068: Multiple primary keys.
		//    1072: Key column '%s' doesn't exist in table.
		//    1091: Can't drop key, doesn't exist.
		//    1146: Table doesn't exist.
		//    2013: Lost connection to server during query.

		if ($mysqli_errno == 1016)
		{
			if (preg_match('~\'([^\.\']+)~', $db_error_message, $match) != 0 && !empty($match[1]))
			{
				mysqli_query($db_connection, 'REPAIR TABLE `' . $match[1] . '`');
				$result = mysqli_query($db_connection, $string);
				if ($result !== false)
					return $result;
			}
		}
		elseif ($mysqli_errno == 2013)
		{
			$db_connection = mysqli_connect($db_server, $db_user, $db_passwd);
			mysqli_select_db($db_connection, $db_name);
			if ($db_connection)
			{
				$result = mysqli_query($db_connection, $string);
				if ($result !== false)
					return $result;
			}
		}
		// Duplicate column name... should be okay ;).
		elseif (in_array($mysqli_errno, array(1060, 1061, 1068, 1091)))
			return false;
		// Duplicate insert... make sure it's the proper type of query ;).
		elseif (in_array($mysqli_errno, array(1054, 1062, 1146)) && $error_query)
			return false;
		// Creating an index on a non-existent column.
		elseif ($mysqli_errno == 1072)
			return false;
		elseif ($mysqli_errno == 1050 && substr(trim($string), 0, 12) == 'RENAME TABLE')
			return false;
		// Testing for legacy tables or columns? Needed for 1.0 & 1.1 scripts.
		elseif (in_array($mysqli_errno, array(1054, 1146)) && in_array(substr(trim($string), 0, 7), array('SELECT ', 'SHOW CO')))
			return false;
	}
	// If a table already exists don't go potty.
	else
	{
		if (in_array(substr(trim($string), 0, 8), array('CREATE T', 'CREATE S', 'DROP TABL', 'ALTER TA', 'CREATE I', 'CREATE U')))
		{
			if (strpos($db_error_message, 'exist') !== false)
				return true;
		}
		elseif (strpos(trim($string), 'INSERT ') !== false)
		{
			if (strpos($db_error_message, 'duplicate') !== false || $ignore_insert_error)
				return true;
		}
	}

	// Get the query string so we pass everything.
	$query_string = '';
	foreach ($_GET as $k => $v)
		$query_string .= ';' . $k . '=' . $v;
	if (strlen($query_string) != 0)
		$query_string = '?' . substr($query_string, 1);

	if ($command_line)
	{
		echo 'Unsuccessful!  Database error message:', "\n", $db_error_message, "\n";
		die;
	}

	// Bit of a bodge - do we want the error?
	if (!empty($upcontext['return_error']))
	{
		$upcontext['error_message'] = $db_error_message;
		$upcontext['error_string'] = $string;
		return false;
	}

	// Otherwise we have to display this somewhere appropriate if possible.
	$upcontext['forced_error_message'] = '
			<strong>' . $txt['upgrade_unsuccessful'] . '</strong><br>

			<div style="margin: 2ex;">
				' . $txt['upgrade_thisquery'] . '
				<blockquote><pre>' . nl2br(htmlspecialchars(trim($string))) . ';</pre></blockquote>

				' . $txt['upgrade_causerror'] . '
				<blockquote>' . nl2br(htmlspecialchars($db_error_message)) . '</blockquote>
			</div>

			<form action="' . $upgradeurl . $query_string . '" method="post">
				<input type="submit" value="' . $txt['upgrade_respondtime_clickhere'] . '" class="button">
			</form>
		</div>';

	upgradeExit();
}

// This performs a table alter, but does it unbuffered so the script can time out professionally.
function protected_alter($change, $substep, $is_test = false)
{
	global $db_prefix, $smcFunc;

	db_extend('packages');

	// Firstly, check whether the current index/column exists.
	$found = false;
	if ($change['type'] === 'column')
	{
		$columns = $smcFunc['db_list_columns']('{db_prefix}' . $change['table'], true);
		foreach ($columns as $column)
		{
			// Found it?
			if ($column['name'] === $change['name'])
			{
				$found |= true;
				// Do some checks on the data if we have it set.
				if (isset($change['col_type']))
					$found &= $change['col_type'] === $column['type'];
				if (isset($change['null_allowed']))
					$found &= $column['null'] == $change['null_allowed'];
				if (isset($change['default']))
					$found &= $change['default'] === $column['default'];
			}
		}
	}
	elseif ($change['type'] === 'index')
	{
		$request = upgrade_query('
			SHOW INDEX
			FROM ' . $db_prefix . $change['table']);
		if ($request !== false)
		{
			$cur_index = array();

			while ($row = $smcFunc['db_fetch_assoc']($request))
				if ($row['Key_name'] === $change['name'])
					$cur_index[(int) $row['Seq_in_index']] = $row['Column_name'];

			ksort($cur_index, SORT_NUMERIC);
			$found = array_values($cur_index) === $change['target_columns'];

			$smcFunc['db_free_result']($request);
		}
	}

	// If we're trying to add and it's added, we're done.
	if ($found && in_array($change['method'], array('add', 'change')))
		return true;
	// Otherwise if we're removing and it wasn't found we're also done.
	elseif (!$found && in_array($change['method'], array('remove', 'change_remove')))
		return true;
	// Otherwise is it just a test?
	elseif ($is_test)
		return false;

	// Not found it yet? Bummer! How about we see if we're currently doing it?
	$running = false;
	$found = false;
	while (1 == 1)
	{
		$request = upgrade_query('
			SHOW FULL PROCESSLIST');
		while ($row = $smcFunc['db_fetch_assoc']($request))
		{
			if (strpos($row['Info'], 'ALTER TABLE ' . $db_prefix . $change['table']) !== false && strpos($row['Info'], $change['text']) !== false)
				$found = true;
		}

		// Can't find it? Then we need to run it fools!
		if (!$found && !$running)
		{
			$smcFunc['db_free_result']($request);

			$success = upgrade_query('
				ALTER TABLE ' . $db_prefix . $change['table'] . '
				' . $change['text'], true) !== false;

			if (!$success)
				return false;

			// Return
			$running = true;
		}
		// What if we've not found it, but we'd ran it already? Must of completed.
		elseif (!$found)
		{
			$smcFunc['db_free_result']($request);
			return true;
		}

		// Pause execution for a sec or three.
		sleep(3);

		// Can never be too well protected.
		nextSubstep($substep);
	}

	// Protect it.
	nextSubstep($substep);
}

/**
 * Alter a text column definition preserving its character set.
 *
 * @param array $change
 * @param int $substep
 */
function textfield_alter($change, $substep)
{
	global $db_prefix, $smcFunc;

	$request = $smcFunc['db_query']('', '
		SHOW FULL COLUMNS
		FROM {db_prefix}' . $change['table'] . '
		LIKE {string:column}',
		array(
			'column' => $change['column'],
			'db_error_skip' => true,
		)
	);
	if ($smcFunc['db_num_rows']($request) === 0)
		die('Unable to find column ' . $change['column'] . ' inside table ' . $db_prefix . $change['table']);
	$table_row = $smcFunc['db_fetch_assoc']($request);
	$smcFunc['db_free_result']($request);

	// If something of the current column definition is different, fix it.
	$column_fix = $table_row['Type'] !== $change['type'] || (strtolower($table_row['Null']) === 'yes') !== $change['null_allowed'] || ($table_row['Default'] === null) !== !isset($change['default']) || (isset($change['default']) && $change['default'] !== $table_row['Default']);

	// Columns that previously allowed null, need to be converted first.
	$null_fix = strtolower($table_row['Null']) === 'yes' && !$change['null_allowed'];

	// Get the character set that goes with the collation of the column.
	if ($column_fix && !empty($table_row['Collation']))
	{
		$request = $smcFunc['db_query']('', '
			SHOW COLLATION
			LIKE {string:collation}',
			array(
				'collation' => $table_row['Collation'],
				'db_error_skip' => true,
			)
		);
		// No results? Just forget it all together.
		if ($smcFunc['db_num_rows']($request) === 0)
			unset($table_row['Collation']);
		else
			$collation_info = $smcFunc['db_fetch_assoc']($request);
		$smcFunc['db_free_result']($request);
	}

	if ($column_fix)
	{
		// Make sure there are no NULL's left.
		if ($null_fix)
			$smcFunc['db_query']('', '
				UPDATE {db_prefix}' . $change['table'] . '
				SET ' . $change['column'] . ' = {string:default}
				WHERE ' . $change['column'] . ' IS NULL',
				array(
					'default' => isset($change['default']) ? $change['default'] : '',
					'db_error_skip' => true,
				)
			);

		// Do the actual alteration.
		$smcFunc['db_query']('', '
			ALTER TABLE {db_prefix}' . $change['table'] . '
			CHANGE COLUMN ' . $change['column'] . ' ' . $change['column'] . ' ' . $change['type'] . (isset($collation_info['Charset']) ? ' CHARACTER SET ' . $collation_info['Charset'] . ' COLLATE ' . $collation_info['Collation'] : '') . ($change['null_allowed'] ? '' : ' NOT NULL') . (isset($change['default']) ? ' default {string:default}' : ''),
			array(
				'default' => isset($change['default']) ? $change['default'] : '',
				'db_error_skip' => true,
			)
		);
	}
	nextSubstep($substep);
}

// Check if we need to alter this query.
function checkChange(&$change)
{
	global $smcFunc, $db_type, $databases;
	static $database_version, $where_field_support;

	// Attempt to find a database_version.
	if (empty($database_version))
	{
		$database_version = $databases[$db_type]['version_check'];
		$where_field_support = $db_type == 'mysql' && version_compare('5.0', $database_version, '<=');
	}

	// Not a column we need to check on?
	if (!in_array($change['name'], array('memberGroups', 'passwordSalt')))
		return;

	// Break it up you (six|seven).
	$temp = explode(' ', str_replace('NOT NULL', 'NOT_NULL', $change['text']));

	// Can we support a shortcut method?
	if ($where_field_support)
	{
		// Get the details about this change.
		$request = $smcFunc['db_query']('', '
			SHOW FIELDS
			FROM {db_prefix}{raw:table}
			WHERE Field = {string:old_name} OR Field = {string:new_name}',
			array(
				'table' => $change['table'],
				'old_name' => $temp[1],
				'new_name' => $temp[2],
			)
		);
		// !!! This doesn't technically work because we don't pass request into it, but it hasn't broke anything yet.
		if ($smcFunc['db_num_rows'] != 1)
			return;

		list (, $current_type) = $smcFunc['db_fetch_assoc']($request);
		$smcFunc['db_free_result']($request);
	}
	else
	{
		// Do this the old fashion, sure method way.
		$request = $smcFunc['db_query']('', '
			SHOW FIELDS
			FROM {db_prefix}{raw:table}',
			array(
				'table' => $change['table'],
			)
		);
		// Mayday!
		// !!! This doesn't technically work because we don't pass request into it, but it hasn't broke anything yet.
		if ($smcFunc['db_num_rows'] == 0)
			return;

		// Oh where, oh where has my little field gone. Oh where can it be...
		while ($row = $smcFunc['db_query']($request))
			if ($row['Field'] == $temp[1] || $row['Field'] == $temp[2])
			{
				$current_type = $row['Type'];
				break;
			}
	}

	// If this doesn't match, the column may of been altered for a reason.
	if (trim($current_type) != trim($temp[3]))
		$temp[3] = $current_type;

	// Piece this back together.
	$change['text'] = str_replace('NOT_NULL', 'NOT NULL', implode(' ', $temp));
}

// The next substep.
function nextSubstep($substep)
{
	global $start_time, $timeLimitThreshold, $command_line, $custom_warning;
	global $step_progress, $is_debug, $upcontext;

	if ($_GET['substep'] < $substep)
		$_GET['substep'] = $substep;

	if ($command_line)
	{
		if (time() - $start_time > 1 && empty($is_debug))
		{
			echo '.';
			$start_time = time();
		}
		return;
	}

	@set_time_limit(300);
	if (function_exists('apache_reset_timeout'))
		@apache_reset_timeout();

	if (time() - $start_time <= $timeLimitThreshold)
		return;

	// Do we have some custom step progress stuff?
	if (!empty($step_progress))
	{
		$upcontext['substep_progress'] = 0;
		$upcontext['substep_progress_name'] = $step_progress['name'];
		if ($step_progress['current'] > $step_progress['total'])
			$upcontext['substep_progress'] = 99.9;
		else
			$upcontext['substep_progress'] = ($step_progress['current'] / $step_progress['total']) * 100;

		// Make it nicely rounded.
		$upcontext['substep_progress'] = round($upcontext['substep_progress'], 1);
	}

	// If this is XML we just exit right away!
	if (isset($_GET['xml']))
		return upgradeExit();

	// We're going to pause after this!
	$upcontext['pause'] = true;

	$upcontext['query_string'] = '';
	foreach ($_GET as $k => $v)
	{
		if ($k != 'data' && $k != 'substep' && $k != 'step')
			$upcontext['query_string'] .= ';' . $k . '=' . $v;
	}

	// Custom warning?
	if (!empty($custom_warning))
		$upcontext['custom_warning'] = $custom_warning;

	upgradeExit();
}

function cmdStep0()
{
	global $boarddir, $sourcedir, $modSettings, $start_time, $cachedir, $databases, $db_type, $smcFunc, $upcontext;
	global $is_debug, $boardurl, $txt;
	$start_time = time();

	while (ob_get_level() > 0)
		ob_end_clean();
	ob_implicit_flush(1);
	@set_time_limit(600);

	if (!isset($_SERVER['argv']))
		$_SERVER['argv'] = array();
	$_GET['maint'] = 1;

	foreach ($_SERVER['argv'] as $i => $arg)
	{
		if (preg_match('~^--language=(.+)$~', $arg, $match) != 0)
			$upcontext['lang'] = $match[1];
		elseif (preg_match('~^--path=(.+)$~', $arg) != 0)
			continue;
		elseif ($arg == '--no-maintenance')
			$_GET['maint'] = 0;
		elseif ($arg == '--debug')
			$is_debug = true;
		elseif ($arg == '--backup')
			$_POST['backup'] = 1;
		elseif ($arg == '--rebuild-settings')
			$_POST['migrateSettings'] = 1;
		elseif ($arg == '--allow-stats')
			$_POST['stats'] = 1;
		elseif ($arg == '--template' && (file_exists($boarddir . '/template.php') || file_exists($boarddir . '/template.html') && !file_exists($modSettings['theme_dir'] . '/converted')))
			$_GET['conv'] = 1;
		elseif ($i != 0)
		{
			echo 'SMF Command-line Upgrader
Usage: /path/to/php -f ' . basename(__FILE__) . ' -- [OPTION]...

	--path=/path/to/SMF     Specify custom SMF root directory.
	--language=LANG         Reset the forum\'s language to LANG.
	--no-maintenance        Don\'t put the forum into maintenance mode.
	--debug                 Output debugging information.
	--backup                Create backups of tables with "backup_" prefix.
	--allow-stats           Allow Simple Machines stat collection
	--rebuild-settings      Rebuild the Settings.php file';
			echo "\n";
			exit;
		}
	}

	if (!php_version_check())
		print_error('Error: PHP ' . PHP_VERSION . ' does not match version requirements.', true);
	if (!db_version_check())
		print_error('Error: ' . $databases[$db_type]['name'] . ' ' . $databases[$db_type]['version'] . ' does not match minimum requirements.', true);

	// Do some checks to make sure they have proper privileges
	db_extend('packages');

	// CREATE
	$create = $smcFunc['db_create_table']('{db_prefix}priv_check', array(array('name' => 'id_test', 'type' => 'int', 'size' => 10, 'unsigned' => true, 'auto' => true)), array(array('columns' => array('id_test'), 'primary' => true)), array(), 'overwrite');

	// ALTER
	$alter = $smcFunc['db_add_column']('{db_prefix}priv_check', array('name' => 'txt', 'type' => 'varchar', 'size' => 4, 'null' => false, 'default' => ''));

	// DROP
	$drop = $smcFunc['db_drop_table']('{db_prefix}priv_check');

	// Sorry... we need CREATE, ALTER and DROP
	if (!$create || !$alter || !$drop)
		print_error("The " . $databases[$db_type]['name'] . " user you have set in Settings.php does not have proper privileges.\n\nPlease ask your host to give this user the ALTER, CREATE, and DROP privileges.", true);

	$check = @file_exists($modSettings['theme_dir'] . '/index.template.php')
		&& @file_exists($sourcedir . '/QueryString.php')
		&& @file_exists($sourcedir . '/ManageBoards.php');
	if (!$check && !isset($modSettings['smfVersion']))
		print_error('Error: Some files are missing or out-of-date.', true);

	// Do a quick version spot check.
	$temp = substr(@implode('', @file($boarddir . '/index.php')), 0, 4096);
	preg_match('~\*\s@version\s+(.+)[\s]{2}~i', $temp, $match);
	if (empty($match[1]) || (trim($match[1]) != SMF_VERSION))
		print_error('Error: Some files have not yet been updated properly.');

	// Make sure Settings.php is writable.
	quickFileWritable($boarddir . '/Settings.php');
	if (!is_writable($boarddir . '/Settings.php'))
		print_error('Error: Unable to obtain write access to "Settings.php".', true);

	// Make sure Settings_bak.php is writable.
	quickFileWritable($boarddir . '/Settings_bak.php');
	if (!is_writable($boarddir . '/Settings_bak.php'))
		print_error('Error: Unable to obtain write access to "Settings_bak.php".');

	if (isset($modSettings['agreement']) && (!is_writable($boarddir) || file_exists($boarddir . '/agreement.txt')) && !is_writable($boarddir . '/agreement.txt'))
		print_error('Error: Unable to obtain write access to "agreement.txt".');
	elseif (isset($modSettings['agreement']))
	{
		$fp = fopen($boarddir . '/agreement.txt', 'w');
		fwrite($fp, $modSettings['agreement']);
		fclose($fp);
	}

	// Make sure Themes is writable.
	quickFileWritable($modSettings['theme_dir']);

	if (!is_writable($modSettings['theme_dir']) && !isset($modSettings['smfVersion']))
		print_error('Error: Unable to obtain write access to "Themes".');

	// Make sure cache directory exists and is writable!
	$cachedir_temp = empty($cachedir) ? $boarddir . '/cache' : $cachedir;
	if (!file_exists($cachedir_temp))
		@mkdir($cachedir_temp);

	// Make sure the cache temp dir is writable.
	quickFileWritable($cachedir_temp);

	if (!is_writable($cachedir_temp))
		print_error('Error: Unable to obtain write access to "cache".', true);

	// Make sure db_last_error.php is writable.
	quickFileWritable($cachedir_temp . '/db_last_error.php');
	if (!is_writable($cachedir_temp . '/db_last_error.php'))
		print_error('Error: Unable to obtain write access to "db_last_error.php".');

	if (!file_exists($modSettings['theme_dir'] . '/languages/index.' . $upcontext['language'] . '.php'))
		print_error('Error: Unable to find language files!', true);
	else
	{
		$temp = substr(@implode('', @file($modSettings['theme_dir'] . '/languages/index.' . $upcontext['language'] . '.php')), 0, 4096);
		preg_match('~(?://|/\*)\s*Version:\s+(.+?);\s*index(?:[\s]{2}|\*/)~i', $temp, $match);

		if (empty($match[1]) || $match[1] != SMF_LANG_VERSION)
			print_error('Error: Language files out of date.', true);
		if (!file_exists($modSettings['theme_dir'] . '/languages/Install.' . $upcontext['language'] . '.php'))
			print_error('Error: Install language is missing for selected language.', true);

		// Otherwise include it!
		require_once($modSettings['theme_dir'] . '/languages/Install.' . $upcontext['language'] . '.php');
	}

	// Do we need to add this setting?
	$need_settings_update = empty($modSettings['custom_avatar_dir']);

	$custom_av_dir = !empty($modSettings['custom_avatar_dir']) ? $modSettings['custom_avatar_dir'] : $boarddir . '/custom_avatar';
	$custom_av_url = !empty($modSettings['custom_avatar_url']) ? $modSettings['custom_avatar_url'] : $boardurl . '/custom_avatar';

	// This little fellow has to cooperate...
	quickFileWritable($custom_av_dir);

	// Are we good now?
	if (!is_writable($custom_av_dir))
		print_error(sprintf($txt['error_dir_not_writable'], $custom_av_dir));
	elseif ($need_settings_update)
	{
		if (!function_exists('cache_put_data'))
			require_once($sourcedir . '/Load.php');

		updateSettings(array('custom_avatar_dir' => $custom_av_dir));
		updateSettings(array('custom_avatar_url' => $custom_av_url));
	}

	// Make sure we skip the HTML for login.
	$_POST['upcont'] = true;
	$upcontext['current_step'] = 1;
}

/**
 * Handles converting your database to UTF-8
 */
function ConvertUtf8()
{
	global $upcontext, $db_character_set, $sourcedir, $smcFunc, $modSettings, $language;
	global $db_prefix, $db_type, $command_line, $support_js, $txt;

	// Done it already?
	if (!empty($_POST['utf8_done']))
	{
		if ($command_line)
			return DeleteUpgrade();
		else
			return true;
	}
	// First make sure they aren't already on UTF-8 before we go anywhere...
	if ($db_type == 'postgresql' || ($db_character_set === 'utf8' && !empty($modSettings['global_character_set']) && $modSettings['global_character_set'] === 'UTF-8'))
	{
		$smcFunc['db_insert']('replace',
			'{db_prefix}settings',
			array('variable' => 'string', 'value' => 'string'),
			array(array('global_character_set', 'UTF-8')),
			array('variable')
		);

		if ($command_line)
			return DeleteUpgrade();
		else
			return true;
	}
	else
	{
		$upcontext['page_title'] = $txt['converting_utf8'];
		$upcontext['sub_template'] = isset($_GET['xml']) ? 'convert_xml' : 'convert_utf8';

		// The character sets used in SMF's language files with their db equivalent.
		$charsets = array(
			// Armenian
			'armscii8' => 'armscii8',
			// Chinese-traditional.
			'big5' => 'big5',
			// Chinese-simplified.
			'gbk' => 'gbk',
			// West European.
			'ISO-8859-1' => 'latin1',
			// Romanian.
			'ISO-8859-2' => 'latin2',
			// Turkish.
			'ISO-8859-9' => 'latin5',
			// Latvian
			'ISO-8859-13' => 'latin7',
			// West European with Euro sign.
			'ISO-8859-15' => 'latin9',
			// Thai.
			'tis-620' => 'tis620',
			// Persian, Chinese, etc.
			'UTF-8' => 'utf8',
			// Russian.
			'windows-1251' => 'cp1251',
			// Greek.
			'windows-1253' => 'utf8',
			// Hebrew.
			'windows-1255' => 'utf8',
			// Arabic.
			'windows-1256' => 'cp1256',
		);

		// Get a list of character sets supported by your MySQL server.
		$request = $smcFunc['db_query']('', '
			SHOW CHARACTER SET',
			array(
			)
		);
		$db_charsets = array();
		while ($row = $smcFunc['db_fetch_assoc']($request))
			$db_charsets[] = $row['Charset'];

		$smcFunc['db_free_result']($request);

		// Character sets supported by both MySQL and SMF's language files.
		$charsets = array_intersect($charsets, $db_charsets);

		// Use the messages.body column as indicator for the database charset.
		$request = $smcFunc['db_query']('', '
			SHOW FULL COLUMNS
			FROM {db_prefix}messages
			LIKE {string:body_like}',
			array(
				'body_like' => 'body',
			)
		);
		$column_info = $smcFunc['db_fetch_assoc']($request);
		$smcFunc['db_free_result']($request);

		// A collation looks like latin1_swedish. We only need the character set.
		list($upcontext['database_charset']) = explode('_', $column_info['Collation']);
		$upcontext['database_charset'] = in_array($upcontext['database_charset'], $charsets) ? array_search($upcontext['database_charset'], $charsets) : $upcontext['database_charset'];

		// Detect whether a fulltext index is set.
		$request = $smcFunc['db_query']('', '
			SHOW INDEX
			FROM {db_prefix}messages',
			array(
			)
		);

		$upcontext['dropping_index'] = false;

		// If there's a fulltext index, we need to drop it first...
		if ($request !== false || $smcFunc['db_num_rows']($request) != 0)
		{
			while ($row = $smcFunc['db_fetch_assoc']($request))
				if ($row['Column_name'] == 'body' && (isset($row['Index_type']) && $row['Index_type'] == 'FULLTEXT' || isset($row['Comment']) && $row['Comment'] == 'FULLTEXT'))
					$upcontext['fulltext_index'][] = $row['Key_name'];
			$smcFunc['db_free_result']($request);

			if (isset($upcontext['fulltext_index']))
				$upcontext['fulltext_index'] = array_unique($upcontext['fulltext_index']);
		}

		// Drop it and make a note...
		if (!empty($upcontext['fulltext_index']))
		{
			$upcontext['dropping_index'] = true;

			$smcFunc['db_query']('', '
				ALTER TABLE {db_prefix}messages
				DROP INDEX ' . implode(',
				DROP INDEX ', $upcontext['fulltext_index']),
				array(
					'db_error_skip' => true,
				)
			);

			// Update the settings table
			$smcFunc['db_insert']('replace',
				'{db_prefix}settings',
				array('variable' => 'string', 'value' => 'string'),
				array('db_search_index', ''),
				array('variable')
			);
		}

		// Figure out what charset we should be converting from...
		$lang_charsets = array(
			'arabic' => 'windows-1256',
			'armenian_east' => 'armscii-8',
			'armenian_west' => 'armscii-8',
			'azerbaijani_latin' => 'ISO-8859-9',
			'bangla' => 'UTF-8',
			'belarusian' => 'ISO-8859-5',
			'bulgarian' => 'windows-1251',
			'cambodian' => 'UTF-8',
			'chinese_simplified' => 'gbk',
			'chinese_traditional' => 'big5',
			'croation' => 'ISO-8859-2',
			'czech' => 'ISO-8859-2',
			'czech_informal' => 'ISO-8859-2',
			'english_pirate' => 'UTF-8',
			'esperanto' => 'ISO-8859-3',
			'estonian' => 'ISO-8859-15',
			'filipino_tagalog' => 'UTF-8',
			'filipino_vasayan' => 'UTF-8',
			'georgian' => 'UTF-8',
			'greek' => 'ISO-8859-3',
			'hebrew' => 'windows-1255',
			'hungarian' => 'ISO-8859-2',
			'irish' => 'UTF-8',
			'japanese' => 'UTF-8',
			'khmer' => 'UTF-8',
			'korean' => 'UTF-8',
			'kurdish_kurmanji' => 'ISO-8859-9',
			'kurdish_sorani' => 'windows-1256',
			'lao' => 'tis-620',
			'latvian' => 'ISO-8859-13',
			'lithuanian' => 'ISO-8859-4',
			'macedonian' => 'UTF-8',
			'malayalam' => 'UTF-8',
			'mongolian' => 'UTF-8',
			'nepali' => 'UTF-8',
			'persian' => 'UTF-8',
			'polish' => 'ISO-8859-2',
			'romanian' => 'ISO-8859-2',
			'russian' => 'windows-1252',
			'sakha' => 'UTF-8',
			'serbian_cyrillic' => 'ISO-8859-5',
			'serbian_latin' => 'ISO-8859-2',
			'sinhala' => 'UTF-8',
			'slovak' => 'ISO-8859-2',
			'slovenian' => 'ISO-8859-2',
			'telugu' => 'UTF-8',
			'thai' => 'tis-620',
			'turkish' => 'ISO-8859-9',
			'turkmen' => 'ISO-8859-9',
			'ukranian' => 'windows-1251',
			'urdu' => 'UTF-8',
			'uzbek_cyrillic' => 'ISO-8859-5',
			'uzbek_latin' => 'ISO-8859-5',
			'vietnamese' => 'UTF-8',
			'yoruba' => 'UTF-8'
		);

		// Default to ISO-8859-1 unless we detected another supported charset
		$upcontext['charset_detected'] = (isset($lang_charsets[$language]) && isset($charsets[strtr(strtolower($upcontext['charset_detected']), array('utf' => 'UTF', 'iso' => 'ISO'))])) ? $lang_charsets[$language] : 'ISO-8859-1';

		$upcontext['charset_list'] = array_keys($charsets);

		// Translation table for the character sets not native for MySQL.
		$translation_tables = array(
			'windows-1255' => array(
				'0x81' => '\'\'',		'0x8A' => '\'\'',		'0x8C' => '\'\'',
				'0x8D' => '\'\'',		'0x8E' => '\'\'',		'0x8F' => '\'\'',
				'0x90' => '\'\'',		'0x9A' => '\'\'',		'0x9C' => '\'\'',
				'0x9D' => '\'\'',		'0x9E' => '\'\'',		'0x9F' => '\'\'',
				'0xCA' => '\'\'',		'0xD9' => '\'\'',		'0xDA' => '\'\'',
				'0xDB' => '\'\'',		'0xDC' => '\'\'',		'0xDD' => '\'\'',
				'0xDE' => '\'\'',		'0xDF' => '\'\'',		'0xFB' => '0xD792',
				'0xFC' => '0xE282AC',		'0xFF' => '0xD6B2',		'0xC2' => '0xFF',
				'0x80' => '0xFC',		'0xE2' => '0xFB',		'0xA0' => '0xC2A0',
				'0xA1' => '0xC2A1',		'0xA2' => '0xC2A2',		'0xA3' => '0xC2A3',
				'0xA5' => '0xC2A5',		'0xA6' => '0xC2A6',		'0xA7' => '0xC2A7',
				'0xA8' => '0xC2A8',		'0xA9' => '0xC2A9',		'0xAB' => '0xC2AB',
				'0xAC' => '0xC2AC',		'0xAD' => '0xC2AD',		'0xAE' => '0xC2AE',
				'0xAF' => '0xC2AF',		'0xB0' => '0xC2B0',		'0xB1' => '0xC2B1',
				'0xB2' => '0xC2B2',		'0xB3' => '0xC2B3',		'0xB4' => '0xC2B4',
				'0xB5' => '0xC2B5',		'0xB6' => '0xC2B6',		'0xB7' => '0xC2B7',
				'0xB8' => '0xC2B8',		'0xB9' => '0xC2B9',		'0xBB' => '0xC2BB',
				'0xBC' => '0xC2BC',		'0xBD' => '0xC2BD',		'0xBE' => '0xC2BE',
				'0xBF' => '0xC2BF',		'0xD7' => '0xD7B3',		'0xD1' => '0xD781',
				'0xD4' => '0xD7B0',		'0xD5' => '0xD7B1',		'0xD6' => '0xD7B2',
				'0xE0' => '0xD790',		'0xEA' => '0xD79A',		'0xEC' => '0xD79C',
				'0xED' => '0xD79D',		'0xEE' => '0xD79E',		'0xEF' => '0xD79F',
				'0xF0' => '0xD7A0',		'0xF1' => '0xD7A1',		'0xF2' => '0xD7A2',
				'0xF3' => '0xD7A3',		'0xF5' => '0xD7A5',		'0xF6' => '0xD7A6',
				'0xF7' => '0xD7A7',		'0xF8' => '0xD7A8',		'0xF9' => '0xD7A9',
				'0x82' => '0xE2809A',	'0x84' => '0xE2809E',	'0x85' => '0xE280A6',
				'0x86' => '0xE280A0',	'0x87' => '0xE280A1',	'0x89' => '0xE280B0',
				'0x8B' => '0xE280B9',	'0x93' => '0xE2809C',	'0x94' => '0xE2809D',
				'0x95' => '0xE280A2',	'0x97' => '0xE28094',	'0x99' => '0xE284A2',
				'0xC0' => '0xD6B0',		'0xC1' => '0xD6B1',		'0xC3' => '0xD6B3',
				'0xC4' => '0xD6B4',		'0xC5' => '0xD6B5',		'0xC6' => '0xD6B6',
				'0xC7' => '0xD6B7',		'0xC8' => '0xD6B8',		'0xC9' => '0xD6B9',
				'0xCB' => '0xD6BB',		'0xCC' => '0xD6BC',		'0xCD' => '0xD6BD',
				'0xCE' => '0xD6BE',		'0xCF' => '0xD6BF',		'0xD0' => '0xD780',
				'0xD2' => '0xD782',		'0xE3' => '0xD793',		'0xE4' => '0xD794',
				'0xE5' => '0xD795',		'0xE7' => '0xD797',		'0xE9' => '0xD799',
				'0xFD' => '0xE2808E',	'0xFE' => '0xE2808F',	'0x92' => '0xE28099',
				'0x83' => '0xC692',		'0xD3' => '0xD783',		'0x88' => '0xCB86',
				'0x98' => '0xCB9C',		'0x91' => '0xE28098',	'0x96' => '0xE28093',
				'0xBA' => '0xC3B7',		'0x9B' => '0xE280BA',	'0xAA' => '0xC397',
				'0xA4' => '0xE282AA',	'0xE1' => '0xD791',		'0xE6' => '0xD796',
				'0xE8' => '0xD798',		'0xEB' => '0xD79B',		'0xF4' => '0xD7A4',
				'0xFA' => '0xD7AA',
			),
			'windows-1253' => array(
				'0x81' => '\'\'',			'0x88' => '\'\'',			'0x8A' => '\'\'',
				'0x8C' => '\'\'',			'0x8D' => '\'\'',			'0x8E' => '\'\'',
				'0x8F' => '\'\'',			'0x90' => '\'\'',			'0x98' => '\'\'',
				'0x9A' => '\'\'',			'0x9C' => '\'\'',			'0x9D' => '\'\'',
				'0x9E' => '\'\'',			'0x9F' => '\'\'',			'0xAA' => '\'\'',
				'0xD2' => '0xE282AC',			'0xFF' => '0xCE92',			'0xCE' => '0xCE9E',
				'0xB8' => '0xCE88',		'0xBA' => '0xCE8A',		'0xBC' => '0xCE8C',
				'0xBE' => '0xCE8E',		'0xBF' => '0xCE8F',		'0xC0' => '0xCE90',
				'0xC8' => '0xCE98',		'0xCA' => '0xCE9A',		'0xCC' => '0xCE9C',
				'0xCD' => '0xCE9D',		'0xCF' => '0xCE9F',		'0xDA' => '0xCEAA',
				'0xE8' => '0xCEB8',		'0xEA' => '0xCEBA',		'0xEC' => '0xCEBC',
				'0xEE' => '0xCEBE',		'0xEF' => '0xCEBF',		'0xC2' => '0xFF',
				'0xBD' => '0xC2BD',		'0xED' => '0xCEBD',		'0xB2' => '0xC2B2',
				'0xA0' => '0xC2A0',		'0xA3' => '0xC2A3',		'0xA4' => '0xC2A4',
				'0xA5' => '0xC2A5',		'0xA6' => '0xC2A6',		'0xA7' => '0xC2A7',
				'0xA8' => '0xC2A8',		'0xA9' => '0xC2A9',		'0xAB' => '0xC2AB',
				'0xAC' => '0xC2AC',		'0xAD' => '0xC2AD',		'0xAE' => '0xC2AE',
				'0xB0' => '0xC2B0',		'0xB1' => '0xC2B1',		'0xB3' => '0xC2B3',
				'0xB5' => '0xC2B5',		'0xB6' => '0xC2B6',		'0xB7' => '0xC2B7',
				'0xBB' => '0xC2BB',		'0xE2' => '0xCEB2',		'0x80' => '0xD2',
				'0x82' => '0xE2809A',	'0x84' => '0xE2809E',	'0x85' => '0xE280A6',
				'0x86' => '0xE280A0',	'0xA1' => '0xCE85',		'0xA2' => '0xCE86',
				'0x87' => '0xE280A1',	'0x89' => '0xE280B0',	'0xB9' => '0xCE89',
				'0x8B' => '0xE280B9',	'0x91' => '0xE28098',	'0x99' => '0xE284A2',
				'0x92' => '0xE28099',	'0x93' => '0xE2809C',	'0x94' => '0xE2809D',
				'0x95' => '0xE280A2',	'0x96' => '0xE28093',	'0x97' => '0xE28094',
				'0x9B' => '0xE280BA',	'0xAF' => '0xE28095',	'0xB4' => '0xCE84',
				'0xC1' => '0xCE91',		'0xC3' => '0xCE93',		'0xC4' => '0xCE94',
				'0xC5' => '0xCE95',		'0xC6' => '0xCE96',		'0x83' => '0xC692',
				'0xC7' => '0xCE97',		'0xC9' => '0xCE99',		'0xCB' => '0xCE9B',
				'0xD0' => '0xCEA0',		'0xD1' => '0xCEA1',		'0xD3' => '0xCEA3',
				'0xD4' => '0xCEA4',		'0xD5' => '0xCEA5',		'0xD6' => '0xCEA6',
				'0xD7' => '0xCEA7',		'0xD8' => '0xCEA8',		'0xD9' => '0xCEA9',
				'0xDB' => '0xCEAB',		'0xDC' => '0xCEAC',		'0xDD' => '0xCEAD',
				'0xDE' => '0xCEAE',		'0xDF' => '0xCEAF',		'0xE0' => '0xCEB0',
				'0xE1' => '0xCEB1',		'0xE3' => '0xCEB3',		'0xE4' => '0xCEB4',
				'0xE5' => '0xCEB5',		'0xE6' => '0xCEB6',		'0xE7' => '0xCEB7',
				'0xE9' => '0xCEB9',		'0xEB' => '0xCEBB',		'0xF0' => '0xCF80',
				'0xF1' => '0xCF81',		'0xF2' => '0xCF82',		'0xF3' => '0xCF83',
				'0xF4' => '0xCF84',		'0xF5' => '0xCF85',		'0xF6' => '0xCF86',
				'0xF7' => '0xCF87',		'0xF8' => '0xCF88',		'0xF9' => '0xCF89',
				'0xFA' => '0xCF8A',		'0xFB' => '0xCF8B',		'0xFC' => '0xCF8C',
				'0xFD' => '0xCF8D',		'0xFE' => '0xCF8E',
			),
		);

		// Make some preparations.
		if (isset($translation_tables[$upcontext['charset_detected']]))
		{
			$replace = '%field%';

			// Build a huge REPLACE statement...
			foreach ($translation_tables[$upcontext['charset_detected']] as $from => $to)
				$replace = 'REPLACE(' . $replace . ', ' . $from . ', ' . $to . ')';
		}

		// Get a list of table names ahead of time... This makes it easier to set our substep and such
		db_extend();
		$queryTables = $smcFunc['db_list_tables'](false, $db_prefix . '%');

		$upcontext['table_count'] = count($queryTables);

		// What ones have we already done?
		foreach ($queryTables as $id => $table)
			if ($id < $_GET['substep'])
				$upcontext['previous_tables'][] = $table;

		$upcontext['cur_table_num'] = $_GET['substep'];
		$upcontext['cur_table_name'] = str_replace($db_prefix, '', $queryTables[$_GET['substep']]);
		$upcontext['step_progress'] = (int) (($upcontext['cur_table_num'] / $upcontext['table_count']) * 100);

		// Make sure we're ready & have painted the template before proceeding
		if ($support_js && !isset($_GET['xml']))
		{
			$_GET['substep'] = 0;
			return false;
		}

		// We want to start at the first table.
		for ($substep = $_GET['substep'], $n = count($queryTables); $substep < $n; $substep++)
		{
			$table = $queryTables[$substep];

			$getTableStatus = $smcFunc['db_query']('', '
				SHOW TABLE STATUS
				LIKE {string:table_name}',
				array(
					'table_name' => str_replace('_', '\_', $table)
				)
			);

			// Only one row so we can just fetch_assoc and free the result...
			$table_info = $smcFunc['db_fetch_assoc']($getTableStatus);
			$smcFunc['db_free_result']($getTableStatus);

			$upcontext['cur_table_name'] = str_replace($db_prefix, '', (isset($queryTables[$substep + 1]) ? $queryTables[$substep + 1] : $queryTables[$substep]));
			$upcontext['cur_table_num'] = $substep + 1;
			$upcontext['step_progress'] = (int) (($upcontext['cur_table_num'] / $upcontext['table_count']) * 100);

			// Do we need to pause?
			nextSubstep($substep);

			// Just to make sure it doesn't time out.
			if (function_exists('apache_reset_timeout'))
				@apache_reset_timeout();

			$table_charsets = array();

			// Loop through each column.
			$queryColumns = $smcFunc['db_query']('', '
				SHOW FULL COLUMNS
				FROM ' . $table_info['Name'],
				array(
				)
			);
			while ($column_info = $smcFunc['db_fetch_assoc']($queryColumns))
			{
				// Only text'ish columns have a character set and need converting.
				if (strpos($column_info['Type'], 'text') !== false || strpos($column_info['Type'], 'char') !== false)
				{
					$collation = empty($column_info['Collation']) || $column_info['Collation'] === 'NULL' ? $table_info['Collation'] : $column_info['Collation'];
					if (!empty($collation) && $collation !== 'NULL')
					{
						list($charset) = explode('_', $collation);

						// Build structure of columns to operate on organized by charset; only operate on columns not yet utf8
						if ($charset != 'utf8')
						{
							if (!isset($table_charsets[$charset]))
								$table_charsets[$charset] = array();

							$table_charsets[$charset][] = $column_info;
						}
					}
				}
			}
			$smcFunc['db_free_result']($queryColumns);

			// Only change the non-utf8 columns identified above
			if (count($table_charsets) > 0)
			{
				$updates_blob = '';
				$updates_text = '';
				foreach ($table_charsets as $charset => $columns)
				{
					if ($charset !== $charsets[$upcontext['charset_detected']])
					{
						foreach ($columns as $column)
						{
							$updates_blob .= '
								CHANGE COLUMN `' . $column['Field'] . '` `' . $column['Field'] . '` ' . strtr($column['Type'], array('text' => 'blob', 'char' => 'binary')) . ($column['Null'] === 'YES' ? ' NULL' : ' NOT NULL') . (strpos($column['Type'], 'char') === false ? '' : ' default \'' . $column['Default'] . '\'') . ',';
							$updates_text .= '
								CHANGE COLUMN `' . $column['Field'] . '` `' . $column['Field'] . '` ' . $column['Type'] . ' CHARACTER SET ' . $charsets[$upcontext['charset_detected']] . ($column['Null'] === 'YES' ? '' : ' NOT NULL') . (strpos($column['Type'], 'char') === false ? '' : ' default \'' . $column['Default'] . '\'') . ',';
						}
					}
				}

				// Change the columns to binary form.
				$smcFunc['db_query']('', '
					ALTER TABLE {raw:table_name}{raw:updates_blob}',
					array(
						'table_name' => $table_info['Name'],
						'updates_blob' => substr($updates_blob, 0, -1),
					)
				);

				// Convert the character set if MySQL has no native support for it.
				if (isset($translation_tables[$upcontext['charset_detected']]))
				{
					$update = '';
					foreach ($table_charsets as $charset => $columns)
						foreach ($columns as $column)
							$update .= '
								' . $column['Field'] . ' = ' . strtr($replace, array('%field%' => $column['Field'])) . ',';

					$smcFunc['db_query']('', '
						UPDATE {raw:table_name}
						SET {raw:updates}',
						array(
							'table_name' => $table_info['Name'],
							'updates' => substr($update, 0, -1),
						)
					);
				}

				// Change the columns back, but with the proper character set.
				$smcFunc['db_query']('', '
					ALTER TABLE {raw:table_name}{raw:updates_text}',
					array(
						'table_name' => $table_info['Name'],
						'updates_text' => substr($updates_text, 0, -1),
					)
				);
			}

			// Now do the actual conversion (if still needed).
			if ($charsets[$upcontext['charset_detected']] !== 'utf8')
			{
				if ($command_line)
					echo 'Converting table ' . $table_info['Name'] . ' to UTF-8...';

				$smcFunc['db_query']('', '
					ALTER TABLE {raw:table_name}
					CONVERT TO CHARACTER SET utf8',
					array(
						'table_name' => $table_info['Name'],
					)
				);

				if ($command_line)
					echo " done.\n";
			}
			// If this is XML to keep it nice for the user do one table at a time anyway!
			if (isset($_GET['xml']) && $upcontext['cur_table_num'] < $upcontext['table_count'])
				return upgradeExit();
		}

		$prev_charset = empty($translation_tables[$upcontext['charset_detected']]) ? $charsets[$upcontext['charset_detected']] : $translation_tables[$upcontext['charset_detected']];

		$smcFunc['db_insert']('replace',
			'{db_prefix}settings',
			array('variable' => 'string', 'value' => 'string'),
			array(array('global_character_set', 'UTF-8'), array('previousCharacterSet', $prev_charset)),
			array('variable')
		);

		// Store it in Settings.php too because it's needed before db connection.
		// Hopefully this works...
		require_once($sourcedir . '/Subs.php');
		require_once($sourcedir . '/Subs-Admin.php');
		updateSettingsFile(array('db_character_set' => 'utf8'));

		// The conversion might have messed up some serialized strings. Fix them!
		$request = $smcFunc['db_query']('', '
			SELECT id_action, extra
			FROM {db_prefix}log_actions
			WHERE action IN ({string:remove}, {string:delete})',
			array(
				'remove' => 'remove',
				'delete' => 'delete',
			)
		);
		while ($row = $smcFunc['db_fetch_assoc']($request))
		{
			if (@safe_unserialize($row['extra']) === false && preg_match('~^(a:3:{s:5:"topic";i:\d+;s:7:"subject";s:)(\d+):"(.+)"(;s:6:"member";s:5:"\d+";})$~', $row['extra'], $matches) === 1)
				$smcFunc['db_query']('', '
					UPDATE {db_prefix}log_actions
					SET extra = {string:extra}
					WHERE id_action = {int:current_action}',
					array(
						'current_action' => $row['id_action'],
						'extra' => $matches[1] . strlen($matches[3]) . ':"' . $matches[3] . '"' . $matches[4],
					)
				);
		}
		$smcFunc['db_free_result']($request);

		if ($upcontext['dropping_index'] && $command_line)
		{
			echo "\n" . '', $txt['upgrade_fulltext_error'], '';
			flush();
		}
	}

	// Make sure we move on!
	if ($command_line)
		return DeleteUpgrade();

	$_GET['substep'] = 0;
	return false;
}

/**
 * Attempts to repair corrupted serialized data strings
 *
 * @param string $string Serialized data that has been corrupted
 * @return string|bool A working version of the serialized data, or the original if the repair failed
 */
function fix_serialized_data($string)
{
	// If its not broken, don't fix it.
	if (!is_string($string) || !preg_match('/^[bidsa]:/', $string) || @safe_unserialize($string) !== false)
		return $string;

	// This bit fixes incorrect string lengths, which can happen if the character encoding was changed (e.g. conversion to UTF-8)
	$new_string = preg_replace_callback('~\bs:(\d+):"(.*?)";(?=$|[bidsa]:|[{}]|N;)~s', function ($matches) {return 's:' . strlen($matches[2]) . ':"' . $matches[2] . '";';}, $string);

	// @todo Add more possible fixes here. For example, fix incorrect array lengths, try to handle truncated strings gracefully, etc.

	// Did it work?
	if (@safe_unserialize($new_string) !== false)
		return $new_string;
	else
		return $string;
}

function serialize_to_json()
{
	global $command_line, $smcFunc, $modSettings, $sourcedir, $upcontext, $support_js, $txt;

	$upcontext['sub_template'] = isset($_GET['xml']) ? 'serialize_json_xml' : 'serialize_json';
	// First thing's first - did we already do this?
	if (!empty($modSettings['json_done']))
	{
		if ($command_line)
			return ConvertUtf8();
		else
			return true;
	}

	// Done it already - js wise?
	if (!empty($_POST['json_done']))
		return true;

	// List of tables affected by this function
	// name => array('key', col1[,col2|true[,col3]])
	// If 3rd item in array is true, it indicates that col1 could be empty...
	$tables = array(
		'background_tasks' => array('id_task', 'task_data'),
		'log_actions' => array('id_action', 'extra'),
		'log_online' => array('session', 'url'),
		'log_packages' => array('id_install', 'db_changes', 'failed_steps', 'credits'),
		'log_spider_hits' => array('id_hit', 'url'),
		'log_subscribed' => array('id_sublog', 'pending_details'),
		'pm_rules' => array('id_rule', 'criteria', 'actions'),
		'qanda' => array('id_question', 'answers'),
		'subscriptions' => array('id_subscribe', 'cost'),
		'user_alerts' => array('id_alert', 'extra', true),
		'user_drafts' => array('id_draft', 'to_list', true),
		// These last two are a bit different - we'll handle those separately
		'settings' => array(),
		'themes' => array()
	);

	// Set up some context stuff...
	// Because we're not using numeric indices, we need this to figure out the current table name...
	$keys = array_keys($tables);

	$upcontext['page_title'] = $txt['converting_json'];
	$upcontext['table_count'] = count($keys);
	$upcontext['cur_table_num'] = $_GET['substep'];
	$upcontext['cur_table_name'] = isset($keys[$_GET['substep']]) ? $keys[$_GET['substep']] : $keys[0];
	$upcontext['step_progress'] = (int) (($upcontext['cur_table_num'] / $upcontext['table_count']) * 100);

	foreach ($keys as $id => $table)
		if ($id < $_GET['substep'])
			$upcontext['previous_tables'][] = $table;

	if ($command_line)
		echo 'Converting data from serialize() to json_encode().';

	if (!$support_js || isset($_GET['xml']))
	{
		// Fix the data in each table
		for ($substep = $_GET['substep']; $substep < $upcontext['table_count']; $substep++)
		{
			$upcontext['cur_table_name'] = isset($keys[$substep + 1]) ? $keys[$substep + 1] : $keys[$substep];
			$upcontext['cur_table_num'] = $substep + 1;

			$upcontext['step_progress'] = (int) (($upcontext['cur_table_num'] / $upcontext['table_count']) * 100);

			// Do we need to pause?
			nextSubstep($substep);

			// Initialize a few things...
			$where = '';
			$vars = array();
			$table = $keys[$substep];
			$info = $tables[$table];

			// Now the fun - build our queries and all that fun stuff
			if ($table == 'settings')
			{
				// Now a few settings...
				$serialized_settings = array(
					'attachment_basedirectories',
					'attachmentUploadDir',
					'cal_today_birthday',
					'cal_today_event',
					'cal_today_holiday',
					'displayFields',
					'last_attachments_directory',
					'memberlist_cache',
					'search_custom_index_config',
					'spider_name_cache'
				);

				// Loop through and fix these...
				$new_settings = array();
				if ($command_line)
					echo "\n" . 'Fixing some settings...';

				foreach ($serialized_settings as $var)
				{
					if (isset($modSettings[$var]))
					{
						// Attempt to unserialize the setting
						$temp = @safe_unserialize($modSettings[$var]);
						// Maybe conversion to UTF-8 corrupted it
						if ($temp === false)
							$temp = @safe_unserialize(fix_serialized_data($modSettings[$var]));

						if (!$temp && $command_line)
							echo "\n - Failed to unserialize the '" . $var . "' setting. Skipping.";
						elseif ($temp !== false)
							$new_settings[$var] = json_encode($temp);
					}
				}

				// Update everything at once
				if (!function_exists('cache_put_data'))
					require_once($sourcedir . '/Load.php');
				updateSettings($new_settings, true);

				if ($command_line)
					echo ' done.';
			}
			elseif ($table == 'themes')
			{
				// Finally, fix the admin prefs. Unfortunately this is stored per theme, but hopefully they only have one theme installed at this point...
				$query = $smcFunc['db_query']('', '
					SELECT id_member, id_theme, value FROM {db_prefix}themes
					WHERE variable = {string:admin_prefs}',
					array(
						'admin_prefs' => 'admin_preferences'
					)
				);

				if ($smcFunc['db_num_rows']($query) != 0)
				{
					while ($row = $smcFunc['db_fetch_assoc']($query))
					{
						$temp = @safe_unserialize($row['value']);
						if ($temp === false)
							$temp = @safe_unserialize(fix_serialized_data($row['value']));

						if ($command_line)
						{
							if ($temp === false)
								echo "\n" . 'Unserialize of admin_preferences for user ' . $row['id_member'] . ' failed. Skipping.';
							else
								echo "\n" . 'Fixing admin preferences...';
						}

						if ($temp !== false)
						{
							$row['value'] = json_encode($temp);

							// Even though we have all values from the table, UPDATE is still faster than REPLACE
							$smcFunc['db_query']('', '
								UPDATE {db_prefix}themes
								SET value = {string:prefs}
								WHERE id_theme = {int:theme}
									AND id_member = {int:member}
									AND variable = {string:admin_prefs}',
								array(
									'prefs' => $row['value'],
									'theme' => $row['id_theme'],
									'member' => $row['id_member'],
									'admin_prefs' => 'admin_preferences'
								)
							);

							if ($command_line)
								echo ' done.';
						}
					}

					$smcFunc['db_free_result']($query);
				}
			}
			else
			{
				// First item is always the key...
				$key = $info[0];
				unset($info[0]);

				// Now we know what columns we have and such...
				if (count($info) == 2 && $info[2] === true)
				{
					$col_select = $info[1];
					$where = ' WHERE ' . $info[1] . ' != {empty}';
				}
				else
				{
					$col_select = implode(', ', $info);
				}

				$query = $smcFunc['db_query']('', '
					SELECT ' . $key . ', ' . $col_select . '
					FROM {db_prefix}' . $table . $where,
					array()
				);

				if ($smcFunc['db_num_rows']($query) != 0)
				{
					if ($command_line)
					{
						echo "\n" . ' +++ Fixing the "' . $table . '" table...';
						flush();
					}

					while ($row = $smcFunc['db_fetch_assoc']($query))
					{
						$update = '';

						// We already know what our key is...
						foreach ($info as $col)
						{
							if ($col !== true && $row[$col] != '')
							{
								$temp = @safe_unserialize($row[$col]);

								// Maybe we can fix the data?
								if ($temp === false)
									$temp = @safe_unserialize(fix_serialized_data($row[$col]));

								// Maybe the data is already JSON?
								if ($temp === false)
									$temp = smf_json_decode($row[$col], true, false);

								// Oh well...
								if ($temp === null)
								{
									$temp = array();

									if ($command_line)
										echo "\nFailed to unserialize " . $row[$col] . ". Setting to empty value.\n";
								}

								$row[$col] = json_encode($temp);

								// Build our SET string and variables array
								$update .= (empty($update) ? '' : ', ') . $col . ' = {string:' . $col . '}';
								$vars[$col] = $row[$col];
							}
						}

						$vars[$key] = $row[$key];

						// In a few cases, we might have empty data, so don't try to update in those situations...
						if (!empty($update))
						{
							$smcFunc['db_query']('', '
								UPDATE {db_prefix}' . $table . '
								SET ' . $update . '
								WHERE ' . $key . ' = {' . ($key == 'session' ? 'string' : 'int') . ':' . $key . '}',
								$vars
							);
						}
					}

					if ($command_line)
						echo ' done.';

					// Free up some memory...
					$smcFunc['db_free_result']($query);
				}
			}
			// If this is XML to keep it nice for the user do one table at a time anyway!
			if (isset($_GET['xml']))
				return upgradeExit();
		}

		if ($command_line)
		{
			echo "\n" . 'Successful.' . "\n";
			flush();
		}
		$upcontext['step_progress'] = 100;

		// Last but not least, insert a dummy setting so we don't have to do this again in the future...
		updateSettings(array('json_done' => true));

		$_GET['substep'] = 0;
		// Make sure we move on!
		if ($command_line)
			return ConvertUtf8();

		return true;
	}

	// If this fails we just move on to deleting the upgrade anyway...
	$_GET['substep'] = 0;
	return false;
}

/* ~~~~~~~~~~~~~~~~~~~~~~~~~~~~~~~~~~~~~~~~~~~~~~~~~~~~~~~~~~~~~~~~~~~~~~~~~~~~
						Templates are below this point
~~~~~~~~~~~~~~~~~~~~~~~~~~~~~~~~~~~~~~~~~~~~~~~~~~~~~~~~~~~~~~~~~~~~~~~~~~~~ */

// This is what is displayed if there's any chmod to be done. If not it returns nothing...
function template_chmod()
{
	global $upcontext, $txt, $settings;

	// Don't call me twice!
	if (!empty($upcontext['chmod_called']))
		return;

	$upcontext['chmod_called'] = true;

	// Nothing?
	if (empty($upcontext['chmod']['files']) && empty($upcontext['chmod']['ftp_error']))
		return;

	// Was it a problem with Windows?
	if (!empty($upcontext['chmod']['ftp_error']) && $upcontext['chmod']['ftp_error'] == 'total_mess')
	{
		echo '
		<div class="error">
			<p>', $txt['upgrade_writable_files'], '</p>
			<ul class="error_content">
				<li>' . implode('</li>
				<li>', $upcontext['chmod']['files']) . '</li>
			</ul>
		</div>';

		return false;
	}

	echo '
		<div class="panel">
			<h2>', $txt['upgrade_ftp_login'], '</h2>
			<h3>', $txt['upgrade_ftp_perms'], '</h3>
			<script>
				function warning_popup()
				{
					popup = window.open(\'\',\'popup\',\'height=150,width=400,scrollbars=yes\');
					var content = popup.document;
					content.write(\'<!DOCTYPE html>\n\');
					content.write(\'<html', $txt['lang_rtl'] == true ? ' dir="rtl"' : '', '>\n\t<head>\n\t\t<meta name="robots" content="noindex">\n\t\t\');
					content.write(\'<title>', $txt['upgrade_ftp_warning'], '</title>\n\t\t<link rel="stylesheet" href="', $settings['default_theme_url'], '/css/index.css">\n\t</head>\n\t<body id="popup">\n\t\t\');
					content.write(\'<div class="windowbg description">\n\t\t\t<h4>', $txt['upgrade_ftp_files'], '</h4>\n\t\t\t\');
					content.write(\'<p>', implode('<br>\n\t\t\t', $upcontext['chmod']['files']), '</p>\n\t\t\t\');';

	if (isset($upcontext['systemos']) && $upcontext['systemos'] == 'linux')
		echo '
					content.write(\'<hr>\n\t\t\t\');
					content.write(\'<p>', $txt['upgrade_ftp_shell'], '</p>\n\t\t\t\');
					content.write(\'<tt># chmod a+w ', implode(' ', $upcontext['chmod']['files']), '</tt>\n\t\t\t\');';

	echo '
					content.write(\'<a href="javascript:self.close();">close</a>\n\t\t</div>\n\t</body>\n</html>\');
					content.close();
				}
			</script>';

	if (!empty($upcontext['chmod']['ftp_error']))
		echo '
			<div class="error">
				<p>', $txt['upgrade_ftp_error'], '<p>
				<code>', $upcontext['chmod']['ftp_error'], '</code>
			</div>';

	if (empty($upcontext['chmod_in_form']))
		echo '
			<form action="', $upcontext['form_url'], '" method="post">';

	echo '
				<dl class="settings">
					<dt>
						<label for="ftp_server">', $txt['ftp_server'], ':</label>
					</dt>
					<dd>
						<div class="floatright">
							<label for="ftp_port" class="textbox"><strong>', $txt['ftp_port'], ':</strong></label>
							<input type="text" size="3" name="ftp_port" id="ftp_port" value="', isset($upcontext['chmod']['port']) ? $upcontext['chmod']['port'] : '21', '">
						</div>
						<input type="text" size="30" name="ftp_server" id="ftp_server" value="', isset($upcontext['chmod']['server']) ? $upcontext['chmod']['server'] : 'localhost', '">
						<div class="smalltext">', $txt['ftp_server_info'], '</div>
					</dd>
					<dt>
						<label for="ftp_username">', $txt['ftp_username'], ':</label>
					</dt>
					<dd>
						<input type="text" size="30" name="ftp_username" id="ftp_username" value="', isset($upcontext['chmod']['username']) ? $upcontext['chmod']['username'] : '', '">
						<div class="smalltext">', $txt['ftp_username_info'], '</div>
					</dd>
					<dt>
						<label for="ftp_password">', $txt['ftp_password'], ':</label>
					</dt>
					<dd>
						<input type="password" size="30" name="ftp_password" id="ftp_password">
						<div class="smalltext">', $txt['ftp_password_info'], '</div>
					</dd>
					<dt>
						<label for="ftp_path">', $txt['ftp_path'], ':</label>
					</dt>
					<dd>
						<input type="text" size="30" name="ftp_path" id="ftp_path" value="', isset($upcontext['chmod']['path']) ? $upcontext['chmod']['path'] : '', '">
						<div class="smalltext">', !empty($upcontext['chmod']['path']) ? $txt['ftp_path_found_info'] : $txt['ftp_path_info'], '</div>
					</dd>
				</dl>

				<div class="righttext buttons">
					<input type="submit" value="', $txt['ftp_connect'], '" class="button">
				</div>';

	if (empty($upcontext['chmod_in_form']))
		echo '
			</form>';

	echo '
		</div><!-- .panel -->';
}

function template_upgrade_above()
{
	global $modSettings, $txt, $settings, $upcontext, $upgradeurl;

	echo '<!DOCTYPE html>
<html', $txt['lang_rtl'] == true ? ' dir="rtl"' : '', '>
<head>
	<meta charset="', isset($txt['lang_character_set']) ? $txt['lang_character_set'] : 'UTF-8', '">
	<meta name="robots" content="noindex">
	<title>', $txt['upgrade_upgrade_utility'], '</title>
	<link rel="stylesheet" href="', $settings['default_theme_url'], '/css/index.css">
	<link rel="stylesheet" href="', $settings['default_theme_url'], '/css/install.css">
	', $txt['lang_rtl'] == true ? '<link rel="stylesheet" href="' . $settings['default_theme_url'] . '/css/rtl.css">' : '', '
	<script src="https://ajax.googleapis.com/ajax/libs/jquery/2.1.4/jquery.min.js"></script>
	<script src="', $settings['default_theme_url'], '/scripts/script.js"></script>
	<script>
		var smf_scripturl = \'', $upgradeurl, '\';
		var smf_charset = \'', (empty($modSettings['global_character_set']) ? (empty($txt['lang_character_set']) ? 'UTF-8' : $txt['lang_character_set']) : $modSettings['global_character_set']), '\';
		var startPercent = ', $upcontext['overall_percent'], ';

		// This function dynamically updates the step progress bar - and overall one as required.
		function updateStepProgress(current, max, overall_weight)
		{
			// What out the actual percent.
			var width = parseInt((current / max) * 100);
			if (document.getElementById(\'step_progress\'))
			{
				document.getElementById(\'step_progress\').style.width = width + "%";
				setInnerHTML(document.getElementById(\'step_text\'), width + "%");
			}
			if (overall_weight && document.getElementById(\'overall_progress\'))
			{
				overall_width = parseInt(startPercent + width * (overall_weight / 100));
				document.getElementById(\'overall_progress\').style.width = overall_width + "%";
				setInnerHTML(document.getElementById(\'overall_text\'), overall_width + "%");
			}
		}
	</script>
</head>
<body>
	<div id="footerfix">
	<div id="header">
		<h1 class="forumtitle">', $txt['upgrade_upgrade_utility'], '</h1>
		<img id="smflogo" src="', $settings['default_theme_url'], '/images/smflogo.svg" alt="Simple Machines Forum" title="Simple Machines Forum">
	</div>
	<div id="wrapper">
		<div id="content_section">
			<div id="main_content_section">
				<div id="main_steps">
					<h2>', $txt['upgrade_progress'], '</h2>
					<ul class="steps_list">';

	foreach ($upcontext['steps'] as $num => $step)
		echo '
						<li', $num == $upcontext['current_step'] ? ' class="stepcurrent"' : '', '>
							', $txt['upgrade_step'], ' ', $step[0], ': ', $txt[$step[1]], '
						</li>';

	echo '
					</ul>
				</div><!-- #main_steps -->

				<div id="install_progress">
					<div id="progress_bar" class="progress_bar progress_green">
						<h3>', $txt['upgrade_overall_progress'], '</h3>
						<div id="overall_progress" class="bar" style="width: ', $upcontext['overall_percent'], '%;"></div>
						<span id="overall_text">', $upcontext['overall_percent'], '%</span>
					</div>';

	if (isset($upcontext['step_progress']))
		echo '
					<div id="progress_bar_step" class="progress_bar progress_yellow">
						<h3>', $txt['upgrade_step_progress'], '</h3>
						<div id="step_progress" class="bar" style="width: ', $upcontext['step_progress'], '%;"></div>
						<span id="step_text">', $upcontext['step_progress'], '%</span>
					</div>';

	echo '
					<div id="substep_bar_div" class="progress_bar ', isset($upcontext['substep_progress']) ? '' : 'hidden', '">
						<h3 id="substep_name">', isset($upcontext['substep_progress_name']) ? trim(strtr($upcontext['substep_progress_name'], array('.' => ''))) : '', '</h3>
						<div id="substep_progress" class="bar" style="width: ', isset($upcontext['substep_progress']) ? $upcontext['substep_progress'] : 0, '%;"></div>
						<span id="substep_text">', isset($upcontext['substep_progress']) ? $upcontext['substep_progress'] : 0, '%</span>
					</div>';

	// How long have we been running this?
	$elapsed = time() - $upcontext['started'];
	$mins = (int) ($elapsed / 60);
	$seconds = $elapsed - $mins * 60;
	echo '
					<div class="smalltext time_elapsed">
						', $txt['upgrade_time_elapsed'], ':
						<span id="mins_elapsed">', $mins, '</span> ', $txt['upgrade_time_mins'], ', <span id="secs_elapsed">', $seconds, '</span> ', $txt['upgrade_time_secs'], '.
					</div>';
	echo '
				</div><!-- #install_progress -->
				<div id="main_screen" class="clear">
					<h2>', $upcontext['page_title'], '</h2>
					<div class="panel">';
}

function template_upgrade_below()
{
	global $upcontext, $txt;

	if (!empty($upcontext['pause']))
		echo '
							<em>', $txt['upgrade_incomplete'], '.</em><br>

							<h2 style="margin-top: 2ex;">', $txt['upgrade_not_quite_done'], '</h2>
							<h3>
								', $txt['upgrade_paused_overload'], '
							</h3>';

	if (!empty($upcontext['custom_warning']))
		echo '
							<div class="errorbox">
								<h3>', $txt['upgrade_note'], '</h3>
								', $upcontext['custom_warning'], '
							</div>';

	echo '
							<div class="righttext buttons">';

	if (!empty($upcontext['continue']))
		echo '
								<input type="submit" id="contbutt" name="contbutt" value="', $txt['upgrade_continue'], '"', $upcontext['continue'] == 2 ? ' disabled' : '', ' class="button">';
	if (!empty($upcontext['skip']))
		echo '
								<input type="submit" id="skip" name="skip" value="', $txt['upgrade_skip'], '" onclick="dontSubmit = true; document.getElementById(\'contbutt\').disabled = \'disabled\'; return true;" class="button">';

	echo '
							</div>
						</form>
					</div><!-- .panel -->
				</div><!-- #main_screen -->
			</div><!-- #main_content_section -->
		</div><!-- #content_section -->
	</div><!-- #wrapper -->
	</div><!-- #footerfix -->
	<div id="footer">
		<ul>
			<li class="copyright"><a href="https://www.simplemachines.org/" title="Simple Machines Forum" target="_blank" rel="noopener">SMF &copy; ' . SMF_SOFTWARE_YEAR . ', Simple Machines</a></li>
		</ul>
	</div>';

	// Are we on a pause?
	if (!empty($upcontext['pause']))
	{
		echo '
	<script>
		window.onload = doAutoSubmit;
		var countdown = 3;
		var dontSubmit = false;

		function doAutoSubmit()
		{
			if (countdown == 0 && !dontSubmit)
				document.upform.submit();
			else if (countdown == -1)
				return;

			document.getElementById(\'contbutt\').value = "', $txt['upgrade_continue'], ' (" + countdown + ")";
			countdown--;

			setTimeout("doAutoSubmit();", 1000);
		}
	</script>';
	}

	echo '
</body>
</html>';
}

function template_xml_above()
{
	global $upcontext;

	echo '<', '?xml version="1.0" encoding="UTF-8"?', '>
	<smf>';

	if (!empty($upcontext['get_data']))
		foreach ($upcontext['get_data'] as $k => $v)
			echo '
		<get key="', $k, '">', $v, '</get>';
}

function template_xml_below()
{
	echo '
	</smf>';
}

function template_error_message()
{
	global $upcontext;

	echo '
	<div class="error">
		', $upcontext['error_msg'], '
		<br>
		<a href="', $_SERVER['PHP_SELF'], '">Click here to try again.</a>
	</div>';
}

function template_welcome_message()
{
	global $upcontext, $disable_security, $settings, $txt;

	echo '
				<script src="https://www.simplemachines.org/smf/current-version.js?version=' . SMF_VERSION . '"></script>

				<h3>', sprintf($txt['upgrade_ready_proceed'], SMF_VERSION), '</h3>
				<form action="', $upcontext['form_url'], '" method="post" name="upform" id="upform">
					<input type="hidden" name="', $upcontext['login_token_var'], '" value="', $upcontext['login_token'], '">

					<div id="version_warning" class="noticebox hidden">
						<h3>', $txt['upgrade_warning'], '</h3>
						', sprintf($txt['upgrade_warning_out_of_date'], SMF_VERSION, 'https://www.simplemachines.org'), '
					</div>';

	$upcontext['chmod_in_form'] = true;
	template_chmod();

	// For large, pre 1.1 RC2 forums give them a warning about the possible impact of this upgrade!
	if ($upcontext['is_large_forum'])
		echo '
					<div class="errorbox">
						<h3>', $txt['upgrade_warning'], '</h3>
						', $txt['upgrade_warning_lots_data'], '
					</div>';

	// A warning message?
	if (!empty($upcontext['warning']))
		echo '
					<div class="errorbox">
						<h3>', $txt['upgrade_warning'], '</h3>
						', $upcontext['warning'], '
					</div>';

	// Paths are incorrect?
	echo '
					<div class="errorbox', (file_exists($settings['default_theme_dir'] . '/scripts/script.js') ? ' hidden' : ''), '" id="js_script_missing_error">
						<h3>', $txt['upgrade_critical_error'], '</h3>
						', sprintf($txt['upgrade_error_script_js'], 'https://download.simplemachines.org/?tools'), '
					</div>';

	// Is there someone already doing this?
	if (!empty($upcontext['user']['id']) && (time() - $upcontext['started'] < 72600 || time() - $upcontext['updated'] < 3600))
	{
		$ago = time() - $upcontext['started'];
		$ago_hours = floor($ago / 3600);
		$ago_minutes = intval(($ago / 60) % 60);
		$ago_seconds = intval($ago % 60);
		$agoTxt = $ago < 60 ? 'upgrade_time_s' : ($ago < 3600 ? 'upgrade_time_ms' : 'upgrade_time_hms');

		$updated = time() - $upcontext['updated'];
		$updated_hours = floor($updated / 3600);
		$updated_minutes = intval(($updated / 60) % 60);
		$updated_seconds = intval($updated % 60);
		$updatedTxt = $updated < 60 ? 'upgrade_time_updated_s' : ($updated < 3600 ? 'upgrade_time_updated_hm' : 'upgrade_time_updated_hms');

		echo '
					<div class="errorbox">
						<h3>', $txt['upgrade_warning'], '</h3>
						<p>', sprintf($txt['upgrade_time_user'], $upcontext['user']['name']), '</p>
						<p>', sprintf($txt[$agoTxt], $ago_seconds, $ago_minutes, $ago_hours), '</p>
						<p>', sprintf($txt[$updatedTxt], $updated_seconds, $updated_minutes, $updated_hours), '</p>';

		if ($updated < 600)
			echo '
						<p>', $txt['upgrade_run_script'], ' ', $upcontext['user']['name'], ' ', $txt['upgrade_run_script2'], '</p>';

		if ($updated > $upcontext['inactive_timeout'])
			echo '
						<p>', $txt['upgrade_run'], '</p>';
		elseif ($upcontext['inactive_timeout'] > 120)
			echo '
						<p>', sprintf($txt['upgrade_script_timeout_minutes'], $upcontext['user']['name'], round($upcontext['inactive_timeout'] / 60, 1)), '</p>';
		else
			echo '
						<p>', sprintf($txt['upgrade_script_timeout_seconds'], $upcontext['user']['name'], $upcontext['inactive_timeout']), '</p>';

		echo '
					</div>';
	}

	echo '
					<strong>', $txt['upgrade_admin_login'], ' ', $disable_security ? '(DISABLED)' : '', '</strong>
					<h3>', $txt['upgrade_sec_login'], '</h3>
					<dl class="settings adminlogin">
						<dt>
							<label for="user"', $disable_security ? ' disabled' : '', '>', $txt['upgrade_username'], '</label>
						</dt>
						<dd>
							<input type="text" name="user" value="', !empty($upcontext['username']) ? $upcontext['username'] : '', '"', $disable_security ? ' disabled' : '', '>';

	if (!empty($upcontext['username_incorrect']))
		echo '
							<div class="smalltext red">', $txt['upgrade_wrong_username'], '</div>';

	echo '
						</dd>
						<dt>
							<label for="passwrd"', $disable_security ? ' disabled' : '', '>', $txt['upgrade_password'], '</label>
						</dt>
						<dd>
							<input type="password" name="passwrd" value=""', $disable_security ? ' disabled' : '', '>';

	if (!empty($upcontext['password_failed']))
		echo '
							<div class="smalltext red">', $txt['upgrade_wrong_password'], '</div>';

	echo '
						</dd>';

	// Can they continue?
	if (!empty($upcontext['user']['id']) && time() - $upcontext['user']['updated'] >= $upcontext['inactive_timeout'] && $upcontext['user']['step'] > 1)
	{
		echo '
						<dd>
							<label for="cont"><input type="checkbox" id="cont" name="cont" checked>', $txt['upgrade_continue_step'], '</label>
						</dd>';
	}

	echo '
					</dl>
					<span class="smalltext">
						', $txt['upgrade_bypass'], '
					</span>
					<input type="hidden" name="login_attempt" id="login_attempt" value="1">
					<input type="hidden" name="js_works" id="js_works" value="0">';

	// Say we want the continue button!
	$upcontext['continue'] = !empty($upcontext['user']['id']) && time() - $upcontext['user']['updated'] < $upcontext['inactive_timeout'] ? 2 : 1;

	// This defines whether javascript is going to work elsewhere :D
	echo '
					<script>
						if (\'XMLHttpRequest\' in window && document.getElementById(\'js_works\'))
							document.getElementById(\'js_works\').value = 1;

						// Latest version?
						function smfCurrentVersion()
						{
							var smfVer, yourVer;

							if (!(\'smfVersion\' in window))
								return;

							window.smfVersion = window.smfVersion.replace(/SMF\s?/g, \'\');

							smfVer = document.getElementById(\'smfVersion\');
							yourVer = document.getElementById(\'yourVersion\');

							setInnerHTML(smfVer, window.smfVersion);

							var currentVersion = getInnerHTML(yourVer);
							if (currentVersion < window.smfVersion)
								document.getElementById(\'version_warning\').classList.remove(\'hidden\');
						}
						addLoadEvent(smfCurrentVersion);

						// This checks that the script file even exists!
						if (typeof(smfSelectText) == \'undefined\')
							document.getElementById(\'js_script_missing_error\').classList.remove(\'hidden\');

					</script>';
}

function template_upgrade_options()
{
	global $upcontext, $modSettings, $db_prefix, $mmessage, $mtitle, $txt;

	echo '
				<h3>', $txt['upgrade_areyouready'], '</h3>
				<form action="', $upcontext['form_url'], '" method="post" name="upform" id="upform">';

	// Warning message?
	if (!empty($upcontext['upgrade_options_warning']))
		echo '
				<div class="errorbox">
					<h3>', $txt['upgrade_warning'], '</h3>
					', $upcontext['upgrade_options_warning'], '
				</div>';

	echo '
				<ul class="upgrade_settings">
					<li>
						<input type="checkbox" name="backup" id="backup" value="1">
						<label for="backup">', $txt['upgrade_backup_table'], ' &quot;backup_' . $db_prefix . '&quot;.</label>
						(', $txt['upgrade_recommended'], ')
					</li>
					<li>
						<input type="checkbox" name="maint" id="maint" value="1" checked>
						<label for="maint">', $txt['upgrade_maintenance'], '</label>
						<span class="smalltext">(<a href="javascript:void(0)" onclick="document.getElementById(\'mainmess\').classList.toggle(\'hidden\')">', $txt['upgrade_customize'], '</a>)</span>
						<div id="mainmess" class="hidden">
							<strong class="smalltext">', $txt['upgrade_maintenance_title'], ' </strong><br>
							<input type="text" name="maintitle" size="30" value="', htmlspecialchars($mtitle), '"><br>
							<strong class="smalltext">', $txt['upgrade_maintenance_message'], ' </strong><br>
							<textarea name="mainmessage" rows="3" cols="50">', htmlspecialchars($mmessage), '</textarea>
						</div>
					</li>
					<li>
						<input type="checkbox" name="debug" id="debug" value="1">
						<label for="debug">'.$txt['upgrade_debug_info'], '</label>
					</li>
					<li>
						<input type="checkbox" name="empty_error" id="empty_error" value="1">
						<label for="empty_error">', $txt['upgrade_empty_errorlog'], '</label>
					</li>';

	if (!empty($upcontext['karma_installed']['good']) || !empty($upcontext['karma_installed']['bad']))
		echo '
					<li>
						<input type="checkbox" name="delete_karma" id="delete_karma" value="1">
						<label for="delete_karma">', $txt['upgrade_delete_karma'], '</label>
					</li>';

	echo '
					<li>
						<input type="checkbox" name="stats" id="stats" value="1"', empty($modSettings['allow_sm_stats']) && empty($modSettings['enable_sm_stats']) ? '' : ' checked="checked"', '>
						<label for="stat">
							', $txt['upgrade_stats_collection'], '<br>
							<span class="smalltext">', sprintf($txt['upgrade_stats_info'], 'https://www.simplemachines.org/about/stats.php'), '</a></span>
						</label>
					</li>
					<li>
						<input type="checkbox" name="migrateSettings" id="migrateSettings" value="1"', empty($upcontext['migrate_settings_recommended']) ? '' : ' checked="checked"', '>
						<label for="migrateSettings">
							', $txt['upgrade_migrate_settings_file'], '
						</label>
					</li>
				</ul>
				<input type="hidden" name="upcont" value="1">';

	// We need a normal continue button here!
	$upcontext['continue'] = 1;
}

// Template for the database backup tool/
function template_backup_database()
{
	global $upcontext, $support_js, $is_debug, $txt;

	echo '
				<h3>', $txt['upgrade_wait'], '</h3>';

	echo '
				<form action="', $upcontext['form_url'], '" name="upform" id="upform" method="post">
					<input type="hidden" name="backup_done" id="backup_done" value="0">
					<strong>', sprintf($txt['upgrade_completedtables_outof'], $upcontext['cur_table_num'], $upcontext['table_count']), '</strong>
					<div id="debug_section">
						<span id="debuginfo"></span>
					</div>';

	// Dont any tables so far?
	if (!empty($upcontext['previous_tables']))
		foreach ($upcontext['previous_tables'] as $table)
			echo '
					<br>', $txt['upgrade_completed_table'], ' &quot;', $table, '&quot;.';

	echo '
					<h3 id="current_tab">
						', $txt['upgrade_current_table'], ' &quot;<span id="current_table">', $upcontext['cur_table_name'], '</span>&quot;
					</h3>
					<p id="commess" class="', $upcontext['cur_table_num'] == $upcontext['table_count'] ? 'inline_block' : 'hidden', '">', $txt['upgrade_backup_complete'], '</p>';

	// Continue please!
	$upcontext['continue'] = $support_js ? 2 : 1;

	// If javascript allows we want to do this using XML.
	if ($support_js)
	{
		echo '
					<script>
						var lastTable = ', $upcontext['cur_table_num'], ';
						function getNextTables()
						{
							getXMLDocument(\'', $upcontext['form_url'], '&xml&substep=\' + lastTable, onBackupUpdate);
						}

						// Got an update!
						function onBackupUpdate(oXMLDoc)
						{
							var sCurrentTableName = "";
							var iTableNum = 0;
							var sCompletedTableName = getInnerHTML(document.getElementById(\'current_table\'));
							for (var i = 0; i < oXMLDoc.getElementsByTagName("table")[0].childNodes.length; i++)
								sCurrentTableName += oXMLDoc.getElementsByTagName("table")[0].childNodes[i].nodeValue;
							iTableNum = oXMLDoc.getElementsByTagName("table")[0].getAttribute("num");

							// Update the page.
							setInnerHTML(document.getElementById(\'tab_done\'), iTableNum);
							setInnerHTML(document.getElementById(\'current_table\'), sCurrentTableName);
							lastTable = iTableNum;
							updateStepProgress(iTableNum, ', $upcontext['table_count'], ', ', $upcontext['step_weight'] * ((100 - $upcontext['step_progress']) / 100), ');';

		// If debug flood the screen.
		if ($is_debug)
			echo '
							setOuterHTML(document.getElementById(\'debuginfo\'), \'<br>Completed Table: &quot;\' + sCompletedTableName + \'&quot;.<span id="debuginfo"><\' + \'/span>\');

							if (document.getElementById(\'debug_section\').scrollHeight)
								document.getElementById(\'debug_section\').scrollTop = document.getElementById(\'debug_section\').scrollHeight';

		echo '
							// Get the next update...
							if (iTableNum == ', $upcontext['table_count'], ')
							{
								document.getElementById(\'commess\').classList.remove("hidden");
								document.getElementById(\'current_tab\').classList.add("hidden");
								document.getElementById(\'contbutt\').disabled = 0;
								document.getElementById(\'backup_done\').value = 1;
							}
							else
								getNextTables();
						}
						getNextTables();
					//# sourceURL=dynamicScript-bkup.js
					</script>';
	}
}

function template_backup_xml()
{
	global $upcontext;

	echo '
		<table num="', $upcontext['cur_table_num'], '">', $upcontext['cur_table_name'], '</table>';
}

// Here is the actual "make the changes" template!
function template_database_changes()
{
	global $upcontext, $support_js, $is_debug, $timeLimitThreshold, $txt;

	if (empty($is_debug) && !empty($upcontext['upgrade_status']['debug']))
		$is_debug = true;

	echo '
				<h3>', $txt['upgrade_db_changes'], '</h3>
				<h4><em>', $txt['upgrade_db_patient'], '</em></h4>';

	echo '
				<form action="', $upcontext['form_url'], '&amp;filecount=', $upcontext['file_count'], '" name="upform" id="upform" method="post">
					<input type="hidden" name="database_done" id="database_done" value="0">';

	// No javascript looks rubbish!
	if (!$support_js)
	{
		foreach ($upcontext['actioned_items'] as $num => $item)
		{
			if ($num != 0)
				echo ' Successful!';
			echo '<br>' . $item;
		}

		// Only tell deubbers how much time they wasted waiting for the upgrade because they don't have javascript.
		if (!empty($upcontext['changes_complete']))
		{
			if ($is_debug)
			{
				$active = time() - $upcontext['started'];
				$hours = floor($active / 3600);
				$minutes = intval(($active / 60) % 60);
				$seconds = intval($active % 60);

				echo '', sprintf($txt['upgrade_success_time_db'], $seconds, $minutes, $hours), '<br>';
			}
			else
				echo '', $txt['upgrade_success'], '<br>';

			echo '
					<p id="commess">', $txt['upgrade_db_complete'], '</p>';
		}
	}
	else
	{
		// Tell them how many files we have in total.
		if ($upcontext['file_count'] > 1)
			echo '
					<strong id="info1">', $txt['upgrade_script'], ' <span id="file_done">', $upcontext['cur_file_num'], '</span> of ', $upcontext['file_count'], '.</strong>';

		echo '
					<h3 id="info2">
						<strong>', $txt['upgrade_executing'], '</strong> &quot;<span id="cur_item_name">', $upcontext['current_item_name'], '</span>&quot; (<span id="item_num">', $upcontext['current_item_num'], '</span> ', $txt['upgrade_of'], ' <span id="total_items"><span id="item_count">', $upcontext['total_items'], '</span>', $upcontext['file_count'] > 1 ? ' - of this script' : '', ')</span>
					</h3>
					<p id="commess" class="', !empty($upcontext['changes_complete']) || $upcontext['current_debug_item_num'] == $upcontext['debug_items'] ? 'inline_block' : 'hidden', '">', $txt['upgrade_db_complete2'], '</p>';

		if ($is_debug)
		{
			// Let our debuggers know how much time was spent, but not wasted since JS handled refreshing the page!
			if ($upcontext['current_debug_item_num'] == $upcontext['debug_items'])
			{
				$active = time() - $upcontext['started'];
				$hours = floor($active / 3600);
				$minutes = intval(($active / 60) % 60);
				$seconds = intval($active % 60);

				echo '
					<p id="upgradeCompleted">', sprintf($txt['upgrade_success_time_db'], $seconds, $minutes, $hours), '</p>';
			}
			else
				echo '
					<p id="upgradeCompleted"></p>';

			echo '
					<div id="debug_section">
						<span id="debuginfo"></span>
					</div>';
		}
	}

	// Place for the XML error message.
	echo '
					<div id="error_block" class="errorbox', empty($upcontext['error_message']) ? ' hidden' : '', '">
						<h3>', $txt['upgrade_error'], '</h3>
						<div id="error_message">', isset($upcontext['error_message']) ? $upcontext['error_message'] : $txt['upgrade_unknown_error'], '</div>
					</div>';

	// We want to continue at some point!
	$upcontext['continue'] = $support_js ? 2 : 1;

	// If javascript allows we want to do this using XML.
	if ($support_js)
	{
		echo '
					<script>
						var lastItem = ', $upcontext['current_debug_item_num'], ';
						var sLastString = "', strtr($upcontext['current_debug_item_name'], array('"' => '&quot;')), '";
						var iLastSubStepProgress = -1;
						var curFile = ', $upcontext['cur_file_num'], ';
						var totalItems = 0;
						var prevFile = 0;
						var retryCount = 0;
						var testvar = 0;
						var timeOutID = 0;
						var getData = "";
						var debugItems = ', $upcontext['debug_items'], ';';

		if ($is_debug)
			echo '
						var upgradeStartTime = ' . $upcontext['started'] . ';';

		echo '
						function getNextItem()
						{
							// We want to track this...
							if (timeOutID)
								clearTimeout(timeOutID);
							timeOutID = window.setTimeout("retTimeout()", ', (10 * $timeLimitThreshold), '000);

							getXMLDocument(\'', $upcontext['form_url'], '&xml&filecount=', $upcontext['file_count'], '&substep=\' + lastItem + getData, onItemUpdate);
						}

						// Got an update!
						function onItemUpdate(oXMLDoc)
						{
							var sItemName = "";
							var sDebugName = "";
							var iItemNum = 0;
							var iSubStepProgress = -1;
							var iDebugNum = 0;
							var bIsComplete = 0;
							var bSkipped = 0;
							getData = "";

							// We\'ve got something - so reset the timeout!
							if (timeOutID)
								clearTimeout(timeOutID);

							// Assume no error at this time...
							document.getElementById("error_block").classList.add("hidden");

							// Are we getting some duff info?
							if (!oXMLDoc.getElementsByTagName("item")[0])
							{
								// Too many errors?
								if (retryCount > 15)
								{
									document.getElementById("error_block").classList.remove("hidden");
									setInnerHTML(document.getElementById("error_message"), "Error retrieving information on step: " + (sDebugName == "" ? sLastString : sDebugName));';

		if ($is_debug)
			echo '
									setOuterHTML(document.getElementById(\'debuginfo\'), \'<span class="red">failed<\' + \'/span><span id="debuginfo"><\' + \'/span>\');';

		echo '
								}
								else
								{
									retryCount++;
									getNextItem();
								}
								return false;
							}

							// Never allow loops.
							if (curFile == prevFile)
							{
								retryCount++;
								if (retryCount > 10)
								{
									document.getElementById("error_block").classList.remove("hidden");
									setInnerHTML(document.getElementById("error_message"), "', $txt['upgrade_loop'], '" + sDebugName);';

		if ($is_debug)
			echo '
									setOuterHTML(document.getElementById(\'debuginfo\'), \'<span class="red">failed<\' + \'/span><span id="debuginfo"><\' + \'/span>\');';

		echo '
								}
							}
							retryCount = 0;

							for (var i = 0; i < oXMLDoc.getElementsByTagName("item")[0].childNodes.length; i++)
								sItemName += oXMLDoc.getElementsByTagName("item")[0].childNodes[i].nodeValue;
							for (var i = 0; i < oXMLDoc.getElementsByTagName("debug")[0].childNodes.length; i++)
								sDebugName += oXMLDoc.getElementsByTagName("debug")[0].childNodes[i].nodeValue;
							for (var i = 0; i < oXMLDoc.getElementsByTagName("get").length; i++)
							{
								getData += "&" + oXMLDoc.getElementsByTagName("get")[i].getAttribute("key") + "=";
								for (var j = 0; j < oXMLDoc.getElementsByTagName("get")[i].childNodes.length; j++)
								{
									getData += oXMLDoc.getElementsByTagName("get")[i].childNodes[j].nodeValue;
								}
							}

							iItemNum = oXMLDoc.getElementsByTagName("item")[0].getAttribute("num");
							iDebugNum = parseInt(oXMLDoc.getElementsByTagName("debug")[0].getAttribute("num"));
							bIsComplete = parseInt(oXMLDoc.getElementsByTagName("debug")[0].getAttribute("complete"));
							bSkipped = parseInt(oXMLDoc.getElementsByTagName("debug")[0].getAttribute("skipped"));
							iSubStepProgress = parseFloat(oXMLDoc.getElementsByTagName("debug")[0].getAttribute("percent"));
							sLastString = sDebugName + " (Item: " + iDebugNum + ")";

							curFile = parseInt(oXMLDoc.getElementsByTagName("file")[0].getAttribute("num"));
							debugItems = parseInt(oXMLDoc.getElementsByTagName("file")[0].getAttribute("debug_items"));
							totalItems = parseInt(oXMLDoc.getElementsByTagName("file")[0].getAttribute("items"));

							// If we have an error we haven\'t completed!
							if (oXMLDoc.getElementsByTagName("error")[0] && bIsComplete)
								iDebugNum = lastItem;

							// Do we have the additional progress bar?
							if (iSubStepProgress != -1)
							{
								document.getElementById("substep_bar_div").classList.remove("hidden");
								document.getElementById("substep_progress").style.width = iSubStepProgress + "%";
								setInnerHTML(document.getElementById("substep_text"), iSubStepProgress + "%");
								setInnerHTML(document.getElementById("substep_name"), sDebugName.replace(/\./g, ""));
							}
							else
							{
								document.getElementById("substep_bar_div").classList.add("hidden");
							}

							// Move onto the next item?
							if (bIsComplete)
								lastItem = iDebugNum;
							else
								lastItem = iDebugNum - 1;

							// Are we finished?
							if (bIsComplete && iDebugNum == -1 && curFile >= ', $upcontext['file_count'], ')
							{';

		// Database Changes, tell us how much time we spen to do this.  If this gets updated via JS.
		if ($is_debug)
			echo '
								document.getElementById(\'debug_section\').classList.add("hidden");

								var upgradeFinishedTime = parseInt(oXMLDoc.getElementsByTagName("curtime")[0].childNodes[0].nodeValue);
								var diffTime = upgradeFinishedTime - upgradeStartTime;
								var diffHours = Math.floor(diffTime / 3600);
								var diffMinutes = parseInt((diffTime / 60) % 60);
								var diffSeconds = parseInt(diffTime % 60);

								var completedTxt = "', $txt['upgrade_success_time_db'], '";
console.log(completedTxt, upgradeFinishedTime, diffTime, diffHours, diffMinutes, diffSeconds);

								completedTxt = completedTxt.replace("%1$d", diffSeconds).replace("%2$d", diffMinutes).replace("%3$d", diffHours);
console.log(completedTxt, upgradeFinishedTime, diffTime, diffHours, diffMinutes, diffSeconds);
								setInnerHTML(document.getElementById("upgradeCompleted"), completedTxt);';

		echo '

								document.getElementById(\'commess\').classList.remove("hidden");
								document.getElementById(\'contbutt\').disabled = 0;
								document.getElementById(\'database_done\').value = 1;';

		if ($upcontext['file_count'] > 1)
			echo '
								document.getElementById(\'info1\').classList.add(\'hidden\');';

		echo '
								document.getElementById(\'info2\').classList.add(\'hidden\');
								updateStepProgress(100, 100, ', $upcontext['step_weight'] * ((100 - $upcontext['step_progress']) / 100), ');
								return true;
							}
							// Was it the last step in the file?
							else if (bIsComplete && iDebugNum == -1)
							{
								lastItem = 0;
								prevFile = curFile;';

		if ($is_debug)
			echo '
								setOuterHTML(document.getElementById(\'debuginfo\'), \'Moving to next script file...done<br><span id="debuginfo"><\' + \'/span>\');';

		echo '
								getNextItem();
								return true;
							}';

		// If debug scroll the screen.
		if ($is_debug)
			echo '
							if (iLastSubStepProgress == -1)
							{
								// Give it consistent dots.
								dots = sDebugName.match(/\./g);
								numDots = dots ? dots.length : 0;
								for (var i = numDots; i < 3; i++)
									sDebugName += ".";
								setOuterHTML(document.getElementById(\'debuginfo\'), sDebugName + \'<span id="debuginfo"><\' + \'/span>\');
							}
							iLastSubStepProgress = iSubStepProgress;

							if (bIsComplete && bSkipped)
								setOuterHTML(document.getElementById(\'debuginfo\'), \'skipped<br><span id="debuginfo"><\' + \'/span>\');
							else if (bIsComplete)
								setOuterHTML(document.getElementById(\'debuginfo\'), \'done<br><span id="debuginfo"><\' + \'/span>\');
							else
								setOuterHTML(document.getElementById(\'debuginfo\'), \'...<span id="debuginfo"><\' + \'/span>\');

							if (document.getElementById(\'debug_section\').scrollHeight)
								document.getElementById(\'debug_section\').scrollTop = document.getElementById(\'debug_section\').scrollHeight';

		echo '
							// Update the page.
							setInnerHTML(document.getElementById(\'item_num\'), iItemNum);
							setInnerHTML(document.getElementById(\'cur_item_name\'), sItemName);';

		if ($upcontext['file_count'] > 1)
		{
			echo '
							setInnerHTML(document.getElementById(\'file_done\'), curFile);
							setInnerHTML(document.getElementById(\'item_count\'), totalItems);';
		}

		echo '
							// Is there an error?
							if (oXMLDoc.getElementsByTagName("error")[0])
							{
								var sErrorMsg = "";
								for (var i = 0; i < oXMLDoc.getElementsByTagName("error")[0].childNodes.length; i++)
									sErrorMsg += oXMLDoc.getElementsByTagName("error")[0].childNodes[i].nodeValue;
								document.getElementById("error_block").classList.remove("hidden");
								setInnerHTML(document.getElementById("error_message"), sErrorMsg);
								return false;
							}

							// Get the progress bar right.
							barTotal = debugItems * ', $upcontext['file_count'], ';
							barDone = (debugItems * (curFile - 1)) + lastItem;

							updateStepProgress(barDone, barTotal, ', $upcontext['step_weight'] * ((100 - $upcontext['step_progress']) / 100), ');

							// Finally - update the time here as it shows the server is responding!
							curTime = new Date();
							iElapsed = (curTime.getTime() / 1000 - ', $upcontext['started'], ');
							mins = parseInt(iElapsed / 60);
							secs = parseInt(iElapsed - mins * 60);
							setInnerHTML(document.getElementById("mins_elapsed"), mins);
							setInnerHTML(document.getElementById("secs_elapsed"), secs);

							getNextItem();
							return true;
						}

						// What if we timeout?!
						function retTimeout(attemptAgain)
						{
							// Oh noes...
							if (!attemptAgain)
							{
								document.getElementById("error_block").classList.remove("hidden");
								setInnerHTML(document.getElementById("error_message"), "', sprintf($txt['upgrade_respondtime'], ($timeLimitThreshold * 10)), '" + "<a href=\"#\" onclick=\"retTimeout(true); return false;\">', $txt['upgrade_respondtime_clickhere'], '</a>");
							}
							else
							{
								document.getElementById("error_block").classList.add("hidden");
								getNextItem();
							}
						}';

		// Start things off assuming we've not errored.
		if (empty($upcontext['error_message']))
			echo '
						getNextItem();';

		echo '
					//# sourceURL=dynamicScript-dbch.js
					</script>';
	}
	return;
}

function template_database_xml()
{
	global $is_debug, $upcontext;

	echo '
	<file num="', $upcontext['cur_file_num'], '" items="', $upcontext['total_items'], '" debug_items="', $upcontext['debug_items'], '">', $upcontext['cur_file_name'], '</file>
	<item num="', $upcontext['current_item_num'], '">', $upcontext['current_item_name'], '</item>
	<debug num="', $upcontext['current_debug_item_num'], '" percent="', isset($upcontext['substep_progress']) ? $upcontext['substep_progress'] : '-1', '" complete="', empty($upcontext['completed_step']) ? 0 : 1, '" skipped="', empty($upcontext['skip_db_substeps']) ? 0 : 1, '">', $upcontext['current_debug_item_name'], '</debug>';

	if (!empty($upcontext['error_message']))
		echo '
	<error>', $upcontext['error_message'], '</error>';

	if (!empty($upcontext['error_string']))
		echo '
	<sql>', $upcontext['error_string'], '</sql>';

	if ($is_debug)
		echo '
	<curtime>', time(), '</curtime>';
}

// Template for the UTF-8 conversion step. Basically a copy of the backup stuff with slight modifications....
function template_convert_utf8()
{
	global $upcontext, $support_js, $is_debug, $txt;

	echo '
				<h3>', $txt['upgrade_wait2'], '</h3>
				<form action="', $upcontext['form_url'], '" name="upform" id="upform" method="post">
					<input type="hidden" name="utf8_done" id="utf8_done" value="0">
					<strong>', $txt['upgrade_completed'], ' <span id="tab_done">', $upcontext['cur_table_num'], '</span> ', $txt['upgrade_outof'], ' ', $upcontext['table_count'], ' ', $txt['upgrade_tables'], '</strong>
					<div id="debug_section">
						<span id="debuginfo"></span>
					</div>';

	// Done any tables so far?
	if (!empty($upcontext['previous_tables']))
		foreach ($upcontext['previous_tables'] as $table)
			echo '
					<br>', $txt['upgrade_completed_table'], ' &quot;', $table, '&quot;.';

	echo '
					<h3 id="current_tab">
						', $txt['upgrade_current_table'], ' &quot;<span id="current_table">', $upcontext['cur_table_name'], '</span>&quot;
					</h3>';

	// If we dropped their index, let's let them know
	if ($upcontext['dropping_index'])
		echo '
					<p id="indexmsg" class="', $upcontext['cur_table_num'] == $upcontext['table_count'] ? 'inline_block' : 'hidden', '>', $txt['upgrade_fulltext'], '</p>';

	// Completion notification
	echo '
					<p id="commess" class="', $upcontext['cur_table_num'] == $upcontext['table_count'] ? 'inline_block' : 'hidden', '">', $txt['upgrade_conversion_proceed'], '</p>';

	// Continue please!
	$upcontext['continue'] = $support_js ? 2 : 1;

	// If javascript allows we want to do this using XML.
	if ($support_js)
	{
		echo '
					<script>
						var lastTable = ', $upcontext['cur_table_num'], ';
						function getNextTables()
						{
							getXMLDocument(\'', $upcontext['form_url'], '&xml&substep=\' + lastTable, onConversionUpdate);
						}

						// Got an update!
						function onConversionUpdate(oXMLDoc)
						{
							var sCurrentTableName = "";
							var iTableNum = 0;
							var sCompletedTableName = getInnerHTML(document.getElementById(\'current_table\'));
							for (var i = 0; i < oXMLDoc.getElementsByTagName("table")[0].childNodes.length; i++)
								sCurrentTableName += oXMLDoc.getElementsByTagName("table")[0].childNodes[i].nodeValue;
							iTableNum = oXMLDoc.getElementsByTagName("table")[0].getAttribute("num");

							// Update the page.
							setInnerHTML(document.getElementById(\'tab_done\'), iTableNum);
							setInnerHTML(document.getElementById(\'current_table\'), sCurrentTableName);
							lastTable = iTableNum;
							updateStepProgress(iTableNum, ', $upcontext['table_count'], ', ', $upcontext['step_weight'] * ((100 - $upcontext['step_progress']) / 100), ');';

		// If debug flood the screen.
		if ($is_debug)
			echo '
						setOuterHTML(document.getElementById(\'debuginfo\'), \'<br>Completed Table: &quot;\' + sCompletedTableName + \'&quot;.<span id="debuginfo"><\' + \'/span>\');

						if (document.getElementById(\'debug_section\').scrollHeight)
							document.getElementById(\'debug_section\').scrollTop = document.getElementById(\'debug_section\').scrollHeight';

		echo '
						// Get the next update...
						if (iTableNum == ', $upcontext['table_count'], ')
						{
							document.getElementById(\'commess\').classList.remove(\'hidden\');
							if (document.getElementById(\'indexmsg\') != null) {
								document.getElementById(\'indexmsg\').classList.remove(\'hidden\');
							}
							document.getElementById(\'current_tab\').classList.add(\'hidden\');
							document.getElementById(\'contbutt\').disabled = 0;
							document.getElementById(\'utf8_done\').value = 1;
						}
						else
							getNextTables();
					}
					getNextTables();
				//# sourceURL=dynamicScript-conv.js
				</script>';
	}
}

function template_convert_xml()
{
	global $upcontext;

	echo '
	<table num="', $upcontext['cur_table_num'], '">', $upcontext['cur_table_name'], '</table>';
}

// Template for the database backup tool/
function template_serialize_json()
{
	global $upcontext, $support_js, $is_debug, $txt;

	echo '
				<h3>', $txt['upgrade_convert_datajson'], '</h3>
				<form action="', $upcontext['form_url'], '" name="upform" id="upform" method="post">
					<input type="hidden" name="json_done" id="json_done" value="0">
					<strong>', $txt['upgrade_completed'], ' <span id="tab_done">', $upcontext['cur_table_num'], '</span> ', $txt['upgrade_outof'], ' ', $upcontext['table_count'], ' ', $txt['upgrade_tables'], '</strong>
					<div id="debug_section">
						<span id="debuginfo"></span>
					</div>';

	// Dont any tables so far?
	if (!empty($upcontext['previous_tables']))
		foreach ($upcontext['previous_tables'] as $table)
			echo '
					<br>', $txt['upgrade_completed_table'], ' &quot;', $table, '&quot;.';

	echo '
					<h3 id="current_tab">
						', $txt['upgrade_current_table'], ' &quot;<span id="current_table">', $upcontext['cur_table_name'], '</span>&quot;
					</h3>
					<p id="commess" class="', $upcontext['cur_table_num'] == $upcontext['table_count'] ? 'inline_block' : 'hidden', '">', $txt['upgrade_json_completed'], '</p>';

	// Try to make sure substep was reset.
	if ($upcontext['cur_table_num'] == $upcontext['table_count'])
		echo '
					<input type="hidden" name="substep" id="substep" value="0">';

	// Continue please!
	$upcontext['continue'] = $support_js ? 2 : 1;

	// If javascript allows we want to do this using XML.
	if ($support_js)
	{
		echo '
					<script>
						var lastTable = ', $upcontext['cur_table_num'], ';
						function getNextTables()
						{
							getXMLDocument(\'', $upcontext['form_url'], '&xml&substep=\' + lastTable, onBackupUpdate);
						}

						// Got an update!
						function onBackupUpdate(oXMLDoc)
						{
							var sCurrentTableName = "";
							var iTableNum = 0;
							var sCompletedTableName = getInnerHTML(document.getElementById(\'current_table\'));
							for (var i = 0; i < oXMLDoc.getElementsByTagName("table")[0].childNodes.length; i++)
								sCurrentTableName += oXMLDoc.getElementsByTagName("table")[0].childNodes[i].nodeValue;
							iTableNum = oXMLDoc.getElementsByTagName("table")[0].getAttribute("num");

							// Update the page.
							setInnerHTML(document.getElementById(\'tab_done\'), iTableNum);
							setInnerHTML(document.getElementById(\'current_table\'), sCurrentTableName);
							lastTable = iTableNum;
							updateStepProgress(iTableNum, ', $upcontext['table_count'], ', ', $upcontext['step_weight'] * ((100 - $upcontext['step_progress']) / 100), ');';

		// If debug flood the screen.
		if ($is_debug)
			echo '
							setOuterHTML(document.getElementById(\'debuginfo\'), \'<br>', $txt['upgrade_completed_table'], ' &quot;\' + sCompletedTableName + \'&quot;.<span id="debuginfo"><\' + \'/span>\');

							if (document.getElementById(\'debug_section\').scrollHeight)
								document.getElementById(\'debug_section\').scrollTop = document.getElementById(\'debug_section\').scrollHeight';

		echo '
							// Get the next update...
							if (iTableNum == ', $upcontext['table_count'], ')
							{
								document.getElementById(\'commess\').classList.remove("hidden");
								document.getElementById(\'current_tab\').classList.add("hidden");
								document.getElementById(\'contbutt\').disabled = 0;
								document.getElementById(\'json_done\').value = 1;
							}
							else
								getNextTables();
						}
						getNextTables();
					//# sourceURL=dynamicScript-json.js
					</script>';
	}
}

function template_serialize_json_xml()
{
	global $upcontext;

	echo '
	<table num="', $upcontext['cur_table_num'], '">', $upcontext['cur_table_name'], '</table>';
}

function template_upgrade_complete()
{
	global $upcontext, $upgradeurl, $settings, $boardurl, $is_debug, $txt;

	echo '
				<h3>', $txt['upgrade_done'], ' <a href="', $boardurl, '/index.php">', $txt['upgrade_done2'], '</a>.  ', $txt['upgrade_done3'], '</h3>
				<form action="', $boardurl, '/index.php">';

	if (!empty($upcontext['can_delete_script']))
		echo '
					<label>
						<input type="checkbox" id="delete_self" onclick="doTheDelete(this);"> ', $txt['upgrade_delete_now'], '
					</label>
					<em>', $txt['upgrade_delete_server'], '</em>
					<script>
						function doTheDelete(theCheck)
						{
							var theImage = document.getElementById ? document.getElementById("delete_upgrader") : document.all.delete_upgrader;
							theImage.src = "', $upgradeurl, '?delete=1&ts_" + (new Date().getTime());
							theCheck.disabled = true;
						}
					</script>
					<img src="', $settings['default_theme_url'], '/images/blank.png" alt="" id="delete_upgrader"><br>';

	// Show Upgrade time in debug mode when we completed the upgrade process totally
	if ($is_debug)
	{
		$active = time() - $upcontext['started'];
		$hours = floor($active / 3600);
		$minutes = intval(($active / 60) % 60);
		$seconds = intval($active % 60);

		if ($hours > 0)
			echo '', sprintf($txt['upgrade_completed_time_hms'], $seconds, $minutes, $hours), '';
		elseif ($minutes > 0)
			echo '', sprintf($txt['upgrade_completed_time_ms'], $seconds, $minutes), '';
		elseif ($seconds > 0)
			echo '', sprintf($txt['upgrade_completed_time_s'], $seconds), '';
	}

	echo '
					<p>
						', sprintf($txt['upgrade_problems'], 'http://simplemachines.org'), '
						<br>
						', $txt['upgrade_luck'], '<br>
						Simple Machines
					</p>';
}

/**
 * Convert MySQL (var)char ip col to binary
 *
 * @param string $targetTable The table to perform the operation on
 * @param string $oldCol The old column to gather data from
 * @param string $newCol The new column to put data in
 * @param int $limit The amount of entries to handle at once.
 * @param int $setSize The amount of entries after which to update the database.
 *
 * newCol needs to be a varbinary(16) null able field
 * @return bool
 */
function MySQLConvertOldIp($targetTable, $oldCol, $newCol, $limit = 50000, $setSize = 100)
{
	global $smcFunc, $step_progress;

	$current_substep = !isset($_GET['substep']) ? 0 : (int) $_GET['substep'];

	if (empty($_GET['a']))
		$_GET['a'] = 0;
	$step_progress['name'] = 'Converting ips';
	$step_progress['current'] = $_GET['a'];

	// Skip this if we don't have the column
	$request = $smcFunc['db_query']('', '
		SHOW FIELDS
		FROM {db_prefix}{raw:table}
		WHERE Field = {string:name}',
		array(
			'table' => $targetTable,
			'name' => $oldCol,
		)
	);
	if ($smcFunc['db_num_rows']($request) !== 1)
	{
		$smcFunc['db_free_result']($request);
		return;
	}
	$smcFunc['db_free_result']($request);

	$is_done = false;
	while (!$is_done)
	{
		// Keep looping at the current step.
		nextSubstep($current_substep);

		// mysql default max length is 1mb https://dev.mysql.com/doc/refman/5.1/en/packet-too-large.html
		$arIp = array();

		$request = $smcFunc['db_query']('', '
			SELECT DISTINCT {raw:old_col}
			FROM {db_prefix}{raw:table_name}
			WHERE {raw:new_col} IS NULL AND
				{raw:old_col} != {string:unknown} AND
				{raw:old_col} != {string:empty}
			LIMIT {int:limit}',
			array(
				'old_col' => $oldCol,
				'new_col' => $newCol,
				'table_name' => $targetTable,
				'empty' => '',
				'limit' => $limit,
				'unknown' => 'unknown',
			)
		);
		while ($row = $smcFunc['db_fetch_assoc']($request))
			$arIp[] = $row[$oldCol];

		$smcFunc['db_free_result']($request);

		// Special case, null ip could keep us in a loop.
		if (!isset($arIp[0]))
			unset($arIp[0]);

		if (empty($arIp))
			$is_done = true;

		$updates = array();
		$cases = array();
		$count = count($arIp);
		for ($i = 0; $i < $count; $i++)
		{
			$arIp[$i] = trim($arIp[$i]);

			if (empty($arIp[$i]))
				continue;

			$updates['ip' . $i] = $arIp[$i];
			$cases[$arIp[$i]] = 'WHEN ' . $oldCol . ' = {string:ip' . $i . '} THEN {inet:ip' . $i . '}';

			if ($setSize > 0 && $i % $setSize === 0)
			{
				if (count($updates) == 1)
					continue;

				$updates['whereSet'] = array_values($updates);
				$smcFunc['db_query']('', '
					UPDATE {db_prefix}' . $targetTable . '
					SET ' . $newCol . ' = CASE ' .
					implode('
						', $cases) . '
						ELSE NULL
					END
					WHERE ' . $oldCol . ' IN ({array_string:whereSet})',
					$updates
				);

				$updates = array();
				$cases = array();
			}
		}

		// Incase some extras made it through.
		if (!empty($updates))
		{
			if (count($updates) == 1)
			{
				foreach ($updates as $key => $ip)
				{
					$smcFunc['db_query']('', '
						UPDATE {db_prefix}' . $targetTable . '
						SET ' . $newCol . ' = {inet:ip}
						WHERE ' . $oldCol . ' = {string:ip}',
						array(
							'ip' => $ip
						)
					);
				}
			}
			else
			{
				$updates['whereSet'] = array_values($updates);
				$smcFunc['db_query']('', '
					UPDATE {db_prefix}' . $targetTable . '
					SET ' . $newCol . ' = CASE ' .
					implode('
						', $cases) . '
						ELSE NULL
					END
					WHERE ' . $oldCol . ' IN ({array_string:whereSet})',
					$updates
				);
			}
		}
		else
			$is_done = true;

		$_GET['a'] += $limit;
		$step_progress['current'] = $_GET['a'];
	}

	unset($_GET['a']);
}

/**
 * Get the column info. This is basically the same as smf_db_list_columns but we get 1 column, force detail and other checks.
 *
 * @param string $targetTable The table to perform the operation on
 * @param string $column The column we are looking for.
 *
 * @return array Info on the table.
 */
function upgradeGetColumnInfo($targetTable, $column)
{
	global $smcFunc;

	// This should already be here, but be safe.
	db_extend('packages');

	$columns = $smcFunc['db_list_columns']($targetTable, true);

	if (isset($columns[$column]))
		return $columns[$column];
	else
		return null;
}

?><|MERGE_RESOLUTION|>--- conflicted
+++ resolved
@@ -831,37 +831,20 @@
 
 		// Legacy files while we're at it. NOTE: We only touch files we KNOW shouldn't be there.
 		// 1.1 Sources files not in 2.0+
-<<<<<<< HEAD
-		@unlink($upgrade_path . '/Sources/ModSettings.php');
+		deleteFile($upgrade_path . '/Sources/ModSettings.php');
 		// 1.1 Templates that don't exist any more (e.g. renamed)
-		@unlink($upgrade_path . '/Themes/default/Combat.template.php');
-		@unlink($upgrade_path . '/Themes/default/Modlog.template.php');
+		deleteFile($upgrade_path . '/Themes/default/Combat.template.php');
+		deleteFile($upgrade_path . '/Themes/default/Modlog.template.php');
 		// 1.1 JS files were stored in the main theme folder, but in 2.0+ are in the scripts/ folder
-		@unlink($upgrade_path . '/Themes/default/fader.js');
-		@unlink($upgrade_path . '/Themes/default/script.js');
-		@unlink($upgrade_path . '/Themes/default/spellcheck.js');
-		@unlink($upgrade_path . '/Themes/default/xml_board.js');
-		@unlink($upgrade_path . '/Themes/default/xml_topic.js');
+		deleteFile($upgrade_path . '/Themes/default/fader.js');
+		deleteFile($upgrade_path . '/Themes/default/script.js');
+		deleteFile($upgrade_path . '/Themes/default/spellcheck.js');
+		deleteFile($upgrade_path . '/Themes/default/xml_board.js');
+		deleteFile($upgrade_path . '/Themes/default/xml_topic.js');
 
 		// 2.0 Sources files not in 2.1+
-		@unlink($upgrade_path . '/Sources/DumpDatabase.php');
-		@unlink($upgrade_path . '/Sources/LockTopic.php');
-=======
-		deleteFile(dirname(__FILE__) . '/Sources/ModSettings.php');
-		// 1.1 Templates that don't exist any more (e.g. renamed)
-		deleteFile(dirname(__FILE__) . '/Themes/default/Combat.template.php');
-		deleteFile(dirname(__FILE__) . '/Themes/default/Modlog.template.php');
-		// 1.1 JS files were stored in the main theme folder, but in 2.0+ are in the scripts/ folder
-		deleteFile(dirname(__FILE__) . '/Themes/default/fader.js');
-		deleteFile(dirname(__FILE__) . '/Themes/default/script.js');
-		deleteFile(dirname(__FILE__) . '/Themes/default/spellcheck.js');
-		deleteFile(dirname(__FILE__) . '/Themes/default/xml_board.js');
-		deleteFile(dirname(__FILE__) . '/Themes/default/xml_topic.js');
-
-		// 2.0 Sources files not in 2.1+
-		deleteFile(dirname(__FILE__) . '/Sources/DumpDatabase.php');
-		deleteFile(dirname(__FILE__) . '/Sources/LockTopic.php');
->>>>>>> ceb4524f
+		deleteFile($upgrade_path . '/Sources/DumpDatabase.php');
+		deleteFile($upgrade_path . '/Sources/LockTopic.php');
 
 		header('location: http://' . (isset($_SERVER['HTTP_HOST']) ? $_SERVER['HTTP_HOST'] : $_SERVER['SERVER_NAME'] . ':' . $_SERVER['SERVER_PORT']) . dirname($_SERVER['PHP_SELF']) . '/Themes/default/images/blank.png');
 		exit;
