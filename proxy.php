--- conflicted
+++ resolved
@@ -28,18 +28,16 @@
 if (!defined('JQUERY_VERSION'))
 	define('JQUERY_VERSION', '3.4.1');
 
-<<<<<<< HEAD
-if (!defined('SMF_USER_AGENT'))
-	define('SMF_USER_AGENT', 'Mozilla/5.0 (' . php_uname('s') . ' ' . php_uname('m') . ') AppleWebKit/605.1.15 (KHTML, like Gecko)  SMF/' . strtr(SMF_VERSION, ' ', '.'));
-=======
 if (!defined('POSTGRE_TITLE'))
 	define('POSTGRE_TITLE', 'PostgreSQL');
 
 if (!defined('MYSQL_TITLE'))
 	define('MYSQL_TITLE', 'MySQL');
->>>>>>> 091f182a
-
-/**
+
+/if (!defined('SMF_USER_AGENT'))
+	define('SMF_USER_AGENT', 'Mozilla/5.0 (' . php_uname('s') . ' ' . php_uname('m') . ') AppleWebKit/605.1.15 (KHTML, like Gecko)  SMF/' . strtr(SMF_VERSION, ' ', '.'));
+
+**
  * Class ProxyServer
  */
 class ProxyServer
