<?php

/**
 * This file has all the main functions in it that relate to, well, everything.
 *
 * Simple Machines Forum (SMF)
 *
 * @package SMF
 * @author Simple Machines http://www.simplemachines.org
 * @copyright 2018 Simple Machines and individual contributors
 * @license http://www.simplemachines.org/about/smf/license.php BSD
 *
 * @version 2.1 Beta 4
 */

if (!defined('SMF'))
	die('No direct access...');

/**
 * Update some basic statistics.
 *
 * 'member' statistic updates the latest member, the total member
 *  count, and the number of unapproved members.
 * 'member' also only counts approved members when approval is on, but
 *  is much more efficient with it off.
 *
 * 'message' changes the total number of messages, and the
 *  highest message id by id_msg - which can be parameters 1 and 2,
 *  respectively.
 *
 * 'topic' updates the total number of topics, or if parameter1 is true
 *  simply increments them.
 *
 * 'subject' updates the log_search_subjects in the event of a topic being
 *  moved, removed or split.  parameter1 is the topicid, parameter2 is the new subject
 *
 * 'postgroups' case updates those members who match condition's
 *  post-based membergroups in the database (restricted by parameter1).
 *
 * @param string $type Stat type - can be 'member', 'message', 'topic', 'subject' or 'postgroups'
 * @param mixed $parameter1 A parameter for updating the stats
 * @param mixed $parameter2 A 2nd parameter for updating the stats
 */
function updateStats($type, $parameter1 = null, $parameter2 = null)
{
	global $modSettings, $smcFunc;

	switch ($type)
	{
		case 'member':
			$changes = array(
				'memberlist_updated' => time(),
			);

			// #1 latest member ID, #2 the real name for a new registration.
			if (is_numeric($parameter1))
			{
				$changes['latestMember'] = $parameter1;
				$changes['latestRealName'] = $parameter2;

				updateSettings(array('totalMembers' => true), true);
			}

			// We need to calculate the totals.
			else
			{
				// Update the latest activated member (highest id_member) and count.
				$result = $smcFunc['db_query']('', '
				SELECT COUNT(*), MAX(id_member)
				FROM {db_prefix}members
				WHERE is_activated = {int:is_activated}',
					array(
						'is_activated' => 1,
					)
				);
				list ($changes['totalMembers'], $changes['latestMember']) = $smcFunc['db_fetch_row']($result);
				$smcFunc['db_free_result']($result);

				// Get the latest activated member's display name.
				$result = $smcFunc['db_query']('', '
				SELECT real_name
				FROM {db_prefix}members
				WHERE id_member = {int:id_member}
				LIMIT 1',
					array(
						'id_member' => (int) $changes['latestMember'],
					)
				);
				list ($changes['latestRealName']) = $smcFunc['db_fetch_row']($result);
				$smcFunc['db_free_result']($result);

				if (!empty($modSettings['registration_method']))
				{
					// Are we using registration approval?
					if ($modSettings['registration_method'] == 2 || !empty($modSettings['approveAccountDeletion']))
					{
						// Update the amount of members awaiting approval
						$result = $smcFunc['db_query']('', '
						SELECT COUNT(*)
						FROM {db_prefix}members
						WHERE is_activated IN ({array_int:activation_status})',
							array(
								'activation_status' => array(3, 4),
							)
						);
						list ($changes['unapprovedMembers']) = $smcFunc['db_fetch_row']($result);
						$smcFunc['db_free_result']($result);
					}

					// What about unapproved COPPA registrations?
					if (!empty($modSettings['coppaType']) && $modSettings['coppaType'] != 1)
					{
						$result = $smcFunc['db_query']('', '
						SELECT COUNT(*)
						FROM {db_prefix}members
						WHERE is_activated = {int:coppa_approval}',
							array(
								'coppa_approval' => 5,
							)
						);
						list ($coppa_approvals) = $smcFunc['db_fetch_row']($result);
						$smcFunc['db_free_result']($result);

						// Add this to the number of unapproved members
						if (!empty($changes['unapprovedMembers']))
							$changes['unapprovedMembers'] += $coppa_approvals;
						else
							$changes['unapprovedMembers'] = $coppa_approvals;
					}
				}
			}
			updateSettings($changes);
			break;

		case 'message':
			if ($parameter1 === true && $parameter2 !== null)
				updateSettings(array('totalMessages' => true, 'maxMsgID' => $parameter2), true);
			else
			{
				// SUM and MAX on a smaller table is better for InnoDB tables.
				$result = $smcFunc['db_query']('', '
				SELECT SUM(num_posts + unapproved_posts) AS total_messages, MAX(id_last_msg) AS max_msg_id
				FROM {db_prefix}boards
				WHERE redirect = {string:blank_redirect}' . (!empty($modSettings['recycle_enable']) && $modSettings['recycle_board'] > 0 ? '
					AND id_board != {int:recycle_board}' : ''),
					array(
						'recycle_board' => isset($modSettings['recycle_board']) ? $modSettings['recycle_board'] : 0,
						'blank_redirect' => '',
					)
				);
				$row = $smcFunc['db_fetch_assoc']($result);
				$smcFunc['db_free_result']($result);

				updateSettings(array(
					'totalMessages' => $row['total_messages'] === null ? 0 : $row['total_messages'],
					'maxMsgID' => $row['max_msg_id'] === null ? 0 : $row['max_msg_id']
				));
			}
			break;

		case 'subject':
			// Remove the previous subject (if any).
			$smcFunc['db_query']('', '
			DELETE FROM {db_prefix}log_search_subjects
			WHERE id_topic = {int:id_topic}',
				array(
					'id_topic' => (int) $parameter1,
				)
			);

			// Insert the new subject.
			if ($parameter2 !== null)
			{
				$parameter1 = (int) $parameter1;
				$parameter2 = text2words($parameter2);

				$inserts = array();
				foreach ($parameter2 as $word)
					$inserts[] = array($word, $parameter1);

				if (!empty($inserts))
					$smcFunc['db_insert']('ignore',
						'{db_prefix}log_search_subjects',
						array('word' => 'string', 'id_topic' => 'int'),
						$inserts,
						array('word', 'id_topic')
					);
			}
			break;

		case 'topic':
			if ($parameter1 === true)
				updateSettings(array('totalTopics' => true), true);
			else
			{
				// Get the number of topics - a SUM is better for InnoDB tables.
				// We also ignore the recycle bin here because there will probably be a bunch of one-post topics there.
				$result = $smcFunc['db_query']('', '
				SELECT SUM(num_topics + unapproved_topics) AS total_topics
				FROM {db_prefix}boards' . (!empty($modSettings['recycle_enable']) && $modSettings['recycle_board'] > 0 ? '
				WHERE id_board != {int:recycle_board}' : ''),
					array(
						'recycle_board' => !empty($modSettings['recycle_board']) ? $modSettings['recycle_board'] : 0,
					)
				);
				$row = $smcFunc['db_fetch_assoc']($result);
				$smcFunc['db_free_result']($result);

				updateSettings(array('totalTopics' => $row['total_topics'] === null ? 0 : $row['total_topics']));
			}
			break;

		case 'postgroups':
			// Parameter two is the updated columns: we should check to see if we base groups off any of these.
			if ($parameter2 !== null && !in_array('posts', $parameter2))
				return;

			$postgroups = cache_get_data('updateStats:postgroups', 360);
			if ($postgroups == null || $parameter1 == null)
			{
				// Fetch the postgroups!
				$request = $smcFunc['db_query']('', '
				SELECT id_group, min_posts
				FROM {db_prefix}membergroups
				WHERE min_posts != {int:min_posts}',
					array(
						'min_posts' => -1,
					)
				);
				$postgroups = array();
				while ($row = $smcFunc['db_fetch_assoc']($request))
					$postgroups[$row['id_group']] = $row['min_posts'];
				$smcFunc['db_free_result']($request);

				// Sort them this way because if it's done with MySQL it causes a filesort :(.
				arsort($postgroups);

				cache_put_data('updateStats:postgroups', $postgroups, 360);
			}

			// Oh great, they've screwed their post groups.
			if (empty($postgroups))
				return;

			// Set all membergroups from most posts to least posts.
			$conditions = '';
			$lastMin = 0;
			foreach ($postgroups as $id => $min_posts)
			{
				$conditions .= '
					WHEN posts >= ' . $min_posts . (!empty($lastMin) ? ' AND posts <= ' . $lastMin : '') . ' THEN ' . $id;
				$lastMin = $min_posts;
			}

			// A big fat CASE WHEN... END is faster than a zillion UPDATE's ;).
			$smcFunc['db_query']('', '
			UPDATE {db_prefix}members
			SET id_post_group = CASE ' . $conditions . '
					ELSE 0
				END' . ($parameter1 != null ? '
			WHERE ' . (is_array($parameter1) ? 'id_member IN ({array_int:members})' : 'id_member = {int:members}') : ''),
				array(
					'members' => $parameter1,
				)
			);
			break;

		default:
			trigger_error('updateStats(): Invalid statistic type \'' . $type . '\'', E_USER_NOTICE);
	}
}

/**
 * Updates the columns in the members table.
 * Assumes the data has been htmlspecialchar'd.
 * this function should be used whenever member data needs to be
 * updated in place of an UPDATE query.
 *
 * id_member is either an int or an array of ints to be updated.
 *
 * data is an associative array of the columns to be updated and their respective values.
 * any string values updated should be quoted and slashed.
 *
 * the value of any column can be '+' or '-', which mean 'increment'
 * and decrement, respectively.
 *
 * if the member's post number is updated, updates their post groups.
 *
 * @param mixed $members An array of member IDs, null to update this for all members or the ID of a single member
 * @param array $data The info to update for the members
 */
function updateMemberData($members, $data)
{
	global $modSettings, $user_info, $smcFunc, $sourcedir;

	$parameters = array();
	if (is_array($members))
	{
		$condition = 'id_member IN ({array_int:members})';
		$parameters['members'] = $members;
	}
	elseif ($members === null)
		$condition = '1=1';
	else
	{
		$condition = 'id_member = {int:member}';
		$parameters['member'] = $members;
	}

	// Everything is assumed to be a string unless it's in the below.
	$knownInts = array(
		'date_registered', 'posts', 'id_group', 'last_login', 'instant_messages', 'unread_messages',
		'new_pm', 'pm_prefs', 'gender', 'show_online', 'pm_receive_from', 'alerts',
		'id_theme', 'is_activated', 'id_msg_last_visit', 'id_post_group', 'total_time_logged_in', 'warning',
	);
	$knownFloats = array(
		'time_offset',
	);

	if (!empty($modSettings['integrate_change_member_data']))
	{
		// Only a few member variables are really interesting for integration.
		$integration_vars = array(
			'member_name',
			'real_name',
			'email_address',
			'id_group',
			'gender',
			'birthdate',
			'website_title',
			'website_url',
			'location',
			'time_format',
			'time_offset',
			'avatar',
			'lngfile',
		);
		$vars_to_integrate = array_intersect($integration_vars, array_keys($data));

		// Only proceed if there are any variables left to call the integration function.
		if (count($vars_to_integrate) != 0)
		{
			// Fetch a list of member_names if necessary
			if ((!is_array($members) && $members === $user_info['id']) || (is_array($members) && count($members) == 1 && in_array($user_info['id'], $members)))
				$member_names = array($user_info['username']);
			else
			{
				$member_names = array();
				$request = $smcFunc['db_query']('', '
					SELECT member_name
					FROM {db_prefix}members
					WHERE ' . $condition,
					$parameters
				);
				while ($row = $smcFunc['db_fetch_assoc']($request))
					$member_names[] = $row['member_name'];
				$smcFunc['db_free_result']($request);
			}

			if (!empty($member_names))
				foreach ($vars_to_integrate as $var)
					call_integration_hook('integrate_change_member_data', array($member_names, $var, &$data[$var], &$knownInts, &$knownFloats));
		}
	}

	$setString = '';
	foreach ($data as $var => $val)
	{
		$type = 'string';
		if (in_array($var, $knownInts))
			$type = 'int';
		elseif (in_array($var, $knownFloats))
			$type = 'float';
		elseif ($var == 'birthdate')
			$type = 'date';
		elseif ($var == 'member_ip')
			$type = 'inet';
		elseif ($var == 'member_ip2')
			$type = 'inet';

		// Doing an increment?
		if ($var == 'alerts' && ($val === '+' || $val === '-'))
		{
			include_once($sourcedir . '/Profile-View.php');
			if (is_array($members))
			{
				$val = 'CASE ';
				foreach ($members as $k => $v)
					$val .= 'WHEN id_member = ' . $v . ' THEN '. count(fetch_alerts($v, false, 0, array(), false)) . ' ';
				$val = $val . ' END';
				$type = 'raw';
			}
			else
			{
				$blub = fetch_alerts($members, false, 0, array(), false);
				$val = count($blub);
			}
		}
		else if ($type == 'int' && ($val === '+' || $val === '-'))
		{
			$val = $var . ' ' . $val . ' 1';
			$type = 'raw';
		}

		// Ensure posts, instant_messages, and unread_messages don't overflow or underflow.
		if (in_array($var, array('posts', 'instant_messages', 'unread_messages')))
		{
			if (preg_match('~^' . $var . ' (\+ |- |\+ -)([\d]+)~', $val, $match))
			{
				if ($match[1] != '+ ')
					$val = 'CASE WHEN ' . $var . ' <= ' . abs($match[2]) . ' THEN 0 ELSE ' . $val . ' END';
				$type = 'raw';
			}
		}

		$setString .= ' ' . $var . ' = {' . $type . ':p_' . $var . '},';
		$parameters['p_' . $var] = $val;
	}

	$smcFunc['db_query']('', '
		UPDATE {db_prefix}members
		SET' . substr($setString, 0, -1) . '
		WHERE ' . $condition,
		$parameters
	);

	updateStats('postgroups', $members, array_keys($data));

	// Clear any caching?
	if (!empty($modSettings['cache_enable']) && $modSettings['cache_enable'] >= 2 && !empty($members))
	{
		if (!is_array($members))
			$members = array($members);

		foreach ($members as $member)
		{
			if ($modSettings['cache_enable'] >= 3)
			{
				cache_put_data('member_data-profile-' . $member, null, 120);
				cache_put_data('member_data-normal-' . $member, null, 120);
				cache_put_data('member_data-minimal-' . $member, null, 120);
			}
			cache_put_data('user_settings-' . $member, null, 60);
		}
	}
}

/**
 * Updates the settings table as well as $modSettings... only does one at a time if $update is true.
 *
 * - updates both the settings table and $modSettings array.
 * - all of changeArray's indexes and values are assumed to have escaped apostrophes (')!
 * - if a variable is already set to what you want to change it to, that
 *   variable will be skipped over; it would be unnecessary to reset.
 * - When use_update is true, UPDATEs will be used instead of REPLACE.
 * - when use_update is true, the value can be true or false to increment
 *  or decrement it, respectively.
 *
 * @param array $changeArray An array of info about what we're changing in 'setting' => 'value' format
 * @param bool $update Whether to use an UPDATE query instead of a REPLACE query
 */
function updateSettings($changeArray, $update = false)
{
	global $modSettings, $smcFunc;

	if (empty($changeArray) || !is_array($changeArray))
		return;

	$toRemove = array();

	// Go check if there is any setting to be removed.
	foreach ($changeArray as $k => $v)
		if ($v === null)
		{
			// Found some, remove them from the original array and add them to ours.
			unset($changeArray[$k]);
			$toRemove[] = $k;
		}

	// Proceed with the deletion.
	if (!empty($toRemove))
		$smcFunc['db_query']('', '
			DELETE FROM {db_prefix}settings
			WHERE variable IN ({array_string:remove})',
			array(
				'remove' => $toRemove,
			)
		);

	// In some cases, this may be better and faster, but for large sets we don't want so many UPDATEs.
	if ($update)
	{
		foreach ($changeArray as $variable => $value)
		{
			$smcFunc['db_query']('', '
				UPDATE {db_prefix}settings
				SET value = {' . ($value === false || $value === true ? 'raw' : 'string') . ':value}
				WHERE variable = {string:variable}',
				array(
					'value' => $value === true ? 'value + 1' : ($value === false ? 'value - 1' : $value),
					'variable' => $variable,
				)
			);
			$modSettings[$variable] = $value === true ? $modSettings[$variable] + 1 : ($value === false ? $modSettings[$variable] - 1 : $value);
		}

		// Clean out the cache and make sure the cobwebs are gone too.
		cache_put_data('modSettings', null, 90);

		return;
	}

	$replaceArray = array();
	foreach ($changeArray as $variable => $value)
	{
		// Don't bother if it's already like that ;).
		if (isset($modSettings[$variable]) && $modSettings[$variable] == $value)
			continue;
		// If the variable isn't set, but would only be set to nothing'ness, then don't bother setting it.
		elseif (!isset($modSettings[$variable]) && empty($value))
			continue;

		$replaceArray[] = array($variable, $value);

		$modSettings[$variable] = $value;
	}

	if (empty($replaceArray))
		return;

	$smcFunc['db_insert']('replace',
		'{db_prefix}settings',
		array('variable' => 'string-255', 'value' => 'string-65534'),
		$replaceArray,
		array('variable')
	);

	// Kill the cache - it needs redoing now, but we won't bother ourselves with that here.
	cache_put_data('modSettings', null, 90);
}

/**
 * Constructs a page list.
 *
 * - builds the page list, e.g. 1 ... 6 7 [8] 9 10 ... 15.
 * - flexible_start causes it to use "url.page" instead of "url;start=page".
 * - very importantly, cleans up the start value passed, and forces it to
 *   be a multiple of num_per_page.
 * - checks that start is not more than max_value.
 * - base_url should be the URL without any start parameter on it.
 * - uses the compactTopicPagesEnable and compactTopicPagesContiguous
 *   settings to decide how to display the menu.
 *
 * an example is available near the function definition.
 * $pageindex = constructPageIndex($scripturl . '?board=' . $board, $_REQUEST['start'], $num_messages, $maxindex, true);
 *
 * @param string $base_url The basic URL to be used for each link.
 * @param int &$start The start position, by reference. If this is not a multiple of the number of items per page, it is sanitized to be so and the value will persist upon the function's return.
 * @param int $max_value The total number of items you are paginating for.
 * @param int $num_per_page The number of items to be displayed on a given page. $start will be forced to be a multiple of this value.
 * @param bool $flexible_start Whether a ;start=x component should be introduced into the URL automatically (see above)
 * @param bool $show_prevnext Whether the Previous and Next links should be shown (should be on only when navigating the list)
 *
 * @return string The complete HTML of the page index that was requested, formatted by the template.
 */
function constructPageIndex($base_url, &$start, $max_value, $num_per_page, $flexible_start = false, $show_prevnext = true)
{
	global $modSettings, $context, $smcFunc, $settings, $txt;

	// Save whether $start was less than 0 or not.
	$start = (int) $start;
	$start_invalid = $start < 0;

	// Make sure $start is a proper variable - not less than 0.
	if ($start_invalid)
		$start = 0;
	// Not greater than the upper bound.
	elseif ($start >= $max_value)
		$start = max(0, (int) $max_value - (((int) $max_value % (int) $num_per_page) == 0 ? $num_per_page : ((int) $max_value % (int) $num_per_page)));
	// And it has to be a multiple of $num_per_page!
	else
		$start = max(0, (int) $start - ((int) $start % (int) $num_per_page));

	$context['current_page'] = $start / $num_per_page;

	// Define some default page index settings if we don't already have it...
	if (!isset($settings['page_index']))
	{
		// This defines the formatting for the page indexes used throughout the forum.
		$settings['page_index'] = array(
			'extra_before' => '<span class="pages">' . $txt['pages'] . '</span>',
			'previous_page' => '<span class="generic_icons previous_page"></span>',
			'current_page' => '<span class="current_page">%1$d</span> ',
			'page' => '<a class="navPages" href="{URL}">%2$s</a> ',
			'expand_pages' => '<span class="expand_pages" onclick="expandPages(this, {LINK}, {FIRST_PAGE}, {LAST_PAGE}, {PER_PAGE});"> ... </span>',
			'next_page' => '<span class="generic_icons next_page"></span>',
			'extra_after' => '',
		);
	}

	$base_link = strtr($settings['page_index']['page'], array('{URL}' => $flexible_start ? $base_url : strtr($base_url, array('%' => '%%')) . ';start=%1$d'));
	$pageindex = $settings['page_index']['extra_before'];

	// Compact pages is off or on?
	if (empty($modSettings['compactTopicPagesEnable']))
	{
		// Show the left arrow.
		$pageindex .= $start == 0 ? ' ' : sprintf($base_link, $start - $num_per_page, $settings['page_index']['previous_page']);

		// Show all the pages.
		$display_page = 1;
		for ($counter = 0; $counter < $max_value; $counter += $num_per_page)
			$pageindex .= $start == $counter && !$start_invalid ? sprintf($settings['page_index']['current_page'], $display_page++) : sprintf($base_link, $counter, $display_page++);

		// Show the right arrow.
		$display_page = ($start + $num_per_page) > $max_value ? $max_value : ($start + $num_per_page);
		if ($start != $counter - $max_value && !$start_invalid)
			$pageindex .= $display_page > $counter - $num_per_page ? ' ' : sprintf($base_link, $display_page, $settings['page_index']['next_page']);
	}
	else
	{
		// If they didn't enter an odd value, pretend they did.
		$PageContiguous = (int) ($modSettings['compactTopicPagesContiguous'] - ($modSettings['compactTopicPagesContiguous'] % 2)) / 2;

		// Show the "prev page" link. (>prev page< 1 ... 6 7 [8] 9 10 ... 15 next page)
		if (!empty($start) && $show_prevnext)
			$pageindex .= sprintf($base_link, $start - $num_per_page, $settings['page_index']['previous_page']);
		else
			$pageindex .= '';

		// Show the first page. (prev page >1< ... 6 7 [8] 9 10 ... 15)
		if ($start > $num_per_page * $PageContiguous)
			$pageindex .= sprintf($base_link, 0, '1');

		// Show the ... after the first page.  (prev page 1 >...< 6 7 [8] 9 10 ... 15 next page)
		if ($start > $num_per_page * ($PageContiguous + 1))
			$pageindex .= strtr($settings['page_index']['expand_pages'], array(
				'{LINK}' => JavaScriptEscape($smcFunc['htmlspecialchars']($base_link)),
				'{FIRST_PAGE}' => $num_per_page,
				'{LAST_PAGE}' => $start - $num_per_page * $PageContiguous,
				'{PER_PAGE}' => $num_per_page,
			));

		// Show the pages before the current one. (prev page 1 ... >6 7< [8] 9 10 ... 15 next page)
		for ($nCont = $PageContiguous; $nCont >= 1; $nCont--)
			if ($start >= $num_per_page * $nCont)
			{
				$tmpStart = $start - $num_per_page * $nCont;
				$pageindex .= sprintf($base_link, $tmpStart, $tmpStart / $num_per_page + 1);
			}

		// Show the current page. (prev page 1 ... 6 7 >[8]< 9 10 ... 15 next page)
		if (!$start_invalid)
			$pageindex .= sprintf($settings['page_index']['current_page'], $start / $num_per_page + 1);
		else
			$pageindex .= sprintf($base_link, $start, $start / $num_per_page + 1);

		// Show the pages after the current one... (prev page 1 ... 6 7 [8] >9 10< ... 15 next page)
		$tmpMaxPages = (int) (($max_value - 1) / $num_per_page) * $num_per_page;
		for ($nCont = 1; $nCont <= $PageContiguous; $nCont++)
			if ($start + $num_per_page * $nCont <= $tmpMaxPages)
			{
				$tmpStart = $start + $num_per_page * $nCont;
				$pageindex .= sprintf($base_link, $tmpStart, $tmpStart / $num_per_page + 1);
			}

		// Show the '...' part near the end. (prev page 1 ... 6 7 [8] 9 10 >...< 15 next page)
		if ($start + $num_per_page * ($PageContiguous + 1) < $tmpMaxPages)
			$pageindex .= strtr($settings['page_index']['expand_pages'], array(
				'{LINK}' => JavaScriptEscape($smcFunc['htmlspecialchars']($base_link)),
				'{FIRST_PAGE}' => $start + $num_per_page * ($PageContiguous + 1),
				'{LAST_PAGE}' => $tmpMaxPages,
				'{PER_PAGE}' => $num_per_page,
			));

		// Show the last number in the list. (prev page 1 ... 6 7 [8] 9 10 ... >15<  next page)
		if ($start + $num_per_page * $PageContiguous < $tmpMaxPages)
			$pageindex .= sprintf($base_link, $tmpMaxPages, $tmpMaxPages / $num_per_page + 1);

		// Show the "next page" link. (prev page 1 ... 6 7 [8] 9 10 ... 15 >next page<)
		if ($start != $tmpMaxPages && $show_prevnext)
			$pageindex .= sprintf($base_link, $start + $num_per_page, $settings['page_index']['next_page']);
	}
	$pageindex .= $settings['page_index']['extra_after'];

	return $pageindex;
}

/**
 * - Formats a number.
 * - uses the format of number_format to decide how to format the number.
 *   for example, it might display "1 234,50".
 * - caches the formatting data from the setting for optimization.
 *
 * @param float $number A number
 * @param bool|int $override_decimal_count If set, will use the specified number of decimal places. Otherwise it's automatically determined
 * @return string A formatted number
 */
function comma_format($number, $override_decimal_count = false)
{
	global $txt;
	static $thousands_separator = null, $decimal_separator = null, $decimal_count = null;

	// Cache these values...
	if ($decimal_separator === null)
	{
		// Not set for whatever reason?
		if (empty($txt['number_format']) || preg_match('~^1([^\d]*)?234([^\d]*)(0*?)$~', $txt['number_format'], $matches) != 1)
			return $number;

		// Cache these each load...
		$thousands_separator = $matches[1];
		$decimal_separator = $matches[2];
		$decimal_count = strlen($matches[3]);
	}

	// Format the string with our friend, number_format.
	return number_format($number, (float) $number === $number ? ($override_decimal_count === false ? $decimal_count : $override_decimal_count) : 0, $decimal_separator, $thousands_separator);
}

/**
 * Format a time to make it look purdy.
 *
 * - returns a pretty formatted version of time based on the user's format in $user_info['time_format'].
 * - applies all necessary time offsets to the timestamp, unless offset_type is set.
 * - if todayMod is set and show_today was not not specified or true, an
 *   alternate format string is used to show the date with something to show it is "today" or "yesterday".
 * - performs localization (more than just strftime would do alone.)
 *
 * @param int $log_time A timestamp
 * @param bool $show_today Whether to show "Today"/"Yesterday" or just a date
 * @param bool|string $offset_type If false, uses both user time offset and forum offset. If 'forum', uses only the forum offset. Otherwise no offset is applied.
 * @param bool $process_safe Activate setlocale check for changes at runtime. Slower, but safer.
 * @return string A formatted timestamp
 */
function timeformat($log_time, $show_today = true, $offset_type = false, $process_safe = false)
{
	global $context, $user_info, $txt, $modSettings;
	static $non_twelve_hour, $locale_cache;
	static $unsupportedFormats, $finalizedFormats;

<<<<<<< HEAD
	$unsupportedFormatsWindows = array('z','Z');
=======
	// Ensure required values are set
	$user_info['time_offset'] = !empty($user_info['time_offset']) ? $user_info['time_offset'] : 0;
	$modSettings['time_offset'] = !empty($modSettings['time_offset']) ? $modSettings['time_offset'] : 0;
	$user_info['time_format'] = !empty($user_info['time_format']) ? $user_info['time_format'] : (!empty($modSettings['time_format']) ? $modSettings['time_format'] : '%F %H:%M');
>>>>>>> d2a3f2a5

	// Offset the time.
	if (!$offset_type)
		$time = $log_time + ($user_info['time_offset'] + $modSettings['time_offset']) * 3600;
	// Just the forum offset?
	elseif ($offset_type == 'forum')
		$time = $log_time + $modSettings['time_offset'] * 3600;
	else
		$time = $log_time;

	// We can't have a negative date (on Windows, at least.)
	if ($log_time < 0)
		$log_time = 0;

	// Today and Yesterday?
	if ($modSettings['todayMod'] >= 1 && $show_today === true)
	{
		// Get the current time.
		$nowtime = forum_time();

		$then = @getdate($time);
		$now = @getdate($nowtime);

		// Try to make something of a time format string...
		$s = strpos($user_info['time_format'], '%S') === false ? '' : ':%S';
		if (strpos($user_info['time_format'], '%H') === false && strpos($user_info['time_format'], '%T') === false)
		{
			$h = strpos($user_info['time_format'], '%l') === false ? '%I' : '%l';
			$today_fmt = $h . ':%M' . $s . ' %p';
		}
		else
			$today_fmt = '%H:%M' . $s;

		// Same day of the year, same year.... Today!
		if ($then['yday'] == $now['yday'] && $then['year'] == $now['year'])
			return $txt['today'] . timeformat($log_time, $today_fmt, $offset_type);

		// Day-of-year is one less and same year, or it's the first of the year and that's the last of the year...
		if ($modSettings['todayMod'] == '2' && (($then['yday'] == $now['yday'] - 1 && $then['year'] == $now['year']) || ($now['yday'] == 0 && $then['year'] == $now['year'] - 1) && $then['mon'] == 12 && $then['mday'] == 31))
			return $txt['yesterday'] . timeformat($log_time, $today_fmt, $offset_type);
	}

	$str = !is_bool($show_today) ? $show_today : $user_info['time_format'];

	// Use the cached formats if available
	if (is_null($finalizedFormats))
		$finalizedFormats = (array) cache_get_data('timeformatstrings', 86400);

	// Make a supported version for this format if we don't already have one
	if (empty($finalizedFormats[$str]))
	{
		$timeformat = $str;

		// Not all systems support all formats, and Windows fails altogether if unsupported ones are
		// used, so let's prevent that. Some substitutions go to the nearest reasonable fallback, some
		// turn into static strings, some (i.e. %a, %A, $b, %B, %p) have special handling below.
		$strftimeFormatSubstitutions = array(
			// Day
			'a' => '%a', 'A' => '%A', 'e' => '%d', 'd' => '&#37;d', 'j' => '&#37;j', 'u' => '%w', 'w' => '&#37;w',
			// Week
			'U' => '&#37;U', 'V' => '%U', 'W' => '%U',
			// Month
			'b' => '%b', 'B' => '%B', 'h' => '%b', 'm' => '%b',
			// Year
			'C' => '&#37;C', 'g' => '%y', 'G' => '%Y', 'y' => '&#37;y', 'Y' => '&#37;Y',
			// Time
			'H' => '&#37;H', 'k' => '%H', 'I' => '%H', 'l' => '%I', 'M' => '&#37;M', 'p' => '%p', 'P' => '%p',
			'r' => '%I:%M:%S %p', 'R' => '%H:%M', 'S' => '&#37;S', 'T' => '%H:%M:%S', 'X' => '%T', 'z' => '&#37;z', 'Z' => '&#37;Z',
			// Time and Date Stamps
			'c' => '%F %T', 'D' => '%m/%d/%y', 'F' => '%Y-%m-%d', 's' => '&#37;s', 'x' => '%F',
			// Miscellaneous
			'n' => "\n", 't' => "\t", '%' => '&#37;',
		);

		// No need to do this part again if we already did it once
		if (is_null($unsupportedFormats))
			$unsupportedFormats = (array) cache_get_data('unsupportedtimeformats', 86400);
		if (empty($unsupportedFormats))
		{
			foreach($strftimeFormatSubstitutions as $format => $substitution)
			{
				// Avoid a crashing bug with PHP 7 on certain versions of Windows
				if ($context['server']['is_windows'] && in_array($format, $unsupportedFormatsWindows))
				{
					$unsupportedFormats[] = $format;
					continue;
				}

				$value = @strftime('%' . $format);

				// Windows will return false for unsupported formats
				// Other operating systems return the format string as a literal
				if ($value === false || $value === $format)
					$unsupportedFormats[] = $format;
			}
			cache_put_data('unsupportedtimeformats', $unsupportedFormats, 86400);
		}

		// Windows needs extra help if $timeformat contains something completely invalid, e.g. '%Q'
		if (strtoupper(substr(PHP_OS, 0, 3)) == 'WIN')
			$timeformat = preg_replace('~%(?!' . implode('|', array_keys($strftimeFormatSubstitutions)) . ')~', '&#37;', $timeformat);

		// Substitute unsupported formats with supported ones
		if (!empty($unsupportedFormats))
			while (preg_match('~%(' . implode('|', $unsupportedFormats) . ')~', $timeformat, $matches))
				$timeformat = str_replace($matches[0], $strftimeFormatSubstitutions[$matches[1]], $timeformat);

		// Remember this so we don't need to do it again
		$finalizedFormats[$str] = $timeformat;
		cache_put_data('timeformatstrings', $finalizedFormats, 86400);
	}

	$str = $finalizedFormats[$str];

	if (!isset($locale_cache))
		$locale_cache = setlocale(LC_TIME, $txt['lang_locale'] . !empty($modSettings['global_character_set']) ? '.' . $modSettings['global_character_set'] : '');

	if ($locale_cache !== false)
	{
		// Check if another process changed the locale
		if ($process_safe === true && setlocale(LC_TIME, '0') != $locale_cache)
			setlocale(LC_TIME, $txt['lang_locale'] . !empty($modSettings['global_character_set']) ? '.' . $modSettings['global_character_set'] : '');

		if (!isset($non_twelve_hour))
			$non_twelve_hour = trim(strftime('%p')) === '';
		if ($non_twelve_hour && strpos($str, '%p') !== false)
			$str = str_replace('%p', (strftime('%H', $time) < 12 ? $txt['time_am'] : $txt['time_pm']), $str);

		foreach (array('%a', '%A', '%b', '%B') as $token)
			if (strpos($str, $token) !== false)
				$str = str_replace($token, strftime($token, $time), $str);
	}
	else
	{
		// Do-it-yourself time localization.  Fun.
		foreach (array('%a' => 'days_short', '%A' => 'days', '%b' => 'months_short', '%B' => 'months') as $token => $text_label)
			if (strpos($str, $token) !== false)
				$str = str_replace($token, $txt[$text_label][(int) strftime($token === '%a' || $token === '%A' ? '%w' : '%m', $time)], $str);

		if (strpos($str, '%p') !== false)
			$str = str_replace('%p', (strftime('%H', $time) < 12 ? $txt['time_am'] : $txt['time_pm']), $str);
	}

	// Format the time and then restore any literal percent characters
	return str_replace('&#37;', '%', strftime($str, $time));
}

/**
 * Removes special entities from strings.  Compatibility...
 * Should be used instead of html_entity_decode for PHP version compatibility reasons.
 *
 * - removes the base entities (&lt;, &quot;, etc.) from text.
 * - additionally converts &nbsp; and &#039;.
 *
 * @param string $string A string
 * @return string The string without entities
 */
function un_htmlspecialchars($string)
{
	global $context;
	static $translation = array();

	// Determine the character set... Default to UTF-8
	if (empty($context['character_set']))
		$charset = 'UTF-8';
	// Use ISO-8859-1 in place of non-supported ISO-8859 charsets...
	elseif (strpos($context['character_set'], 'ISO-8859-') !== false && !in_array($context['character_set'], array('ISO-8859-5', 'ISO-8859-15')))
		$charset = 'ISO-8859-1';
	else
		$charset = $context['character_set'];

	if (empty($translation))
		$translation = array_flip(get_html_translation_table(HTML_SPECIALCHARS, ENT_QUOTES, $charset)) + array('&#039;' => '\'', '&#39;' => '\'', '&nbsp;' => ' ');

	return strtr($string, $translation);
}

/**
 * Shorten a subject + internationalization concerns.
 *
 * - shortens a subject so that it is either shorter than length, or that length plus an ellipsis.
 * - respects internationalization characters and entities as one character.
 * - avoids trailing entities.
 * - returns the shortened string.
 *
 * @param string $subject The subject
 * @param int $len How many characters to limit it to
 * @return string The shortened subject - either the entire subject (if it's <= $len) or the subject shortened to $len characters with "..." appended
 */
function shorten_subject($subject, $len)
{
	global $smcFunc;

	// It was already short enough!
	if ($smcFunc['strlen']($subject) <= $len)
		return $subject;

	// Shorten it by the length it was too long, and strip off junk from the end.
	return $smcFunc['substr']($subject, 0, $len) . '...';
}

/**
 * Gets the current time with offset.
 *
 * - always applies the offset in the time_offset setting.
 *
 * @param bool $use_user_offset Whether to apply the user's offset as well
 * @param int $timestamp A timestamp (null to use current time)
 * @return int Seconds since the unix epoch, with forum time offset and (optionally) user time offset applied
 */
function forum_time($use_user_offset = true, $timestamp = null)
{
	global $user_info, $modSettings;

	if ($timestamp === null)
		$timestamp = time();
	elseif ($timestamp == 0)
		return 0;

	return $timestamp + ($modSettings['time_offset'] + ($use_user_offset ? $user_info['time_offset'] : 0)) * 3600;
}

/**
 * Calculates all the possible permutations (orders) of array.
 * should not be called on huge arrays (bigger than like 10 elements.)
 * returns an array containing each permutation.
 *
 * @deprecated since 2.1
 * @param array $array An array
 * @return array An array containing each permutation
 */
function permute($array)
{
	$orders = array($array);

	$n = count($array);
	$p = range(0, $n);
	for ($i = 1; $i < $n; null)
	{
		$p[$i]--;
		$j = $i % 2 != 0 ? $p[$i] : 0;

		$temp = $array[$i];
		$array[$i] = $array[$j];
		$array[$j] = $temp;

		for ($i = 1; $p[$i] == 0; $i++)
			$p[$i] = 1;

		$orders[] = $array;
	}

	return $orders;
}

/**
 * Parse bulletin board code in a string, as well as smileys optionally.
 *
 * - only parses bbc tags which are not disabled in disabledBBC.
 * - handles basic HTML, if enablePostHTML is on.
 * - caches the from/to replace regular expressions so as not to reload them every time a string is parsed.
 * - only parses smileys if smileys is true.
 * - does nothing if the enableBBC setting is off.
 * - uses the cache_id as a unique identifier to facilitate any caching it may do.
 *  -returns the modified message.
 *
 * @param string $message The message
 * @param bool $smileys Whether to parse smileys as well
 * @param string $cache_id The cache ID
 * @param array $parse_tags If set, only parses these tags rather than all of them
 * @return string The parsed message
 */
function parse_bbc($message, $smileys = true, $cache_id = '', $parse_tags = array())
{
	global $smcFunc, $txt, $scripturl, $context, $modSettings, $user_info, $sourcedir;
	static $bbc_codes = array(), $itemcodes = array(), $no_autolink_tags = array();
	static $disabled;

	// Don't waste cycles
	if ($message === '')
		return '';

	// Just in case it wasn't determined yet whether UTF-8 is enabled.
	if (!isset($context['utf8']))
		$context['utf8'] = (empty($modSettings['global_character_set']) ? $txt['lang_character_set'] : $modSettings['global_character_set']) === 'UTF-8';

	// Clean up any cut/paste issues we may have
	$message = sanitizeMSCutPaste($message);

	// If the load average is too high, don't parse the BBC.
	if (!empty($context['load_average']) && !empty($modSettings['bbc']) && $context['load_average'] >= $modSettings['bbc'])
	{
		$context['disabled_parse_bbc'] = true;
		return $message;
	}

	if ($smileys !== null && ($smileys == '1' || $smileys == '0'))
		$smileys = (bool) $smileys;

	if (empty($modSettings['enableBBC']) && $message !== false)
	{
		if ($smileys === true)
			parsesmileys($message);

		return $message;
	}

	// If we are not doing every tag then we don't cache this run.
	if (!empty($parse_tags) && !empty($bbc_codes))
	{
		$temp_bbc = $bbc_codes;
		$bbc_codes = array();
	}

	// Ensure $modSettings['tld_regex'] contains a valid regex for the autolinker
	if (!empty($modSettings['autoLinkUrls']))
		set_tld_regex();

	// Allow mods access before entering the main parse_bbc loop
	call_integration_hook('integrate_pre_parsebbc', array(&$message, &$smileys, &$cache_id, &$parse_tags));

	// Sift out the bbc for a performance improvement.
	if (empty($bbc_codes) || $message === false || !empty($parse_tags))
	{
		if (!empty($modSettings['disabledBBC']))
		{
			$disabled = array();

			$temp = explode(',', strtolower($modSettings['disabledBBC']));

			foreach ($temp as $tag)
				$disabled[trim($tag)] = true;
		}

		if (empty($modSettings['enableEmbeddedFlash']))
			$disabled['flash'] = true;

		/* The following bbc are formatted as an array, with keys as follows:

			tag: the tag's name - should be lowercase!

			type: one of...
				- (missing): [tag]parsed content[/tag]
				- unparsed_equals: [tag=xyz]parsed content[/tag]
				- parsed_equals: [tag=parsed data]parsed content[/tag]
				- unparsed_content: [tag]unparsed content[/tag]
				- closed: [tag], [tag/], [tag /]
				- unparsed_commas: [tag=1,2,3]parsed content[/tag]
				- unparsed_commas_content: [tag=1,2,3]unparsed content[/tag]
				- unparsed_equals_content: [tag=...]unparsed content[/tag]

			parameters: an optional array of parameters, for the form
			  [tag abc=123]content[/tag].  The array is an associative array
			  where the keys are the parameter names, and the values are an
			  array which may contain the following:
				- match: a regular expression to validate and match the value.
				- quoted: true if the value should be quoted.
				- validate: callback to evaluate on the data, which is $data.
				- value: a string in which to replace $1 with the data.
				  either it or validate may be used, not both.
				- optional: true if the parameter is optional.

			test: a regular expression to test immediately after the tag's
			  '=', ' ' or ']'.  Typically, should have a \] at the end.
			  Optional.

			content: only available for unparsed_content, closed,
			  unparsed_commas_content, and unparsed_equals_content.
			  $1 is replaced with the content of the tag.  Parameters
			  are replaced in the form {param}.  For unparsed_commas_content,
			  $2, $3, ..., $n are replaced.

			before: only when content is not used, to go before any
			  content.  For unparsed_equals, $1 is replaced with the value.
			  For unparsed_commas, $1, $2, ..., $n are replaced.

			after: similar to before in every way, except that it is used
			  when the tag is closed.

			disabled_content: used in place of content when the tag is
			  disabled.  For closed, default is '', otherwise it is '$1' if
			  block_level is false, '<div>$1</div>' elsewise.

			disabled_before: used in place of before when disabled.  Defaults
			  to '<div>' if block_level, '' if not.

			disabled_after: used in place of after when disabled.  Defaults
			  to '</div>' if block_level, '' if not.

			block_level: set to true the tag is a "block level" tag, similar
			  to HTML.  Block level tags cannot be nested inside tags that are
			  not block level, and will not be implicitly closed as easily.
			  One break following a block level tag may also be removed.

			trim: if set, and 'inside' whitespace after the begin tag will be
			  removed.  If set to 'outside', whitespace after the end tag will
			  meet the same fate.

			validate: except when type is missing or 'closed', a callback to
			  validate the data as $data.  Depending on the tag's type, $data
			  may be a string or an array of strings (corresponding to the
			  replacement.)

			quoted: when type is 'unparsed_equals' or 'parsed_equals' only,
			  may be not set, 'optional', or 'required' corresponding to if
			  the content may be quoted.  This allows the parser to read
			  [tag="abc]def[esdf]"] properly.

			require_parents: an array of tag names, or not set.  If set, the
			  enclosing tag *must* be one of the listed tags, or parsing won't
			  occur.

			require_children: similar to require_parents, if set children
			  won't be parsed if they are not in the list.

			disallow_children: similar to, but very different from,
			  require_children, if it is set the listed tags will not be
			  parsed inside the tag.

			parsed_tags_allowed: an array restricting what BBC can be in the
			  parsed_equals parameter, if desired.
		*/

		$codes = array(
			array(
				'tag' => 'abbr',
				'type' => 'unparsed_equals',
				'before' => '<abbr title="$1">',
				'after' => '</abbr>',
				'quoted' => 'optional',
				'disabled_after' => ' ($1)',
			),
			array(
				'tag' => 'anchor',
				'type' => 'unparsed_equals',
				'test' => '[#]?([A-Za-z][A-Za-z0-9_\-]*)\]',
				'before' => '<span id="post_$1">',
				'after' => '</span>',
			),
			array(
				'tag' => 'attach',
				'type' => 'unparsed_content',
				'parameters' => array(
					'name' => array('optional' => true),
					'type' => array('optional' => true),
					'alt' => array('optional' => true),
					'title' => array('optional' => true),
					'width' => array('optional' => true, 'match' => '(\d+)'),
					'height' => array('optional' => true, 'match' => '(\d+)'),
				),
				'content' => '$1',
				'validate' => function (&$tag, &$data, $disabled, $params) use ($modSettings, $context, $sourcedir, $txt)
				{
					$returnContext = '';

					// BBC or the entire attachments feature is disabled
					if (empty($modSettings['attachmentEnable']) || !empty($disabled['attach']))
						return $data;

					// Save the attach ID.
					$attachID = $data;

					// Kinda need this.
					require_once($sourcedir . '/Subs-Attachments.php');

					$currentAttachment = parseAttachBBC($attachID);

					// parseAttachBBC will return a string ($txt key) rather than diying with a fatal_error. Up to you to decide what to do.
					if (is_string($currentAttachment))
						return $data = !empty($txt[$currentAttachment]) ? $txt[$currentAttachment] : $currentAttachment;

					if (!empty($currentAttachment['is_image']))
					{
						$alt = ' alt="' . (!empty($params['{alt}']) ? $params['{alt}'] : $currentAttachment['name']) . '"';
						$title = !empty($params['{title}']) ? ' title="' . $params['{title}'] . '"' : '';

						$width = !empty($params['{width}']) ? ' width="' . $params['{width}'] . '"' : '';
						$height = !empty($params['{height}']) ? ' height="' . $params['{height}'] . '"' : '';

						if (empty($width) && empty($height))
						{
							$width = ' width="' . $currentAttachment['width'] . '"';
							$height = ' height="' . $currentAttachment['height'] . '"';
						}

						if ($currentAttachment['thumbnail']['has_thumb'] && empty($params['{width}']) && empty($params['{height}']))
							$returnContext .= '<a href="'. $currentAttachment['href']. ';image" id="link_'. $currentAttachment['id']. '" onclick="'. $currentAttachment['thumbnail']['javascript']. '"><img src="'. $currentAttachment['thumbnail']['href']. '"' . $alt . $title . ' id="thumb_'. $currentAttachment['id']. '" class="atc_img"></a>';
						else
							$returnContext .= '<img src="' . $currentAttachment['href'] . ';image"' . $alt . $title . $width . $height . ' class="bbc_img"/>';
					}

					// No image. Show a link.
					else
						$returnContext .= $currentAttachment['link'];

					// Gotta append what we just did.
					$data = $returnContext;
				},
			),
			array(
				'tag' => 'b',
				'before' => '<b>',
				'after' => '</b>',
			),
			array(
				'tag' => 'center',
				'before' => '<div class="centertext">',
				'after' => '</div>',
				'block_level' => true,
			),
			array(
				'tag' => 'code',
				'type' => 'unparsed_content',
				'content' => '<div class="codeheader"><span class="code floatleft">' . $txt['code'] . '</span> <a class="codeoperation smf_select_text">' . $txt['code_select'] . '</a></div><code class="bbc_code">$1</code>',
				// @todo Maybe this can be simplified?
				'validate' => isset($disabled['code']) ? null : function (&$tag, &$data, $disabled) use ($context)
				{
					if (!isset($disabled['code']))
					{
						$php_parts = preg_split('~(&lt;\?php|\?&gt;)~', $data, -1, PREG_SPLIT_DELIM_CAPTURE);

						for ($php_i = 0, $php_n = count($php_parts); $php_i < $php_n; $php_i++)
						{
							// Do PHP code coloring?
							if ($php_parts[$php_i] != '&lt;?php')
								continue;

							$php_string = '';
							while ($php_i + 1 < count($php_parts) && $php_parts[$php_i] != '?&gt;')
							{
								$php_string .= $php_parts[$php_i];
								$php_parts[$php_i++] = '';
							}
							$php_parts[$php_i] = highlight_php_code($php_string . $php_parts[$php_i]);
						}

						// Fix the PHP code stuff...
						$data = str_replace("<pre style=\"display: inline;\">\t</pre>", "\t", implode('', $php_parts));
						$data = str_replace("\t", "<span style=\"white-space: pre;\">\t</span>", $data);

						// Recent Opera bug requiring temporary fix. &nsbp; is needed before </code> to avoid broken selection.
						if ($context['browser']['is_opera'])
							$data .= '&nbsp;';
					}
				},
				'block_level' => true,
			),
			array(
				'tag' => 'code',
				'type' => 'unparsed_equals_content',
				'content' => '<div class="codeheader"><span class="code floatleft">' . $txt['code'] . '</span> ($2) <a class="codeoperation smf_select_text">' . $txt['code_select'] . '</a></div><code class="bbc_code">$1</code>',
				// @todo Maybe this can be simplified?
				'validate' => isset($disabled['code']) ? null : function (&$tag, &$data, $disabled) use ($context)
				{
					if (!isset($disabled['code']))
					{
						$php_parts = preg_split('~(&lt;\?php|\?&gt;)~', $data[0], -1, PREG_SPLIT_DELIM_CAPTURE);

						for ($php_i = 0, $php_n = count($php_parts); $php_i < $php_n; $php_i++)
						{
							// Do PHP code coloring?
							if ($php_parts[$php_i] != '&lt;?php')
								continue;

							$php_string = '';
							while ($php_i + 1 < count($php_parts) && $php_parts[$php_i] != '?&gt;')
							{
								$php_string .= $php_parts[$php_i];
								$php_parts[$php_i++] = '';
							}
							$php_parts[$php_i] = highlight_php_code($php_string . $php_parts[$php_i]);
						}

						// Fix the PHP code stuff...
						$data[0] = str_replace("<pre style=\"display: inline;\">\t</pre>", "\t", implode('', $php_parts));
						$data[0] = str_replace("\t", "<span style=\"white-space: pre;\">\t</span>", $data[0]);

						// Recent Opera bug requiring temporary fix. &nsbp; is needed before </code> to avoid broken selection.
						if ($context['browser']['is_opera'])
							$data[0] .= '&nbsp;';
					}
				},
				'block_level' => true,
			),
			array(
				'tag' => 'color',
				'type' => 'unparsed_equals',
				'test' => '(#[\da-fA-F]{3}|#[\da-fA-F]{6}|[A-Za-z]{1,20}|rgb\((?:(?:25[0-5]|2[0-4][0-9]|[01]?[0-9][0-9]?)\s?,\s?){2}(?:25[0-5]|2[0-4][0-9]|[01]?[0-9][0-9]?)\))\]',
				'before' => '<span style="color: $1;" class="bbc_color">',
				'after' => '</span>',
			),
			array(
				'tag' => 'email',
				'type' => 'unparsed_content',
				'content' => '<a href="mailto:$1" class="bbc_email">$1</a>',
				// @todo Should this respect guest_hideContacts?
				'validate' => function (&$tag, &$data, $disabled)
				{
					$data = strtr($data, array('<br>' => ''));
				},
			),
			array(
				'tag' => 'email',
				'type' => 'unparsed_equals',
				'before' => '<a href="mailto:$1" class="bbc_email">',
				'after' => '</a>',
				// @todo Should this respect guest_hideContacts?
				'disallow_children' => array('email', 'ftp', 'url', 'iurl'),
				'disabled_after' => ' ($1)',
			),
			array(
				'tag' => 'flash',
				'type' => 'unparsed_commas_content',
				'test' => '\d+,\d+\]',
				'content' => '<embed type="application/x-shockwave-flash" src="$1" width="$2" height="$3" play="true" loop="true" quality="high" AllowScriptAccess="never">',
				'validate' => function (&$tag, &$data, $disabled)
				{
					if (isset($disabled['url']))
						$tag['content'] = '$1';
					$scheme = parse_url($data[0], PHP_URL_SCHEME);
					if (empty($scheme))
						$data[0] = '//' . ltrim($data[0], ':/');
				},
				'disabled_content' => '<a href="$1" target="_blank" rel="noopener">$1</a>',
			),
			array(
				'tag' => 'float',
				'type' => 'unparsed_equals',
				'test' => '(left|right)(\s+max=\d+(?:%|px|em|rem|ex|pt|pc|ch|vw|vh|vmin|vmax|cm|mm|in)?)?\]',
				'before' => '<div $1>',
				'after' => '</div>',
				'validate' => function (&$tag, &$data, $disabled)
				{
					$class = 'class="bbc_float float' . (strpos($data, 'left') === 0 ? 'left' : 'right') . '"';

					if (preg_match('~\bmax=(\d+(?:%|px|em|rem|ex|pt|pc|ch|vw|vh|vmin|vmax|cm|mm|in)?)~', $data, $matches))
						$css = ' style="max-width:' . $matches[1] . (is_numeric($matches[1]) ? 'px' : '') . '"';
					else
						$css = '';

					$data = $class . $css;
				},
				'trim' => 'outside',
				'block_level' => true,
			),
			array(
				'tag' => 'font',
				'type' => 'unparsed_equals',
				'test' => '[A-Za-z0-9_,\-\s]+?\]',
				'before' => '<span style="font-family: $1;" class="bbc_font">',
				'after' => '</span>',
			),
			array(
				'tag' => 'html',
				'type' => 'unparsed_content',
				'content' => '<div>$1</div>',
				'block_level' => true,
				'disabled_content' => '$1',
			),
			array(
				'tag' => 'hr',
				'type' => 'closed',
				'content' => '<hr>',
				'block_level' => true,
			),
			array(
				'tag' => 'i',
				'before' => '<i>',
				'after' => '</i>',
			),
			array(
				'tag' => 'img',
				'type' => 'unparsed_content',
				'parameters' => array(
					'alt' => array('optional' => true),
					'title' => array('optional' => true),
					'width' => array('optional' => true, 'value' => ' width="$1"', 'match' => '(\d+)'),
					'height' => array('optional' => true, 'value' => ' height="$1"', 'match' => '(\d+)'),
				),
				'content' => '<img src="$1" alt="{alt}" title="{title}"{width}{height} class="bbc_img resized">',
				'validate' => function (&$tag, &$data, $disabled)
				{
					global $image_proxy_enabled, $user_info;

					$data = strtr($data, array('<br>' => ''));
					$scheme = parse_url($data, PHP_URL_SCHEME);
					if ($image_proxy_enabled)
					{
						if (!empty($user_info['possibly_robot']))
							return;

						if (empty($scheme))
							$data = 'http://' . ltrim($data, ':/');

						if ($scheme != 'https')
							$data = get_proxied_url($data);
					}
					elseif (empty($scheme))
						$data = '//' . ltrim($data, ':/');
				},
				'disabled_content' => '($1)',
			),
			array(
				'tag' => 'img',
				'type' => 'unparsed_content',
				'content' => '<img src="$1" alt="" class="bbc_img">',
				'validate' => function (&$tag, &$data, $disabled)
				{
					global $image_proxy_enabled, $user_info;

					$data = strtr($data, array('<br>' => ''));
					$scheme = parse_url($data, PHP_URL_SCHEME);
					if ($image_proxy_enabled)
					{
						if (!empty($user_info['possibly_robot']))
							return;

						if (empty($scheme))
							$data = 'http://' . ltrim($data, ':/');

						if ($scheme != 'https')
							$data = get_proxied_url($data);
					}
					elseif (empty($scheme))
						$data = '//' . ltrim($data, ':/');
				},
				'disabled_content' => '($1)',
			),
			array(
				'tag' => 'iurl',
				'type' => 'unparsed_content',
				'content' => '<a href="$1" class="bbc_link">$1</a>',
				'validate' => function (&$tag, &$data, $disabled)
				{
					$data = strtr($data, array('<br>' => ''));
					$scheme = parse_url($data, PHP_URL_SCHEME);
					if (empty($scheme))
						$data = '//' . ltrim($data, ':/');
				},
			),
			array(
				'tag' => 'iurl',
				'type' => 'unparsed_equals',
				'quoted' => 'optional',
				'before' => '<a href="$1" class="bbc_link">',
				'after' => '</a>',
				'validate' => function (&$tag, &$data, $disabled)
				{
					if (substr($data, 0, 1) == '#')
						$data = '#post_' . substr($data, 1);
					else
					{
						$scheme = parse_url($data, PHP_URL_SCHEME);
						if (empty($scheme))
							$data = '//' . ltrim($data, ':/');
					}
				},
				'disallow_children' => array('email', 'ftp', 'url', 'iurl'),
				'disabled_after' => ' ($1)',
			),
			array(
				'tag' => 'justify',
				'before' => '<div style="text-align: justify;">',
				'after' => '</div>',
				'block_level' => true,
			),
			array(
				'tag' => 'left',
				'before' => '<div style="text-align: left;">',
				'after' => '</div>',
				'block_level' => true,
			),
			array(
				'tag' => 'li',
				'before' => '<li>',
				'after' => '</li>',
				'trim' => 'outside',
				'require_parents' => array('list'),
				'block_level' => true,
				'disabled_before' => '',
				'disabled_after' => '<br>',
			),
			array(
				'tag' => 'list',
				'before' => '<ul class="bbc_list">',
				'after' => '</ul>',
				'trim' => 'inside',
				'require_children' => array('li', 'list'),
				'block_level' => true,
			),
			array(
				'tag' => 'list',
				'parameters' => array(
					'type' => array('match' => '(none|disc|circle|square|decimal|decimal-leading-zero|lower-roman|upper-roman|lower-alpha|upper-alpha|lower-greek|upper-greek|lower-latin|upper-latin|hebrew|armenian|georgian|cjk-ideographic|hiragana|katakana|hiragana-iroha|katakana-iroha)'),
				),
				'before' => '<ul class="bbc_list" style="list-style-type: {type};">',
				'after' => '</ul>',
				'trim' => 'inside',
				'require_children' => array('li'),
				'block_level' => true,
			),
			array(
				'tag' => 'ltr',
				'before' => '<bdo dir="ltr">',
				'after' => '</bdo>',
				'block_level' => true,
			),
			array(
				'tag' => 'me',
				'type' => 'unparsed_equals',
				'before' => '<div class="meaction">* $1 ',
				'after' => '</div>',
				'quoted' => 'optional',
				'block_level' => true,
				'disabled_before' => '/me ',
				'disabled_after' => '<br>',
			),
			array(
				'tag' => 'member',
				'type' => 'unparsed_equals',
				'before' => '<a href="' . $scripturl . '?action=profile;u=$1" class="mention" data-mention="$1">@',
				'after' => '</a>',
			),
			array(
				'tag' => 'nobbc',
				'type' => 'unparsed_content',
				'content' => '$1',
			),
			array(
				'tag' => 'php',
				'type' => 'unparsed_content',
				'content' => '<span class="phpcode">$1</span>',
				'validate' => isset($disabled['php']) ? null : function (&$tag, &$data, $disabled)
				{
					if (!isset($disabled['php']))
					{
						$add_begin = substr(trim($data), 0, 5) != '&lt;?';
						$data = highlight_php_code($add_begin ? '&lt;?php ' . $data . '?&gt;' : $data);
						if ($add_begin)
							$data = preg_replace(array('~^(.+?)&lt;\?.{0,40}?php(?:&nbsp;|\s)~', '~\?&gt;((?:</(font|span)>)*)$~'), '$1', $data, 2);
					}
				},
				'block_level' => false,
				'disabled_content' => '$1',
			),
			array(
				'tag' => 'pre',
				'before' => '<pre>',
				'after' => '</pre>',
			),
			array(
				'tag' => 'quote',
				'before' => '<blockquote><cite>' . $txt['quote'] . '</cite>',
				'after' => '</blockquote>',
				'trim' => 'both',
				'block_level' => true,
			),
			array(
				'tag' => 'quote',
				'parameters' => array(
					'author' => array('match' => '(.{1,192}?)', 'quoted' => true),
				),
				'before' => '<blockquote><cite>' . $txt['quote_from'] . ': {author}</cite>',
				'after' => '</blockquote>',
				'trim' => 'both',
				'block_level' => true,
			),
			array(
				'tag' => 'quote',
				'type' => 'parsed_equals',
				'before' => '<blockquote><cite>' . $txt['quote_from'] . ': $1</cite>',
				'after' => '</blockquote>',
				'trim' => 'both',
				'quoted' => 'optional',
				// Don't allow everything to be embedded with the author name.
				'parsed_tags_allowed' => array('url', 'iurl', 'ftp'),
				'block_level' => true,
			),
			array(
				'tag' => 'quote',
				'parameters' => array(
					'author' => array('match' => '([^<>]{1,192}?)'),
					'link' => array('match' => '(?:board=\d+;)?((?:topic|threadid)=[\dmsg#\./]{1,40}(?:;start=[\dmsg#\./]{1,40})?|msg=\d+?|action=profile;u=\d+)'),
					'date' => array('match' => '(\d+)', 'validate' => 'timeformat'),
				),
				'before' => '<blockquote><cite><a href="' . $scripturl . '?{link}">' . $txt['quote_from'] . ': {author} ' . $txt['search_on'] . ' {date}</a></cite>',
				'after' => '</blockquote>',
				'trim' => 'both',
				'block_level' => true,
			),
			array(
				'tag' => 'quote',
				'parameters' => array(
					'author' => array('match' => '(.{1,192}?)'),
				),
				'before' => '<blockquote><cite>' . $txt['quote_from'] . ': {author}</cite>',
				'after' => '</blockquote>',
				'trim' => 'both',
				'block_level' => true,
			),
			array(
				'tag' => 'right',
				'before' => '<div style="text-align: right;">',
				'after' => '</div>',
				'block_level' => true,
			),
			array(
				'tag' => 'rtl',
				'before' => '<bdo dir="rtl">',
				'after' => '</bdo>',
				'block_level' => true,
			),
			array(
				'tag' => 's',
				'before' => '<s>',
				'after' => '</s>',
			),
			array(
				'tag' => 'size',
				'type' => 'unparsed_equals',
				'test' => '([1-9][\d]?p[xt]|small(?:er)?|large[r]?|x[x]?-(?:small|large)|medium|(0\.[1-9]|[1-9](\.[\d][\d]?)?)?em)\]',
				'before' => '<span style="font-size: $1;" class="bbc_size">',
				'after' => '</span>',
			),
			array(
				'tag' => 'size',
				'type' => 'unparsed_equals',
				'test' => '[1-7]\]',
				'before' => '<span style="font-size: $1;" class="bbc_size">',
				'after' => '</span>',
				'validate' => function (&$tag, &$data, $disabled)
				{
					$sizes = array(1 => 0.7, 2 => 1.0, 3 => 1.35, 4 => 1.45, 5 => 2.0, 6 => 2.65, 7 => 3.95);
					$data = $sizes[$data] . 'em';
				},
			),
			array(
				'tag' => 'sub',
				'before' => '<sub>',
				'after' => '</sub>',
			),
			array(
				'tag' => 'sup',
				'before' => '<sup>',
				'after' => '</sup>',
			),
			array(
				'tag' => 'table',
				'before' => '<table class="bbc_table">',
				'after' => '</table>',
				'trim' => 'inside',
				'require_children' => array('tr'),
				'block_level' => true,
			),
			array(
				'tag' => 'td',
				'before' => '<td>',
				'after' => '</td>',
				'require_parents' => array('tr'),
				'trim' => 'outside',
				'block_level' => true,
				'disabled_before' => '',
				'disabled_after' => '',
			),
			array(
				'tag' => 'time',
				'type' => 'unparsed_content',
				'content' => '$1',
				'validate' => function (&$tag, &$data, $disabled)
				{
					if (is_numeric($data))
						$data = timeformat($data);
					else
						$tag['content'] = '[time]$1[/time]';
				},
			),
			array(
				'tag' => 'tr',
				'before' => '<tr>',
				'after' => '</tr>',
				'require_parents' => array('table'),
				'require_children' => array('td'),
				'trim' => 'both',
				'block_level' => true,
				'disabled_before' => '',
				'disabled_after' => '',
			),
			array(
				'tag' => 'u',
				'before' => '<u>',
				'after' => '</u>',
			),
			array(
				'tag' => 'url',
				'type' => 'unparsed_content',
				'content' => '<a href="$1" class="bbc_link" target="_blank" rel="noopener">$1</a>',
				'validate' => function (&$tag, &$data, $disabled)
				{
					$data = strtr($data, array('<br>' => ''));
					$scheme = parse_url($data, PHP_URL_SCHEME);
					if (empty($scheme))
						$data = '//' . ltrim($data, ':/');
				},
			),
			array(
				'tag' => 'url',
				'type' => 'unparsed_equals',
				'quoted' => 'optional',
				'before' => '<a href="$1" class="bbc_link" target="_blank" rel="noopener">',
				'after' => '</a>',
				'validate' => function (&$tag, &$data, $disabled)
				{
					$scheme = parse_url($data, PHP_URL_SCHEME);
					if (empty($scheme))
						$data = '//' . ltrim($data, ':/');
				},
				'disallow_children' => array('email', 'ftp', 'url', 'iurl'),
				'disabled_after' => ' ($1)',
			),
			array(
				'tag' => 'youtube',
				'type' => 'unparsed_content',
				'content' => '<div class="videocontainer"><div><iframe frameborder="0" src="https://www.youtube.com/embed/$1?wmode=opaque" data-youtube-id="$1" allowfullscreen></iframe></div></div>',
				'disabled_content' => '<a href="https://www.youtube.com/watch?v=$1" target="_blank" rel="noopener">https://www.youtube.com/watch?v=$1</a>',
			),
		);

		// Inside these tags autolink is not recommendable.
		$no_autolink_tags = array(
			'url',
			'iurl',
			'email',
		);

		// Let mods add new BBC without hassle.
		call_integration_hook('integrate_bbc_codes', array(&$codes, &$no_autolink_tags));

		// This is mainly for the bbc manager, so it's easy to add tags above.  Custom BBC should be added above this line.
		if ($message === false)
		{
			if (isset($temp_bbc))
				$bbc_codes = $temp_bbc;
			usort($codes, function ($a, $b) {
				return strcmp($a['tag'], $b['tag']);
			});
			return $codes;
		}

		// So the parser won't skip them.
		$itemcodes = array(
			'*' => 'disc',
			'@' => 'disc',
			'+' => 'square',
			'x' => 'square',
			'#' => 'square',
			'o' => 'circle',
			'O' => 'circle',
			'0' => 'circle',
		);
		if (!isset($disabled['li']) && !isset($disabled['list']))
		{
			foreach ($itemcodes as $c => $dummy)
				$bbc_codes[$c] = array();
		}

		// Shhhh!
		if (!isset($disabled['color']))
		{
			$codes[] = array(
				'tag' => 'chrissy',
				'before' => '<span style="color: #cc0099;">',
				'after' => ' :-*</span>',
			);
			$codes[] = array(
				'tag' => 'kissy',
				'before' => '<span style="color: #cc0099;">',
				'after' => ' :-*</span>',
			);
		}

		foreach ($codes as $code)
		{
			// Make it easier to process parameters later
			if (!empty($code['parameters']))
				ksort($code['parameters'], SORT_STRING);

			// If we are not doing every tag only do ones we are interested in.
			if (empty($parse_tags) || in_array($code['tag'], $parse_tags))
				$bbc_codes[substr($code['tag'], 0, 1)][] = $code;
		}
		$codes = null;
	}

	// Shall we take the time to cache this?
	if ($cache_id != '' && !empty($modSettings['cache_enable']) && (($modSettings['cache_enable'] >= 2 && isset($message[1000])) || isset($message[2400])) && empty($parse_tags))
	{
		// It's likely this will change if the message is modified.
		$cache_key = 'parse:' . $cache_id . '-' . md5(md5($message) . '-' . $smileys . (empty($disabled) ? '' : implode(',', array_keys($disabled))) . $smcFunc['json_encode']($context['browser']) . $txt['lang_locale'] . $user_info['time_offset'] . $user_info['time_format']);

		if (($temp = cache_get_data($cache_key, 240)) != null)
			return $temp;

		$cache_t = microtime();
	}

	if ($smileys === 'print')
	{
		// [glow], [shadow], and [move] can't really be printed.
		$disabled['glow'] = true;
		$disabled['shadow'] = true;
		$disabled['move'] = true;

		// Colors can't well be displayed... supposed to be black and white.
		$disabled['color'] = true;
		$disabled['black'] = true;
		$disabled['blue'] = true;
		$disabled['white'] = true;
		$disabled['red'] = true;
		$disabled['green'] = true;
		$disabled['me'] = true;

		// Color coding doesn't make sense.
		$disabled['php'] = true;

		// Links are useless on paper... just show the link.
		$disabled['ftp'] = true;
		$disabled['url'] = true;
		$disabled['iurl'] = true;
		$disabled['email'] = true;
		$disabled['flash'] = true;

		// @todo Change maybe?
		if (!isset($_GET['images']))
			$disabled['img'] = true;

		// @todo Interface/setting to add more?
	}

	$open_tags = array();
	$message = strtr($message, array("\n" => '<br>'));

	$alltags = array();
	foreach ($bbc_codes as $section)
	{
		foreach ($section as $code)
			$alltags[] = $code['tag'];
	}
	$alltags_regex = '\b' . implode("\b|\b", array_unique($alltags)) . '\b';

	$pos = -1;
	while ($pos !== false)
	{
		$last_pos = isset($last_pos) ? max($pos, $last_pos) : $pos;
		preg_match('~\[/?(?=' . $alltags_regex . ')~i', $message, $matches, PREG_OFFSET_CAPTURE, $pos + 1);
		$pos = isset($matches[0][1]) ? $matches[0][1] : false;

		// Failsafe.
		if ($pos === false || $last_pos > $pos)
			$pos = strlen($message) + 1;

		// Can't have a one letter smiley, URL, or email! (sorry.)
		if ($last_pos < $pos - 1)
		{
			// Make sure the $last_pos is not negative.
			$last_pos = max($last_pos, 0);

			// Pick a block of data to do some raw fixing on.
			$data = substr($message, $last_pos, $pos - $last_pos);

			// Take care of some HTML!
			if (!empty($modSettings['enablePostHTML']) && strpos($data, '&lt;') !== false)
			{
				$data = preg_replace('~&lt;a\s+href=((?:&quot;)?)((?:https?://|ftps?://|mailto:|tel:)\S+?)\\1&gt;(.*?)&lt;/a&gt;~i', '[url=&quot;$2&quot;]$3[/url]', $data);

				// <br> should be empty.
				$empty_tags = array('br', 'hr');
				foreach ($empty_tags as $tag)
					$data = str_replace(array('&lt;' . $tag . '&gt;', '&lt;' . $tag . '/&gt;', '&lt;' . $tag . ' /&gt;'), '<' . $tag . '>', $data);

				// b, u, i, s, pre... basic tags.
				$closable_tags = array('b', 'u', 'i', 's', 'em', 'ins', 'del', 'pre', 'blockquote', 'strong');
				foreach ($closable_tags as $tag)
				{
					$diff = substr_count($data, '&lt;' . $tag . '&gt;') - substr_count($data, '&lt;/' . $tag . '&gt;');
					$data = strtr($data, array('&lt;' . $tag . '&gt;' => '<' . $tag . '>', '&lt;/' . $tag . '&gt;' => '</' . $tag . '>'));

					if ($diff > 0)
						$data = substr($data, 0, -1) . str_repeat('</' . $tag . '>', $diff) . substr($data, -1);
				}

				// Do <img ...> - with security... action= -> action-.
				preg_match_all('~&lt;img\s+src=((?:&quot;)?)((?:https?://|ftps?://)\S+?)\\1(?:\s+alt=(&quot;.*?&quot;|\S*?))?(?:\s?/)?&gt;~i', $data, $matches, PREG_PATTERN_ORDER);
				if (!empty($matches[0]))
				{
					$replaces = array();
					foreach ($matches[2] as $match => $imgtag)
					{
						$alt = empty($matches[3][$match]) ? '' : ' alt=' . preg_replace('~^&quot;|&quot;$~', '', $matches[3][$match]);

						// Remove action= from the URL - no funny business, now.
						if (preg_match('~action(=|%3d)(?!dlattach)~i', $imgtag) != 0)
							$imgtag = preg_replace('~action(?:=|%3d)(?!dlattach)~i', 'action-', $imgtag);

						$replaces[$matches[0][$match]] = '[img' . $alt . ']' . $imgtag . '[/img]';
					}

					$data = strtr($data, $replaces);
				}
			}

			if (!empty($modSettings['autoLinkUrls']))
			{
				// Are we inside tags that should be auto linked?
				$no_autolink_area = false;
				if (!empty($open_tags))
				{
					foreach ($open_tags as $open_tag)
						if (in_array($open_tag['tag'], $no_autolink_tags))
							$no_autolink_area = true;
				}

				// Don't go backwards.
				// @todo Don't think is the real solution....
				$lastAutoPos = isset($lastAutoPos) ? $lastAutoPos : 0;
				if ($pos < $lastAutoPos)
					$no_autolink_area = true;
				$lastAutoPos = $pos;

				if (!$no_autolink_area)
				{
					// Parse any URLs
					if (!isset($disabled['url']) && strpos($data, '[url') === false)
					{
						$url_regex = '
						(?:
							# IRIs with a scheme (or at least an opening "//")
							(?:
								# URI scheme (or lack thereof for schemeless URLs)
								(?:
									# URL scheme and colon
									\b[a-z][\w\-]+:
									| # or
									# A boundary followed by two slashes for schemeless URLs
									(?<=^|\W)(?=//)
								)

								# IRI "authority" chunk
								(?:
									# 2 slashes for IRIs with an "authority"
									//
									# then a domain name
									(?:
										# Either the reserved "localhost" domain name
										localhost
										| # or
										# a run of Unicode domain name characters and a dot
										[\p{L}\p{M}\p{N}\-.:@]+\.
										# and then a TLD valid in the DNS or the reserved "local" TLD
										(?:'. $modSettings['tld_regex'] .'|local)
									)
									# followed by a non-domain character or end of line
									(?=[^\p{L}\p{N}\-.]|$)

									| # Or, if there is no "authority" per se (e.g. mailto: URLs) ...

									# a run of IRI characters
									[\p{L}\p{N}][\p{L}\p{M}\p{N}\-.:@]+[\p{L}\p{M}\p{N}]
									# and then a dot and a closing IRI label
									\.[\p{L}\p{M}\p{N}\-]+
								)
							)

							| # or

							# Naked domains (e.g. "example.com" in "Go to example.com for an example.")
							(?:
								# Preceded by start of line or a non-domain character
								(?<=^|[^\p{L}\p{M}\p{N}\-:@])

								# A run of Unicode domain name characters (excluding [:@])
								[\p{L}\p{N}][\p{L}\p{M}\p{N}\-.]+[\p{L}\p{M}\p{N}]
								# and then a dot and a valid TLD
								\.' . $modSettings['tld_regex'] . '

								# Followed by either:
								(?=
									# end of line or a non-domain character (excluding [.:@])
									$|[^\p{L}\p{N}\-]
									| # or
									# a dot followed by end of line or a non-domain character (excluding [.:@])
									\.(?=$|[^\p{L}\p{N}\-])
								)
							)
						)

						# IRI path, query, and fragment (if present)
						(?:
							# If any of these parts exist, must start with a single /
							/

							# And then optionally:
							(?:
								# One or more of:
								(?:
									# a run of non-space, non-()<>
									[^\s()<>]+
									| # or
									# balanced parens, up to 2 levels
									\(([^\s()<>]+|(\([^\s()<>]+\)))*\)
								)+

								# End with:
								(?:
									# balanced parens, up to 2 levels
									\(([^\s()<>]+|(\([^\s()<>]+\)))*\)
									| # or
									# not a space or one of these punct char
									[^\s`!()\[\]{};:\'".,<>?«»“”‘’/]
									| # or
									# a trailing slash (but not two in a row)
									(?<!/)/
								)
							)?
						)?
						';

						$data = preg_replace_callback('~' . $url_regex . '~xi' . ($context['utf8'] ? 'u' : ''), function ($matches) {
							$url = array_shift($matches);

							// If this isn't a clean URL, bail out
							if ($url != sanitize_iri($url))
								return $url;

							$scheme = parse_url($url, PHP_URL_SCHEME);

							if ($scheme == 'mailto')
							{
								$email_address = str_replace('mailto:', '', $url);
								if (!isset($disabled['email']) && filter_var($email_address, FILTER_VALIDATE_EMAIL) !== false)
									return '[email=' . $email_address . ']' . $url . '[/email]';
								else
									return $url;
							}

							// Are we linking a schemeless URL or naked domain name (e.g. "example.com")?
							if (empty($scheme))
								$fullUrl = '//' . ltrim($url, ':/');
							else
								$fullUrl = $url;

							// Make sure that $fullUrl really is valid
							if (validate_iri((strpos($fullUrl, '//') === 0 ? 'http:' : '' ) . $fullUrl) === false)
								return $url;

							return '[url=&quot;' . str_replace(array('[', ']'), array('&#91;', '&#93;'), $fullUrl) . '&quot;]' . $url . '[/url]';
						}, $data);
					}

					// Next, emails...  Must be careful not to step on enablePostHTML logic above...
					if (!isset($disabled['email']) && strpos($data, '@') !== false && strpos($data, '[email') === false && stripos($data, 'mailto:') === false)
					{
						$email_regex = '
						# Preceded by a non-domain character or start of line
						(?<=^|[^\p{L}\p{M}\p{N}\-\.])

						# An email address
						[\p{L}\p{M}\p{N}_\-.]{1,80}
						@
						[\p{L}\p{M}\p{N}\-.]+
						\.
						'. $modSettings['tld_regex'] . '

						# Followed by either:
						(?=
							# end of line or a non-domain character (excluding the dot)
							$|[^\p{L}\p{M}\p{N}\-]
							| # or
							# a dot followed by end of line or a non-domain character
							\.(?=$|[^\p{L}\p{M}\p{N}\-])
						)';

						$data = preg_replace('~' . $email_regex . '~xi' . ($context['utf8'] ? 'u' : ''), '[email]$0[/email]', $data);
					}
				}
			}

			$data = strtr($data, array("\t" => '&nbsp;&nbsp;&nbsp;'));

			// If it wasn't changed, no copying or other boring stuff has to happen!
			if ($data != substr($message, $last_pos, $pos - $last_pos))
			{
				$message = substr($message, 0, $last_pos) . $data . substr($message, $pos);

				// Since we changed it, look again in case we added or removed a tag.  But we don't want to skip any.
				$old_pos = strlen($data) + $last_pos;
				$pos = strpos($message, '[', $last_pos);
				$pos = $pos === false ? $old_pos : min($pos, $old_pos);
			}
		}

		// Are we there yet?  Are we there yet?
		if ($pos >= strlen($message) - 1)
			break;

		$tags = strtolower($message[$pos + 1]);

		if ($tags == '/' && !empty($open_tags))
		{
			$pos2 = strpos($message, ']', $pos + 1);
			if ($pos2 == $pos + 2)
				continue;

			$look_for = strtolower(substr($message, $pos + 2, $pos2 - $pos - 2));

			// A closing tag that doesn't match any open tags? Skip it.
			if (!in_array($look_for, array_map(function($code){return $code['tag'];}, $open_tags)))
				continue;

			$to_close = array();
			$block_level = null;

			do
			{
				$tag = array_pop($open_tags);
				if (!$tag)
					break;

				if (!empty($tag['block_level']))
				{
					// Only find out if we need to.
					if ($block_level === false)
					{
						array_push($open_tags, $tag);
						break;
					}

					// The idea is, if we are LOOKING for a block level tag, we can close them on the way.
					if (strlen($look_for) > 0 && isset($bbc_codes[$look_for[0]]))
					{
						foreach ($bbc_codes[$look_for[0]] as $temp)
							if ($temp['tag'] == $look_for)
							{
								$block_level = !empty($temp['block_level']);
								break;
							}
					}

					if ($block_level !== true)
					{
						$block_level = false;
						array_push($open_tags, $tag);
						break;
					}
				}

				$to_close[] = $tag;
			}
			while ($tag['tag'] != $look_for);

			// Did we just eat through everything and not find it?
			if ((empty($open_tags) && (empty($tag) || $tag['tag'] != $look_for)))
			{
				$open_tags = $to_close;
				continue;
			}
			elseif (!empty($to_close) && $tag['tag'] != $look_for)
			{
				if ($block_level === null && isset($look_for[0], $bbc_codes[$look_for[0]]))
				{
					foreach ($bbc_codes[$look_for[0]] as $temp)
						if ($temp['tag'] == $look_for)
						{
							$block_level = !empty($temp['block_level']);
							break;
						}
				}

				// We're not looking for a block level tag (or maybe even a tag that exists...)
				if (!$block_level)
				{
					foreach ($to_close as $tag)
						array_push($open_tags, $tag);
					continue;
				}
			}

			foreach ($to_close as $tag)
			{
				$message = substr($message, 0, $pos) . "\n" . $tag['after'] . "\n" . substr($message, $pos2 + 1);
				$pos += strlen($tag['after']) + 2;
				$pos2 = $pos - 1;

				// See the comment at the end of the big loop - just eating whitespace ;).
				$whitespace_regex = '';
				if (!empty($tag['block_level']))
					$whitespace_regex .= '(&nbsp;|\s)*(<br>)?';
				// Trim one line of whitespace after unnested tags, but all of it after nested ones
				if (!empty($tag['trim']) && $tag['trim'] != 'inside')
					$whitespace_regex .= empty($tag['require_parents']) ? '(&nbsp;|\s)*' : '(<br>|&nbsp;|\s)*';

				if (!empty($whitespace_regex) && preg_match('~' . $whitespace_regex . '~', substr($message, $pos), $matches) != 0)
					$message = substr($message, 0, $pos) . substr($message, $pos + strlen($matches[0]));
			}

			if (!empty($to_close))
			{
				$to_close = array();
				$pos--;
			}

			continue;
		}

		// No tags for this character, so just keep going (fastest possible course.)
		if (!isset($bbc_codes[$tags]))
			continue;

		$inside = empty($open_tags) ? null : $open_tags[count($open_tags) - 1];
		$tag = null;
		foreach ($bbc_codes[$tags] as $possible)
		{
			$pt_strlen = strlen($possible['tag']);

			// Not a match?
			if (strtolower(substr($message, $pos + 1, $pt_strlen)) != $possible['tag'])
				continue;

			$next_c = isset($message[$pos + 1 + $pt_strlen]) ? $message[$pos + 1 + $pt_strlen] : '';

			// A tag is the last char maybe
			if ($next_c == '')
				break;

			// A test validation?
			if (isset($possible['test']) && preg_match('~^' . $possible['test'] . '~', substr($message, $pos + 1 + $pt_strlen + 1)) === 0)
				continue;
			// Do we want parameters?
			elseif (!empty($possible['parameters']))
			{
				if ($next_c != ' ')
					continue;
			}
			elseif (isset($possible['type']))
			{
				// Do we need an equal sign?
				if (in_array($possible['type'], array('unparsed_equals', 'unparsed_commas', 'unparsed_commas_content', 'unparsed_equals_content', 'parsed_equals')) && $next_c != '=')
					continue;
				// Maybe we just want a /...
				if ($possible['type'] == 'closed' && $next_c != ']' && substr($message, $pos + 1 + $pt_strlen, 2) != '/]' && substr($message, $pos + 1 + $pt_strlen, 3) != ' /]')
					continue;
				// An immediate ]?
				if ($possible['type'] == 'unparsed_content' && $next_c != ']')
					continue;
			}
			// No type means 'parsed_content', which demands an immediate ] without parameters!
			elseif ($next_c != ']')
				continue;

			// Check allowed tree?
			if (isset($possible['require_parents']) && ($inside === null || !in_array($inside['tag'], $possible['require_parents'])))
				continue;
			elseif (isset($inside['require_children']) && !in_array($possible['tag'], $inside['require_children']))
				continue;
			// If this is in the list of disallowed child tags, don't parse it.
			elseif (isset($inside['disallow_children']) && in_array($possible['tag'], $inside['disallow_children']))
				continue;

			$pos1 = $pos + 1 + $pt_strlen + 1;

			// Quotes can have alternate styling, we do this php-side due to all the permutations of quotes.
			if ($possible['tag'] == 'quote')
			{
				// Start with standard
				$quote_alt = false;
				foreach ($open_tags as $open_quote)
				{
					// Every parent quote this quote has flips the styling
					if ($open_quote['tag'] == 'quote')
						$quote_alt = !$quote_alt;
				}
				// Add a class to the quote to style alternating blockquotes
				$possible['before'] = strtr($possible['before'], array('<blockquote>' => '<blockquote class="bbc_' . ($quote_alt ? 'alternate' : 'standard') . '_quote">'));
			}

			// This is long, but it makes things much easier and cleaner.
			if (!empty($possible['parameters']))
			{
				// Build a regular expression for each parameter for the current tag.
				$preg = array();
				foreach ($possible['parameters'] as $p => $info)
					$preg[] = '(\s+' . $p . '=' . (empty($info['quoted']) ? '' : '&quot;') . (isset($info['match']) ? $info['match'] : '(.+?)') . (empty($info['quoted']) ? '' : '&quot;') . '\s*)' . (empty($info['optional']) ? '' : '?');

				// Extract the string that potentially holds our parameters.
				$blob = preg_split('~\[/?(?:' . $alltags_regex . ')~i', substr($message, $pos));
				$blobs = preg_split('~\]~i', $blob[1]);

				$splitters = implode('=|', array_keys($possible['parameters'])) . '=';

				// Progressively append more blobs until we find our parameters or run out of blobs
				$blob_counter = 1;
				while ($blob_counter <= count($blobs))
				{
					$given_param_string = implode(']', array_slice($blobs, 0, $blob_counter++));

					$given_params = preg_split('~\s(?=(' . $splitters . '))~i', $given_param_string);
					sort($given_params, SORT_STRING);

					$match = preg_match('~^' . implode('', $preg) . '$~i', implode(' ', $given_params), $matches) !== 0;

					if ($match)
						$blob_counter = count($blobs) + 1;
				}

				// Didn't match our parameter list, try the next possible.
				if (!$match)
					continue;

				$params = array();
				for ($i = 1, $n = count($matches); $i < $n; $i += 2)
				{
					$key = strtok(ltrim($matches[$i]), '=');
					if (isset($possible['parameters'][$key]['value']))
						$params['{' . $key . '}'] = strtr($possible['parameters'][$key]['value'], array('$1' => $matches[$i + 1]));
					elseif (isset($possible['parameters'][$key]['validate']))
						$params['{' . $key . '}'] = $possible['parameters'][$key]['validate']($matches[$i + 1]);
					else
						$params['{' . $key . '}'] = $matches[$i + 1];

					// Just to make sure: replace any $ or { so they can't interpolate wrongly.
					$params['{' . $key . '}'] = strtr($params['{' . $key . '}'], array('$' => '&#036;', '{' => '&#123;'));
				}

				foreach ($possible['parameters'] as $p => $info)
				{
					if (!isset($params['{' . $p . '}']))
						$params['{' . $p . '}'] = '';
				}

				$tag = $possible;

				// Put the parameters into the string.
				if (isset($tag['before']))
					$tag['before'] = strtr($tag['before'], $params);
				if (isset($tag['after']))
					$tag['after'] = strtr($tag['after'], $params);
				if (isset($tag['content']))
					$tag['content'] = strtr($tag['content'], $params);

				$pos1 += strlen($given_param_string);
			}
			else
			{
				$tag = $possible;
				$params = array();
			}
			break;
		}

		// Item codes are complicated buggers... they are implicit [li]s and can make [list]s!
		if ($smileys !== false && $tag === null && isset($itemcodes[$message[$pos + 1]]) && $message[$pos + 2] == ']' && !isset($disabled['list']) && !isset($disabled['li']))
		{
			if ($message[$pos + 1] == '0' && !in_array($message[$pos - 1], array(';', ' ', "\t", "\n", '>')))
				continue;

			$tag = $itemcodes[$message[$pos + 1]];

			// First let's set up the tree: it needs to be in a list, or after an li.
			if ($inside === null || ($inside['tag'] != 'list' && $inside['tag'] != 'li'))
			{
				$open_tags[] = array(
					'tag' => 'list',
					'after' => '</ul>',
					'block_level' => true,
					'require_children' => array('li'),
					'disallow_children' => isset($inside['disallow_children']) ? $inside['disallow_children'] : null,
				);
				$code = '<ul class="bbc_list">';
			}
			// We're in a list item already: another itemcode?  Close it first.
			elseif ($inside['tag'] == 'li')
			{
				array_pop($open_tags);
				$code = '</li>';
			}
			else
				$code = '';

			// Now we open a new tag.
			$open_tags[] = array(
				'tag' => 'li',
				'after' => '</li>',
				'trim' => 'outside',
				'block_level' => true,
				'disallow_children' => isset($inside['disallow_children']) ? $inside['disallow_children'] : null,
			);

			// First, open the tag...
			$code .= '<li' . ($tag == '' ? '' : ' type="' . $tag . '"') . '>';
			$message = substr($message, 0, $pos) . "\n" . $code . "\n" . substr($message, $pos + 3);
			$pos += strlen($code) - 1 + 2;

			// Next, find the next break (if any.)  If there's more itemcode after it, keep it going - otherwise close!
			$pos2 = strpos($message, '<br>', $pos);
			$pos3 = strpos($message, '[/', $pos);
			if ($pos2 !== false && ($pos2 <= $pos3 || $pos3 === false))
			{
				preg_match('~^(<br>|&nbsp;|\s|\[)+~', substr($message, $pos2 + 4), $matches);
				$message = substr($message, 0, $pos2) . (!empty($matches[0]) && substr($matches[0], -1) == '[' ? '[/li]' : '[/li][/list]') . substr($message, $pos2);

				$open_tags[count($open_tags) - 2]['after'] = '</ul>';
			}
			// Tell the [list] that it needs to close specially.
			else
			{
				// Move the li over, because we're not sure what we'll hit.
				$open_tags[count($open_tags) - 1]['after'] = '';
				$open_tags[count($open_tags) - 2]['after'] = '</li></ul>';
			}

			continue;
		}

		// Implicitly close lists and tables if something other than what's required is in them.  This is needed for itemcode.
		if ($tag === null && $inside !== null && !empty($inside['require_children']))
		{
			array_pop($open_tags);

			$message = substr($message, 0, $pos) . "\n" . $inside['after'] . "\n" . substr($message, $pos);
			$pos += strlen($inside['after']) - 1 + 2;
		}

		// No tag?  Keep looking, then.  Silly people using brackets without actual tags.
		if ($tag === null)
			continue;

		// Propagate the list to the child (so wrapping the disallowed tag won't work either.)
		if (isset($inside['disallow_children']))
			$tag['disallow_children'] = isset($tag['disallow_children']) ? array_unique(array_merge($tag['disallow_children'], $inside['disallow_children'])) : $inside['disallow_children'];

		// Is this tag disabled?
		if (isset($disabled[$tag['tag']]))
		{
			if (!isset($tag['disabled_before']) && !isset($tag['disabled_after']) && !isset($tag['disabled_content']))
			{
				$tag['before'] = !empty($tag['block_level']) ? '<div>' : '';
				$tag['after'] = !empty($tag['block_level']) ? '</div>' : '';
				$tag['content'] = isset($tag['type']) && $tag['type'] == 'closed' ? '' : (!empty($tag['block_level']) ? '<div>$1</div>' : '$1');
			}
			elseif (isset($tag['disabled_before']) || isset($tag['disabled_after']))
			{
				$tag['before'] = isset($tag['disabled_before']) ? $tag['disabled_before'] : (!empty($tag['block_level']) ? '<div>' : '');
				$tag['after'] = isset($tag['disabled_after']) ? $tag['disabled_after'] : (!empty($tag['block_level']) ? '</div>' : '');
			}
			else
				$tag['content'] = $tag['disabled_content'];
		}

		// we use this a lot
		$tag_strlen = strlen($tag['tag']);

		// The only special case is 'html', which doesn't need to close things.
		if (!empty($tag['block_level']) && $tag['tag'] != 'html' && empty($inside['block_level']))
		{
			$n = count($open_tags) - 1;
			while (empty($open_tags[$n]['block_level']) && $n >= 0)
				$n--;

			// Close all the non block level tags so this tag isn't surrounded by them.
			for ($i = count($open_tags) - 1; $i > $n; $i--)
			{
				$message = substr($message, 0, $pos) . "\n" . $open_tags[$i]['after'] . "\n" . substr($message, $pos);
				$ot_strlen = strlen($open_tags[$i]['after']);
				$pos += $ot_strlen + 2;
				$pos1 += $ot_strlen + 2;

				// Trim or eat trailing stuff... see comment at the end of the big loop.
				$whitespace_regex = '';
				if (!empty($tag['block_level']))
					$whitespace_regex .= '(&nbsp;|\s)*(<br>)?';
				if (!empty($tag['trim']) && $tag['trim'] != 'inside')
					$whitespace_regex .= empty($tag['require_parents']) ? '(&nbsp;|\s)*' : '(<br>|&nbsp;|\s)*';
				if (!empty($whitespace_regex) && preg_match('~' . $whitespace_regex . '~', substr($message, $pos), $matches) != 0)
					$message = substr($message, 0, $pos) . substr($message, $pos + strlen($matches[0]));

				array_pop($open_tags);
			}
		}

		// Can't read past the end of the message
		$pos1 = min(strlen($message), $pos1);

		// No type means 'parsed_content'.
		if (!isset($tag['type']))
		{
			// @todo Check for end tag first, so people can say "I like that [i] tag"?
			$open_tags[] = $tag;
			$message = substr($message, 0, $pos) . "\n" . $tag['before'] . "\n" . substr($message, $pos1);
			$pos += strlen($tag['before']) - 1 + 2;
		}
		// Don't parse the content, just skip it.
		elseif ($tag['type'] == 'unparsed_content')
		{
			$pos2 = stripos($message, '[/' . substr($message, $pos + 1, $tag_strlen) . ']', $pos1);
			if ($pos2 === false)
				continue;

			$data = substr($message, $pos1, $pos2 - $pos1);

			if (!empty($tag['block_level']) && substr($data, 0, 4) == '<br>')
				$data = substr($data, 4);

			if (isset($tag['validate']))
				$tag['validate']($tag, $data, $disabled, $params);

			$code = strtr($tag['content'], array('$1' => $data));
			$message = substr($message, 0, $pos) . "\n" . $code . "\n" . substr($message, $pos2 + 3 + $tag_strlen);

			$pos += strlen($code) - 1 + 2;
			$last_pos = $pos + 1;
		}
		// Don't parse the content, just skip it.
		elseif ($tag['type'] == 'unparsed_equals_content')
		{
			// The value may be quoted for some tags - check.
			if (isset($tag['quoted']))
			{
				$quoted = substr($message, $pos1, 6) == '&quot;';
				if ($tag['quoted'] != 'optional' && !$quoted)
					continue;

				if ($quoted)
					$pos1 += 6;
			}
			else
				$quoted = false;

			$pos2 = strpos($message, $quoted == false ? ']' : '&quot;]', $pos1);
			if ($pos2 === false)
				continue;

			$pos3 = stripos($message, '[/' . substr($message, $pos + 1, $tag_strlen) . ']', $pos2);
			if ($pos3 === false)
				continue;

			$data = array(
				substr($message, $pos2 + ($quoted == false ? 1 : 7), $pos3 - ($pos2 + ($quoted == false ? 1 : 7))),
				substr($message, $pos1, $pos2 - $pos1)
			);

			if (!empty($tag['block_level']) && substr($data[0], 0, 4) == '<br>')
				$data[0] = substr($data[0], 4);

			// Validation for my parking, please!
			if (isset($tag['validate']))
				$tag['validate']($tag, $data, $disabled, $params);

			$code = strtr($tag['content'], array('$1' => $data[0], '$2' => $data[1]));
			$message = substr($message, 0, $pos) . "\n" . $code . "\n" . substr($message, $pos3 + 3 + $tag_strlen);
			$pos += strlen($code) - 1 + 2;
		}
		// A closed tag, with no content or value.
		elseif ($tag['type'] == 'closed')
		{
			$pos2 = strpos($message, ']', $pos);
			$message = substr($message, 0, $pos) . "\n" . $tag['content'] . "\n" . substr($message, $pos2 + 1);
			$pos += strlen($tag['content']) - 1 + 2;
		}
		// This one is sorta ugly... :/.  Unfortunately, it's needed for flash.
		elseif ($tag['type'] == 'unparsed_commas_content')
		{
			$pos2 = strpos($message, ']', $pos1);
			if ($pos2 === false)
				continue;

			$pos3 = stripos($message, '[/' . substr($message, $pos + 1, $tag_strlen) . ']', $pos2);
			if ($pos3 === false)
				continue;

			// We want $1 to be the content, and the rest to be csv.
			$data = explode(',', ',' . substr($message, $pos1, $pos2 - $pos1));
			$data[0] = substr($message, $pos2 + 1, $pos3 - $pos2 - 1);

			if (isset($tag['validate']))
				$tag['validate']($tag, $data, $disabled, $params);

			$code = $tag['content'];
			foreach ($data as $k => $d)
				$code = strtr($code, array('$' . ($k + 1) => trim($d)));
			$message = substr($message, 0, $pos) . "\n" . $code . "\n" . substr($message, $pos3 + 3 + $tag_strlen);
			$pos += strlen($code) - 1 + 2;
		}
		// This has parsed content, and a csv value which is unparsed.
		elseif ($tag['type'] == 'unparsed_commas')
		{
			$pos2 = strpos($message, ']', $pos1);
			if ($pos2 === false)
				continue;

			$data = explode(',', substr($message, $pos1, $pos2 - $pos1));

			if (isset($tag['validate']))
				$tag['validate']($tag, $data, $disabled, $params);

			// Fix after, for disabled code mainly.
			foreach ($data as $k => $d)
				$tag['after'] = strtr($tag['after'], array('$' . ($k + 1) => trim($d)));

			$open_tags[] = $tag;

			// Replace them out, $1, $2, $3, $4, etc.
			$code = $tag['before'];
			foreach ($data as $k => $d)
				$code = strtr($code, array('$' . ($k + 1) => trim($d)));
			$message = substr($message, 0, $pos) . "\n" . $code . "\n" . substr($message, $pos2 + 1);
			$pos += strlen($code) - 1 + 2;
		}
		// A tag set to a value, parsed or not.
		elseif ($tag['type'] == 'unparsed_equals' || $tag['type'] == 'parsed_equals')
		{
			// The value may be quoted for some tags - check.
			if (isset($tag['quoted']))
			{
				$quoted = substr($message, $pos1, 6) == '&quot;';
				if ($tag['quoted'] != 'optional' && !$quoted)
					continue;

				if ($quoted)
					$pos1 += 6;
			}
			else
				$quoted = false;

			$pos2 = strpos($message, $quoted == false ? ']' : '&quot;]', $pos1);
			if ($pos2 === false)
				continue;

			$data = substr($message, $pos1, $pos2 - $pos1);

			// Validation for my parking, please!
			if (isset($tag['validate']))
				$tag['validate']($tag, $data, $disabled, $params);

			// For parsed content, we must recurse to avoid security problems.
			if ($tag['type'] != 'unparsed_equals')
				$data = parse_bbc($data, !empty($tag['parsed_tags_allowed']) ? false : true, '', !empty($tag['parsed_tags_allowed']) ? $tag['parsed_tags_allowed'] : array());

			$tag['after'] = strtr($tag['after'], array('$1' => $data));

			$open_tags[] = $tag;

			$code = strtr($tag['before'], array('$1' => $data));
			$message = substr($message, 0, $pos) . "\n" . $code . "\n" . substr($message, $pos2 + ($quoted == false ? 1 : 7));
			$pos += strlen($code) - 1 + 2;
		}

		// If this is block level, eat any breaks after it.
		if (!empty($tag['block_level']) && substr($message, $pos + 1, 4) == '<br>')
			$message = substr($message, 0, $pos + 1) . substr($message, $pos + 5);

		// Are we trimming outside this tag?
		if (!empty($tag['trim']) && $tag['trim'] != 'outside' && preg_match('~(<br>|&nbsp;|\s)*~', substr($message, $pos + 1), $matches) != 0)
			$message = substr($message, 0, $pos + 1) . substr($message, $pos + 1 + strlen($matches[0]));
	}

	// Close any remaining tags.
	while ($tag = array_pop($open_tags))
		$message .= "\n" . $tag['after'] . "\n";

	// Parse the smileys within the parts where it can be done safely.
	if ($smileys === true)
	{
		$message_parts = explode("\n", $message);
		for ($i = 0, $n = count($message_parts); $i < $n; $i += 2)
			parsesmileys($message_parts[$i]);

		$message = implode('', $message_parts);
	}

	// No smileys, just get rid of the markers.
	else
		$message = strtr($message, array("\n" => ''));

	if ($message !== '' && $message[0] === ' ')
		$message = '&nbsp;' . substr($message, 1);

	// Cleanup whitespace.
	$message = strtr($message, array('  ' => ' &nbsp;', "\r" => '', "\n" => '<br>', '<br> ' => '<br>&nbsp;', '&#13;' => "\n"));

	// Allow mods access to what parse_bbc created
	call_integration_hook('integrate_post_parsebbc', array(&$message, &$smileys, &$cache_id, &$parse_tags));

	// Cache the output if it took some time...
	if (isset($cache_key, $cache_t) && array_sum(explode(' ', microtime())) - array_sum(explode(' ', $cache_t)) > 0.05)
		cache_put_data($cache_key, $message, 240);

	// If this was a force parse revert if needed.
	if (!empty($parse_tags))
	{
		if (empty($temp_bbc))
			$bbc_codes = array();
		else
		{
			$bbc_codes = $temp_bbc;
			unset($temp_bbc);
		}
	}

	return $message;
}

/**
 * Parse smileys in the passed message.
 *
 * The smiley parsing function which makes pretty faces appear :).
 * If custom smiley sets are turned off by smiley_enable, the default set of smileys will be used.
 * These are specifically not parsed in code tags [url=mailto:Dad@blah.com]
 * Caches the smileys from the database or array in memory.
 * Doesn't return anything, but rather modifies message directly.
 *
 * @param string &$message The message to parse smileys in
 */
function parsesmileys(&$message)
{
	global $modSettings, $txt, $user_info, $context, $smcFunc;
	static $smileyPregSearch = null, $smileyPregReplacements = array();

	// No smiley set at all?!
	if ($user_info['smiley_set'] == 'none' || trim($message) == '')
		return;

	// If smileyPregSearch hasn't been set, do it now.
	if (empty($smileyPregSearch))
	{
		// Use the default smileys if it is disabled. (better for "portability" of smileys.)
		if (empty($modSettings['smiley_enable']))
		{
			$smileysfrom = array('>:D', ':D', '::)', '>:(', ':))', ':)', ';)', ';D', ':(', ':o', '8)', ':P', '???', ':-[', ':-X', ':-*', ':\'(', ':-\\', '^-^', 'O0', 'C:-)', '0:)');
			$smileysto = array('evil.png', 'cheesy.png', 'rolleyes.png', 'angry.png', 'laugh.png', 'smiley.png', 'wink.png', 'grin.png', 'sad.png', 'shocked.png', 'cool.png', 'tongue.png', 'huh.png', 'embarrassed.png', 'lipsrsealed.png', 'kiss.png', 'cry.png', 'undecided.png', 'azn.png', 'afro.png', 'police.png', 'angel.png');
			$smileysdescs = array('', $txt['icon_cheesy'], $txt['icon_rolleyes'], $txt['icon_angry'], '', $txt['icon_smiley'], $txt['icon_wink'], $txt['icon_grin'], $txt['icon_sad'], $txt['icon_shocked'], $txt['icon_cool'], $txt['icon_tongue'], $txt['icon_huh'], $txt['icon_embarrassed'], $txt['icon_lips'], $txt['icon_kiss'], $txt['icon_cry'], $txt['icon_undecided'], '', '', '', '');
		}
		else
		{
			// Load the smileys in reverse order by length so they don't get parsed wrong.
			if (($temp = cache_get_data('parsing_smileys', 480)) == null)
			{
				$result = $smcFunc['db_query']('', '
					SELECT code, filename, description
					FROM {db_prefix}smileys
					ORDER BY LENGTH(code) DESC',
					array(
					)
				);
				$smileysfrom = array();
				$smileysto = array();
				$smileysdescs = array();
				while ($row = $smcFunc['db_fetch_assoc']($result))
				{
					$smileysfrom[] = $row['code'];
					$smileysto[] = $smcFunc['htmlspecialchars']($row['filename']);
					$smileysdescs[] = $row['description'];
				}
				$smcFunc['db_free_result']($result);

				cache_put_data('parsing_smileys', array($smileysfrom, $smileysto, $smileysdescs), 480);
			}
			else
				list ($smileysfrom, $smileysto, $smileysdescs) = $temp;
		}

		// The non-breaking-space is a complex thing...
		$non_breaking_space = $context['utf8'] ? '\x{A0}' : '\xA0';

		// This smiley regex makes sure it doesn't parse smileys within code tags (so [url=mailto:David@bla.com] doesn't parse the :D smiley)
		$smileyPregReplacements = array();
		$searchParts = array();
		$smileys_path = $smcFunc['htmlspecialchars']($modSettings['smileys_url'] . '/' . $user_info['smiley_set'] . '/');

		for ($i = 0, $n = count($smileysfrom); $i < $n; $i++)
		{
			$specialChars = $smcFunc['htmlspecialchars']($smileysfrom[$i], ENT_QUOTES);
			$smileyCode = '<img src="' . $smileys_path . $smileysto[$i] . '" alt="' . strtr($specialChars, array(':' => '&#58;', '(' => '&#40;', ')' => '&#41;', '$' => '&#36;', '[' => '&#091;')). '" title="' . strtr($smcFunc['htmlspecialchars']($smileysdescs[$i]), array(':' => '&#58;', '(' => '&#40;', ')' => '&#41;', '$' => '&#36;', '[' => '&#091;')) . '" class="smiley">';

			$smileyPregReplacements[$smileysfrom[$i]] = $smileyCode;

			$searchParts[] = preg_quote($smileysfrom[$i], '~');
			if ($smileysfrom[$i] != $specialChars)
			{
				$smileyPregReplacements[$specialChars] = $smileyCode;
				$searchParts[] = preg_quote($specialChars, '~');
			}
		}

		$smileyPregSearch = '~(?<=[>:\?\.\s' . $non_breaking_space . '[\]()*\\\;]|(?<![a-zA-Z0-9])\(|^)(' . implode('|', $searchParts) . ')(?=[^[:alpha:]0-9]|$)~' . ($context['utf8'] ? 'u' : '');
	}

	// Replace away!
	$message = preg_replace_callback($smileyPregSearch,
		function ($matches) use ($smileyPregReplacements)
		{
			return $smileyPregReplacements[$matches[1]];
		}, $message);
}

/**
 * Highlight any code.
 *
 * Uses PHP's highlight_string() to highlight PHP syntax
 * does special handling to keep the tabs in the code available.
 * used to parse PHP code from inside [code] and [php] tags.
 *
 * @param string $code The code
 * @return string The code with highlighted HTML.
 */
function highlight_php_code($code)
{
	// Remove special characters.
	$code = un_htmlspecialchars(strtr($code, array('<br />' => "\n", '<br>' => "\n", "\t" => 'SMF_TAB();', '&#91;' => '[')));

	$oldlevel = error_reporting(0);

	$buffer = str_replace(array("\n", "\r"), '', @highlight_string($code, true));

	error_reporting($oldlevel);

	// Yes, I know this is kludging it, but this is the best way to preserve tabs from PHP :P.
	$buffer = preg_replace('~SMF_TAB(?:</(?:font|span)><(?:font color|span style)="[^"]*?">)?\\(\\);~', '<pre style="display: inline;">' . "\t" . '</pre>', $buffer);

	return strtr($buffer, array('\'' => '&#039;', '<code>' => '', '</code>' => ''));
}

/**
 * Gets the appropriate URL to use for images (or whatever) when using SSL
 *
 * The returned URL may or may not be a proxied URL, depending on the situation.
 * Mods can implement alternative proxies using the 'integrate_proxy' hook.
 *
 * @param string $url The original URL of the requested resource
 * @return string The URL to use
 */
function get_proxied_url($url)
{
	global $boardurl, $image_proxy_enabled, $image_proxy_secret;

	// Only use the proxy if enabled and necessary
	if (empty($image_proxy_enabled) || parse_url($url, PHP_URL_SCHEME) === 'https')
		return $url;

	// We don't need to proxy our own resources
	if (strpos(strtr($url, array('http://' => 'https://')), strtr($boardurl, array('http://' => 'https://'))) === 0)
		return strtr($url, array('http://' => 'https://'));

	// By default, use SMF's own image proxy script
	$proxied_url = strtr($boardurl, array('http://' => 'https://')) . '/proxy.php?request=' . urlencode($url) . '&hash=' . md5($url . $image_proxy_secret);

	// Allow mods to easily implement an alternative proxy
	// MOD AUTHORS: To add settings UI for your proxy, use the integrate_general_settings hook.
	call_integration_hook('integrate_proxy', array($url, &$proxied_url));

	return $proxied_url;
}

/**
 * Make sure the browser doesn't come back and repost the form data.
 * Should be used whenever anything is posted.
 *
 * @param string $setLocation The URL to redirect them to
 * @param bool $refresh Whether to use a meta refresh instead
 * @param bool $permanent Whether to send a 301 Moved Permanently instead of a 302 Moved Temporarily
 */
function redirectexit($setLocation = '', $refresh = false, $permanent = false)
{
	global $scripturl, $context, $modSettings, $db_show_debug, $db_cache;

	// In case we have mail to send, better do that - as obExit doesn't always quite make it...
	if (!empty($context['flush_mail']))
		// @todo this relies on 'flush_mail' being only set in AddMailQueue itself... :\
		AddMailQueue(true);

	$add = preg_match('~^(ftp|http)[s]?://~', $setLocation) == 0 && substr($setLocation, 0, 6) != 'about:';

	if ($add)
		$setLocation = $scripturl . ($setLocation != '' ? '?' . $setLocation : '');

	// Put the session ID in.
	if (defined('SID') && SID != '')
		$setLocation = preg_replace('/^' . preg_quote($scripturl, '/') . '(?!\?' . preg_quote(SID, '/') . ')\\??/', $scripturl . '?' . SID . ';', $setLocation);
	// Keep that debug in their for template debugging!
	elseif (isset($_GET['debug']))
		$setLocation = preg_replace('/^' . preg_quote($scripturl, '/') . '\\??/', $scripturl . '?debug;', $setLocation);

	if (!empty($modSettings['queryless_urls']) && (empty($context['server']['is_cgi']) || ini_get('cgi.fix_pathinfo') == 1 || @get_cfg_var('cgi.fix_pathinfo') == 1) && (!empty($context['server']['is_apache']) || !empty($context['server']['is_lighttpd']) || !empty($context['server']['is_litespeed'])))
	{
		if (defined('SID') && SID != '')
			$setLocation = preg_replace_callback('~^' . preg_quote($scripturl, '~') . '\?(?:' . SID . '(?:;|&|&amp;))((?:board|topic)=[^#]+?)(#[^"]*?)?$~',
				function ($m) use ($scripturl)
				{
					return $scripturl . '/' . strtr("$m[1]", '&;=', '//,') . '.html?' . SID. (isset($m[2]) ? "$m[2]" : "");
				}, $setLocation);
		else
			$setLocation = preg_replace_callback('~^' . preg_quote($scripturl, '~') . '\?((?:board|topic)=[^#"]+?)(#[^"]*?)?$~',
				function ($m) use ($scripturl)
				{
					return $scripturl . '/' . strtr("$m[1]", '&;=', '//,') . '.html' . (isset($m[2]) ? "$m[2]" : "");
				}, $setLocation);
	}

	// Maybe integrations want to change where we are heading?
	call_integration_hook('integrate_redirect', array(&$setLocation, &$refresh, &$permanent));

	// Set the header.
	header('location: ' . str_replace(' ', '%20', $setLocation), true, $permanent ? 301 : 302);

	// Debugging.
	if (isset($db_show_debug) && $db_show_debug === true)
		$_SESSION['debug_redirect'] = $db_cache;

	obExit(false);
}

/**
 * Ends execution.  Takes care of template loading and remembering the previous URL.
 * @param bool $header Whether to do the header
 * @param bool $do_footer Whether to do the footer
 * @param bool $from_index Whether we're coming from the board index
 * @param bool $from_fatal_error Whether we're coming from a fatal error
 */
function obExit($header = null, $do_footer = null, $from_index = false, $from_fatal_error = false)
{
	global $context, $settings, $modSettings, $txt, $smcFunc;
	static $header_done = false, $footer_done = false, $level = 0, $has_fatal_error = false;

	// Attempt to prevent a recursive loop.
	++$level;
	if ($level > 1 && !$from_fatal_error && !$has_fatal_error)
		exit;
	if ($from_fatal_error)
		$has_fatal_error = true;

	// Clear out the stat cache.
	trackStats();

	// If we have mail to send, send it.
	if (!empty($context['flush_mail']))
		// @todo this relies on 'flush_mail' being only set in AddMailQueue itself... :\
		AddMailQueue(true);

	$do_header = $header === null ? !$header_done : $header;
	if ($do_footer === null)
		$do_footer = $do_header;

	// Has the template/header been done yet?
	if ($do_header)
	{
		// Was the page title set last minute? Also update the HTML safe one.
		if (!empty($context['page_title']) && empty($context['page_title_html_safe']))
			$context['page_title_html_safe'] = $smcFunc['htmlspecialchars'](un_htmlspecialchars($context['page_title'])) . (!empty($context['current_page']) ? ' - ' . $txt['page'] . ' ' . ($context['current_page'] + 1) : '');

		// Start up the session URL fixer.
		ob_start('ob_sessrewrite');

		if (!empty($settings['output_buffers']) && is_string($settings['output_buffers']))
			$buffers = explode(',', $settings['output_buffers']);
		elseif (!empty($settings['output_buffers']))
			$buffers = $settings['output_buffers'];
		else
			$buffers = array();

		if (isset($modSettings['integrate_buffer']))
			$buffers = array_merge(explode(',', $modSettings['integrate_buffer']), $buffers);

		if (!empty($buffers))
			foreach ($buffers as $function)
			{
				$call = call_helper($function, true);

				// Is it valid?
				if (!empty($call))
					ob_start($call);
			}

		// Display the screen in the logical order.
		template_header();
		$header_done = true;
	}
	if ($do_footer)
	{
		loadSubTemplate(isset($context['sub_template']) ? $context['sub_template'] : 'main');

		// Anything special to put out?
		if (!empty($context['insert_after_template']) && !isset($_REQUEST['xml']))
			echo $context['insert_after_template'];

		// Just so we don't get caught in an endless loop of errors from the footer...
		if (!$footer_done)
		{
			$footer_done = true;
			template_footer();

			// (since this is just debugging... it's okay that it's after </html>.)
			if (!isset($_REQUEST['xml']))
				displayDebug();
		}
	}

	// Remember this URL in case someone doesn't like sending HTTP_REFERER.
	if (strpos($_SERVER['REQUEST_URL'], 'action=dlattach') === false && strpos($_SERVER['REQUEST_URL'], 'action=viewsmfile') === false)
		$_SESSION['old_url'] = $_SERVER['REQUEST_URL'];

	// For session check verification.... don't switch browsers...
	$_SESSION['USER_AGENT'] = empty($_SERVER['HTTP_USER_AGENT']) ? '' : $_SERVER['HTTP_USER_AGENT'];

	// Hand off the output to the portal, etc. we're integrated with.
	call_integration_hook('integrate_exit', array($do_footer));

	// Don't exit if we're coming from index.php; that will pass through normally.
	if (!$from_index)
		exit;
}

/**
 * Get the size of a specified image with better error handling.
 * @todo see if it's better in Subs-Graphics, but one step at the time.
 * Uses getimagesize() to determine the size of a file.
 * Attempts to connect to the server first so it won't time out.
 *
 * @param string $url The URL of the image
 * @return array|false The image size as array (width, height), or false on failure
 */
function url_image_size($url)
{
	global $sourcedir;

	// Make sure it is a proper URL.
	$url = str_replace(' ', '%20', $url);

	// Can we pull this from the cache... please please?
	if (($temp = cache_get_data('url_image_size-' . md5($url), 240)) !== null)
		return $temp;
	$t = microtime();

	// Get the host to pester...
	preg_match('~^\w+://(.+?)/(.*)$~', $url, $match);

	// Can't figure it out, just try the image size.
	if ($url == '' || $url == 'http://' || $url == 'https://')
	{
		return false;
	}
	elseif (!isset($match[1]))
	{
		$size = @getimagesize($url);
	}
	else
	{
		// Try to connect to the server... give it half a second.
		$temp = 0;
		$fp = @fsockopen($match[1], 80, $temp, $temp, 0.5);

		// Successful?  Continue...
		if ($fp != false)
		{
			// Send the HEAD request (since we don't have to worry about chunked, HTTP/1.1 is fine here.)
			fwrite($fp, 'HEAD /' . $match[2] . ' HTTP/1.1' . "\r\n" . 'Host: ' . $match[1] . "\r\n" . 'User-Agent: PHP/SMF' . "\r\n" . 'Connection: close' . "\r\n\r\n");

			// Read in the HTTP/1.1 or whatever.
			$test = substr(fgets($fp, 11), -1);
			fclose($fp);

			// See if it returned a 404/403 or something.
			if ($test < 4)
			{
				$size = @getimagesize($url);

				// This probably means allow_url_fopen is off, let's try GD.
				if ($size === false && function_exists('imagecreatefromstring'))
				{
					// It's going to hate us for doing this, but another request...
					$image = @imagecreatefromstring(fetch_web_data($url));
					if ($image !== false)
					{
						$size = array(imagesx($image), imagesy($image));
						imagedestroy($image);
					}
				}
			}
		}
	}

	// If we didn't get it, we failed.
	if (!isset($size))
		$size = false;

	// If this took a long time, we may never have to do it again, but then again we might...
	if (array_sum(explode(' ', microtime())) - array_sum(explode(' ', $t)) > 0.8)
		cache_put_data('url_image_size-' . md5($url), $size, 240);

	// Didn't work.
	return $size;
}

/**
 * Sets up the basic theme context stuff.
 * @param bool $forceload Whether to load the theme even if it's already loaded
 */
function setupThemeContext($forceload = false)
{
	global $modSettings, $user_info, $scripturl, $context, $settings, $options, $txt, $maintenance;
	global $smcFunc;
	static $loaded = false;

	// Under SSI this function can be called more then once.  That can cause some problems.
	//   So only run the function once unless we are forced to run it again.
	if ($loaded && !$forceload)
		return;

	$loaded = true;

	$context['in_maintenance'] = !empty($maintenance);
	$context['current_time'] = timeformat(time(), false);
	$context['current_action'] = isset($_GET['action']) ? $smcFunc['htmlspecialchars']($_GET['action']) : '';

	// Get some news...
	$context['news_lines'] = array_filter(explode("\n", str_replace("\r", '', trim(addslashes($modSettings['news'])))));
	for ($i = 0, $n = count($context['news_lines']); $i < $n; $i++)
	{
		if (trim($context['news_lines'][$i]) == '')
			continue;

		// Clean it up for presentation ;).
		$context['news_lines'][$i] = parse_bbc(stripslashes(trim($context['news_lines'][$i])), true, 'news' . $i);
	}
	if (!empty($context['news_lines']))
		$context['random_news_line'] = $context['news_lines'][mt_rand(0, count($context['news_lines']) - 1)];

	if (!$user_info['is_guest'])
	{
		$context['user']['messages'] = &$user_info['messages'];
		$context['user']['unread_messages'] = &$user_info['unread_messages'];
		$context['user']['alerts'] = &$user_info['alerts'];

		// Personal message popup...
		if ($user_info['unread_messages'] > (isset($_SESSION['unread_messages']) ? $_SESSION['unread_messages'] : 0))
			$context['user']['popup_messages'] = true;
		else
			$context['user']['popup_messages'] = false;
		$_SESSION['unread_messages'] = $user_info['unread_messages'];

		if (allowedTo('moderate_forum'))
			$context['unapproved_members'] = (!empty($modSettings['registration_method']) && ($modSettings['registration_method'] == 2 || (!empty($modSettings['coppaType']) && $modSettings['coppaType'] == 2))) || !empty($modSettings['approveAccountDeletion']) ? $modSettings['unapprovedMembers'] : 0;

		$context['user']['avatar'] = array();

		// Check for gravatar first since we might be forcing them...
		if (($modSettings['gravatarEnabled'] && substr($user_info['avatar']['url'], 0, 11) == 'gravatar://') || !empty($modSettings['gravatarOverride']))
		{
			if (!empty($modSettings['gravatarAllowExtraEmail']) && stristr($user_info['avatar']['url'], 'gravatar://') && strlen($user_info['avatar']['url']) > 11)
				$context['user']['avatar']['href'] = get_gravatar_url($smcFunc['substr']($user_info['avatar']['url'], 11));
			else
				$context['user']['avatar']['href'] = get_gravatar_url($user_info['email']);
		}
		// Uploaded?
		elseif ($user_info['avatar']['url'] == '' && !empty($user_info['avatar']['id_attach']))
			$context['user']['avatar']['href'] = $user_info['avatar']['custom_dir'] ? $modSettings['custom_avatar_url'] . '/' . $user_info['avatar']['filename'] : $scripturl . '?action=dlattach;attach=' . $user_info['avatar']['id_attach'] . ';type=avatar';
		// Full URL?
		elseif (strpos($user_info['avatar']['url'], 'http://') === 0 || strpos($user_info['avatar']['url'], 'https://') === 0)
			$context['user']['avatar']['href'] = $user_info['avatar']['url'];
		// Otherwise we assume it's server stored.
		elseif ($user_info['avatar']['url'] != '')
			$context['user']['avatar']['href'] = $modSettings['avatar_url'] . '/' . $smcFunc['htmlspecialchars']($user_info['avatar']['url']);
		// No avatar at all? Fine, we have a big fat default avatar ;)
		else
			$context['user']['avatar']['href'] = $modSettings['avatar_url'] . '/default.png';

		if (!empty($context['user']['avatar']))
			$context['user']['avatar']['image'] = '<img src="' . $context['user']['avatar']['href'] . '" alt="" class="avatar">';

		// Figure out how long they've been logged in.
		$context['user']['total_time_logged_in'] = array(
			'days' => floor($user_info['total_time_logged_in'] / 86400),
			'hours' => floor(($user_info['total_time_logged_in'] % 86400) / 3600),
			'minutes' => floor(($user_info['total_time_logged_in'] % 3600) / 60)
		);
	}
	else
	{
		$context['user']['messages'] = 0;
		$context['user']['unread_messages'] = 0;
		$context['user']['avatar'] = array();
		$context['user']['total_time_logged_in'] = array('days' => 0, 'hours' => 0, 'minutes' => 0);
		$context['user']['popup_messages'] = false;

		if (!empty($modSettings['registration_method']) && $modSettings['registration_method'] == 1)
			$txt['welcome_guest'] .= $txt['welcome_guest_activate'];

		// If we've upgraded recently, go easy on the passwords.
		if (!empty($modSettings['disableHashTime']) && ($modSettings['disableHashTime'] == 1 || time() < $modSettings['disableHashTime']))
			$context['disable_login_hashing'] = true;
	}

	// Setup the main menu items.
	setupMenuContext();

	// This is here because old index templates might still use it.
	$context['show_news'] = !empty($settings['enable_news']);

	// This is done to allow theme authors to customize it as they want.
	$context['show_pm_popup'] = $context['user']['popup_messages'] && !empty($options['popup_messages']) && (!isset($_REQUEST['action']) || $_REQUEST['action'] != 'pm');

	// 2.1+: Add the PM popup here instead. Theme authors can still override it simply by editing/removing the 'fPmPopup' in the array.
	if ($context['show_pm_popup'])
		addInlineJavaScript('
		jQuery(document).ready(function($) {
			new smc_Popup({
				heading: ' . JavaScriptEscape($txt['show_personal_messages_heading']) . ',
				content: ' . JavaScriptEscape(sprintf($txt['show_personal_messages'], $context['user']['unread_messages'], $scripturl . '?action=pm')) . ',
				icon_class: \'generic_icons mail_new\'
			});
		});');

	// Add a generic "Are you sure?" confirmation message.
	addInlineJavaScript('
	var smf_you_sure =' . JavaScriptEscape($txt['quickmod_confirm']) .';');

	// Now add the capping code for avatars.
	if (!empty($modSettings['avatar_max_width_external']) && !empty($modSettings['avatar_max_height_external']) && !empty($modSettings['avatar_action_too_large']) && $modSettings['avatar_action_too_large'] == 'option_css_resize')
		addInlineCss('
	img.avatar { max-width: ' . $modSettings['avatar_max_width_external'] . 'px; max-height: ' . $modSettings['avatar_max_height_external'] . 'px; }');

	// Add max image limits
	if (!empty($modSettings['max_image_width']))
		addInlineCss('
	.postarea .bbc_img { max-width: ' . $modSettings['max_image_width'] . 'px; }');

	if (!empty($modSettings['max_image_height']))
		addInlineCss('
	.postarea .bbc_img { max-height: ' . $modSettings['max_image_height'] . 'px; }');

	// This looks weird, but it's because BoardIndex.php references the variable.
	$context['common_stats']['latest_member'] = array(
		'id' => $modSettings['latestMember'],
		'name' => $modSettings['latestRealName'],
		'href' => $scripturl . '?action=profile;u=' . $modSettings['latestMember'],
		'link' => '<a href="' . $scripturl . '?action=profile;u=' . $modSettings['latestMember'] . '">' . $modSettings['latestRealName'] . '</a>',
	);
	$context['common_stats'] = array(
		'total_posts' => comma_format($modSettings['totalMessages']),
		'total_topics' => comma_format($modSettings['totalTopics']),
		'total_members' => comma_format($modSettings['totalMembers']),
		'latest_member' => $context['common_stats']['latest_member'],
	);
	$context['common_stats']['boardindex_total_posts'] = sprintf($txt['boardindex_total_posts'], $context['common_stats']['total_posts'], $context['common_stats']['total_topics'], $context['common_stats']['total_members']);

	if (empty($settings['theme_version']))
		addJavaScriptVar('smf_scripturl', $scripturl);

	if (!isset($context['page_title']))
		$context['page_title'] = '';

	// Set some specific vars.
	$context['page_title_html_safe'] = $smcFunc['htmlspecialchars'](un_htmlspecialchars($context['page_title'])) . (!empty($context['current_page']) ? ' - ' . $txt['page'] . ' ' . ($context['current_page'] + 1) : '');
	$context['meta_keywords'] = !empty($modSettings['meta_keywords']) ? $smcFunc['htmlspecialchars']($modSettings['meta_keywords']) : '';

	// Content related meta tags, including Open Graph
	$context['meta_tags'][] = array('property' => 'og:site_name', 'content' => $context['forum_name']);
	$context['meta_tags'][] = array('property' => 'og:title', 'content' => $context['page_title_html_safe']);

	if (!empty($context['meta_keywords']))
		$context['meta_tags'][] = array('name' => 'keywords', 'content' => $context['meta_keywords']);

	if (!empty($context['canonical_url']))
		$context['meta_tags'][] = array('property' => 'og:url', 'content' => $context['canonical_url']);

	if (!empty($settings['og_image']))
		$context['meta_tags'][] = array('property' => 'og:image', 'content' => $settings['og_image']);

	if (!empty($context['meta_description']))
	{
		$context['meta_tags'][] = array('property' => 'og:description', 'content' => $context['meta_description']);
		$context['meta_tags'][] = array('name' => 'description', 'content' => $context['meta_description']);
	}
	else
	{
		$context['meta_tags'][] = array('property' => 'og:description', 'content' => $context['page_title_html_safe']);
		$context['meta_tags'][] = array('name' => 'description', 'content' => $context['page_title_html_safe']);
	}

	call_integration_hook('integrate_theme_context');
}

/**
 * Helper function to set the system memory to a needed value
 * - If the needed memory is greater than current, will attempt to get more
 * - if in_use is set to true, will also try to take the current memory usage in to account
 *
 * @param string $needed The amount of memory to request, if needed, like 256M
 * @param bool $in_use Set to true to account for current memory usage of the script
 * @return boolean True if we have at least the needed memory
 */
function setMemoryLimit($needed, $in_use = false)
{
	// everything in bytes
	$memory_current = memoryReturnBytes(ini_get('memory_limit'));
	$memory_needed = memoryReturnBytes($needed);

	// should we account for how much is currently being used?
	if ($in_use)
		$memory_needed += function_exists('memory_get_usage') ? memory_get_usage() : (2 * 1048576);

	// if more is needed, request it
	if ($memory_current < $memory_needed)
	{
		@ini_set('memory_limit', ceil($memory_needed / 1048576) . 'M');
		$memory_current = memoryReturnBytes(ini_get('memory_limit'));
	}

	$memory_current = max($memory_current, memoryReturnBytes(get_cfg_var('memory_limit')));

	// return success or not
	return (bool) ($memory_current >= $memory_needed);
}

/**
 * Helper function to convert memory string settings to bytes
 *
 * @param string $val The byte string, like 256M or 1G
 * @return integer The string converted to a proper integer in bytes
 */
function memoryReturnBytes($val)
{
	if (is_integer($val))
		return $val;

	// Separate the number from the designator
	$val = trim($val);
	$num = intval(substr($val, 0, strlen($val) - 1));
	$last = strtolower(substr($val, -1));

	// convert to bytes
	switch ($last)
	{
		case 'g':
			$num *= 1024;
		case 'm':
			$num *= 1024;
		case 'k':
			$num *= 1024;
	}
	return $num;
}

/**
 * The header template
 */
function template_header()
{
	global $txt, $modSettings, $context, $user_info, $boarddir, $cachedir;

	setupThemeContext();

	// Print stuff to prevent caching of pages (except on attachment errors, etc.)
	if (empty($context['no_last_modified']))
	{
		header('expires: Mon, 26 Jul 1997 05:00:00 GMT');
		header('last-modified: ' . gmdate('D, d M Y H:i:s') . ' GMT');

		// Are we debugging the template/html content?
		if (!isset($_REQUEST['xml']) && isset($_GET['debug']) && !isBrowser('ie'))
			header('content-type: application/xhtml+xml');
		elseif (!isset($_REQUEST['xml']))
			header('content-type: text/html; charset=' . (empty($context['character_set']) ? 'ISO-8859-1' : $context['character_set']));
	}

	header('content-type: text/' . (isset($_REQUEST['xml']) ? 'xml' : 'html') . '; charset=' . (empty($context['character_set']) ? 'ISO-8859-1' : $context['character_set']));

	// We need to splice this in after the body layer, or after the main layer for older stuff.
	if ($context['in_maintenance'] && $context['user']['is_admin'])
	{
		$position = array_search('body', $context['template_layers']);
		if ($position === false)
			$position = array_search('main', $context['template_layers']);

		if ($position !== false)
		{
			$before = array_slice($context['template_layers'], 0, $position + 1);
			$after = array_slice($context['template_layers'], $position + 1);
			$context['template_layers'] = array_merge($before, array('maint_warning'), $after);
		}
	}

	$checked_securityFiles = false;
	$showed_banned = false;
	foreach ($context['template_layers'] as $layer)
	{
		loadSubTemplate($layer . '_above', true);

		// May seem contrived, but this is done in case the body and main layer aren't there...
		if (in_array($layer, array('body', 'main')) && allowedTo('admin_forum') && !$user_info['is_guest'] && !$checked_securityFiles)
		{
			$checked_securityFiles = true;

			$securityFiles = array('install.php', 'upgrade.php', 'convert.php', 'repair_paths.php', 'repair_settings.php', 'Settings.php~', 'Settings_bak.php~');

			// Add your own files.
			call_integration_hook('integrate_security_files', array(&$securityFiles));

			foreach ($securityFiles as $i => $securityFile)
			{
				if (!file_exists($boarddir . '/' . $securityFile))
					unset($securityFiles[$i]);
			}

			// We are already checking so many files...just few more doesn't make any difference! :P
			if (!empty($modSettings['currentAttachmentUploadDir']))
				$path = $modSettings['attachmentUploadDir'][$modSettings['currentAttachmentUploadDir']];

			else
				$path = $modSettings['attachmentUploadDir'];

			secureDirectory($path, true);
			secureDirectory($cachedir);

			// If agreement is enabled, at least the english version shall exists
			if ($modSettings['requireAgreement'])
				$agreement = !file_exists($boarddir . '/agreement.txt');

			if (!empty($securityFiles) || (!empty($modSettings['cache_enable']) && !is_writable($cachedir)) || !empty($agreement))
			{
				echo '
		<div class="errorbox">
			<p class="alert">!!</p>
			<h3>', empty($securityFiles) ? $txt['generic_warning'] : $txt['security_risk'], '</h3>
			<p>';

				foreach ($securityFiles as $securityFile)
				{
					echo '
				', $txt['not_removed'], '<strong>', $securityFile, '</strong>!<br>';

					if ($securityFile == 'Settings.php~' || $securityFile == 'Settings_bak.php~')
						echo '
				', sprintf($txt['not_removed_extra'], $securityFile, substr($securityFile, 0, -1)), '<br>';
				}

				if (!empty($modSettings['cache_enable']) && !is_writable($cachedir))
					echo '
				<strong>', $txt['cache_writable'], '</strong><br>';

				if (!empty($agreement))
					echo '
				<strong>', $txt['agreement_missing'], '</strong><br>';

				echo '
			</p>
		</div>';
			}
		}
		// If the user is banned from posting inform them of it.
		elseif (in_array($layer, array('main', 'body')) && isset($_SESSION['ban']['cannot_post']) && !$showed_banned)
		{
			$showed_banned = true;
			echo '
				<div class="windowbg alert" style="margin: 2ex; padding: 2ex; border: 2px dashed red;">
					', sprintf($txt['you_are_post_banned'], $user_info['is_guest'] ? $txt['guest_title'] : $user_info['name']);

			if (!empty($_SESSION['ban']['cannot_post']['reason']))
				echo '
					<div style="padding-left: 4ex; padding-top: 1ex;">', $_SESSION['ban']['cannot_post']['reason'], '</div>';

			if (!empty($_SESSION['ban']['expire_time']))
				echo '
					<div>', sprintf($txt['your_ban_expires'], timeformat($_SESSION['ban']['expire_time'], false)), '</div>';
			else
				echo '
					<div>', $txt['your_ban_expires_never'], '</div>';

			echo '
				</div>';
		}
	}
}

/**
 * Show the copyright.
 */
function theme_copyright()
{
	global $forum_copyright, $software_year, $forum_version;

	// Don't display copyright for things like SSI.
	if (!isset($forum_version) || !isset($software_year))
		return;

	// Put in the version...
	printf($forum_copyright, $forum_version, $software_year);
}

/**
 * The template footer
 */
function template_footer()
{
	global $context, $modSettings, $time_start, $db_count;

	// Show the load time?  (only makes sense for the footer.)
	$context['show_load_time'] = !empty($modSettings['timeLoadPageEnable']);
	$context['load_time'] = round(microtime(true) - $time_start, 3);
	$context['load_queries'] = $db_count;

	foreach (array_reverse($context['template_layers']) as $layer)
		loadSubTemplate($layer . '_below', true);
}

/**
 * Output the Javascript files
 * 	- tabbing in this function is to make the HTML source look good and proper
 *  - if defered is set function will output all JS set to load at page end
 *
 * @param bool $do_deferred If true will only output the deferred JS (the stuff that goes right before the closing body tag)
 */
function template_javascript($do_deferred = false)
{
	global $context, $modSettings, $settings;

	// Use this hook to minify/optimize Javascript files and vars
	call_integration_hook('integrate_pre_javascript_output', array(&$do_deferred));

	$toMinify = array(
		'standard' => array(),
		'defer' => array(),
		'async' => array(),
	);

	// Ouput the declared Javascript variables.
	if (!empty($context['javascript_vars']) && !$do_deferred)
	{
		echo '
	<script>';

		foreach ($context['javascript_vars'] as $key => $value)
		{
			if (empty($value))
			{
				echo '
		var ', $key, ';';
			}
			else
			{
				echo '
		var ', $key, ' = ', $value, ';';
			}
		}

		echo '
	</script>';
	}

	// In the dark days before HTML5, deferred JS files needed to be loaded at the end of the body.
	// Now we load them in the head and use 'async' and/or 'defer' attributes. Much better performance.
	if (!$do_deferred)
	{
		// While we have JavaScript files to place in the template.
		foreach ($context['javascript_files'] as $id => $js_file)
		{
			// Last minute call! allow theme authors to disable single files.
			if (!empty($settings['disable_files']) && in_array($id, $settings['disable_files']))
				continue;

			// By default files don't get minimized unless the file explicitly says so!
			if (!empty($js_file['options']['minimize']) && !empty($modSettings['minimize_files']))
			{
				if (!empty($js_file['options']['async']))
					$toMinify['async'][] = $js_file;
				elseif (!empty($js_file['options']['defer']))
					$toMinify['defer'][] = $js_file;
				else
					$toMinify['standard'][] = $js_file;

				// Grab a random seed.
				if (!isset($minSeed) && isset($js_file['options']['seed']))
					$minSeed = $js_file['options']['seed'];
			}

			else
				echo '
	<script src="', $js_file['fileUrl'], '"', !empty($js_file['options']['async']) ? ' async' : '', !empty($js_file['options']['defer']) ? ' defer' : '', '></script>';
		}

		foreach ($toMinify as $js_files)
		{
			if (!empty($js_files))
			{
				$result = custMinify($js_files, 'js');

				$minSuccessful = array_keys($result) === array('smf_minified');

				foreach ($result as $minFile)
					echo '
	<script src="', $minFile['fileUrl'], $minSuccessful && isset($minSeed) ? $minSeed : '', '"', !empty($minFile['options']['async']) ? ' async' : '', !empty($minFile['options']['defer']) ? ' defer' : '', '></script>';
			}
		}
	}

	// Inline JavaScript - Actually useful some times!
	if (!empty($context['javascript_inline']))
	{
		if (!empty($context['javascript_inline']['defer']) && $do_deferred)
		{
			echo '
<script>
window.addEventListener("DOMContentLoaded", function() {';

			foreach ($context['javascript_inline']['defer'] as $js_code)
				echo $js_code;

			echo '
});
</script>';
		}

		if (!empty($context['javascript_inline']['standard']) && !$do_deferred)
		{
			echo '
	<script>';

			foreach ($context['javascript_inline']['standard'] as $js_code)
				echo $js_code;

			echo '
	</script>';
		}
	}
}

/**
 * Output the CSS files
 *
 */
function template_css()
{
	global $context, $db_show_debug, $boardurl, $settings, $modSettings;

	// Use this hook to minify/optimize CSS files
	call_integration_hook('integrate_pre_css_output');

	$toMinify = array();
	$normal = array();

	ksort($context['css_files_order']);
	$context['css_files'] = array_merge(array_flip($context['css_files_order']), $context['css_files']);

	foreach ($context['css_files'] as $id => $file)
	{
		// Last minute call! allow theme authors to disable single files.
		if (!empty($settings['disable_files']) && in_array($id, $settings['disable_files']))
			continue;

		// Files are minimized unless they explicitly opt out.
		if (!isset($file['options']['minimize']))
			$file['options']['minimize'] = true;

		if (!empty($file['options']['minimize']) && !empty($modSettings['minimize_files']))
		{
			$toMinify[] = $file;

			// Grab a random seed.
			if (!isset($minSeed) && isset($file['options']['seed']))
				$minSeed = $file['options']['seed'];
		}
		else
			$normal[] = $file['fileUrl'];
	}

	if (!empty($toMinify))
	{
		$result = custMinify($toMinify, 'css');

		$minSuccessful = array_keys($result) === array('smf_minified');

		foreach ($result as $minFile)
			echo '
	<link rel="stylesheet" href="', $minFile['fileUrl'], $minSuccessful && isset($minSeed) ? $minSeed : '', '">';
	}

	// Print the rest after the minified files.
	if (!empty($normal))
		foreach ($normal as $nf)
			echo '
	<link rel="stylesheet" href="', $nf ,'">';

	if ($db_show_debug === true)
	{
		// Try to keep only what's useful.
		$repl = array($boardurl . '/Themes/' => '', $boardurl . '/' => '');
		foreach ($context['css_files'] as $file)
			$context['debug']['sheets'][] = strtr($file['fileName'], $repl);
	}

	if (!empty($context['css_header']))
	{
		echo '
	<style>';

		foreach ($context['css_header'] as $css)
			echo $css .'
	';

		echo'
	</style>';
	}
}

/**
 * Get an array of previously defined files and adds them to our main minified files.
 * Sets a one day cache to avoid re-creating a file on every request.
 *
 * @param array $data The files to minify.
 * @param string $type either css or js.
 * @return array Info about the minified file, or about the original files if the minify process failed.
 */
function custMinify($data, $type)
{
	global $settings, $txt;

	$types = array('css', 'js');
	$type = !empty($type) && in_array($type, $types) ? $type : false;
	$data = is_array($data) ? $data : array();

	if (empty($type) || empty($data))
		return $data;

	// Different pages include different files, so we use a hash to label the different combinations
	$hash = md5(implode(' ', array_map(function($file) { return $file['filePath'] . (int) @filesize($file['filePath']) . (int) @filemtime($file['filePath']); }, $data)));

	// Did we already do this?
	list($toCache, $async, $defer) = array_pad((array) cache_get_data('minimized_' . $settings['theme_id'] . '_' . $type . '_' . $hash, 86400), 3, null);

	// Already done?
	if (!empty($toCache))
		return array('smf_minified' => array(
			'fileUrl' => $settings['theme_url'] . '/' . ($type == 'css' ? 'css' : 'scripts') . '/' . basename($toCache),
			'filePath' => $toCache,
			'fileName' => basename($toCache),
			'options' => array('async' => !empty($async), 'defer' => !empty($defer)),
		));


	// No namespaces, sorry!
	$classType = 'MatthiasMullie\\Minify\\'. strtoupper($type);

	// Temp path.
	$cTempPath = $settings['theme_dir'] . '/' . ($type == 'css' ? 'css' : 'scripts') . '/';

	// What kind of file are we going to create?
	$toCreate = $cTempPath . 'minified_' . $hash . '.' . $type;

	// File has to exist. If it doesn't, try to create it.
	if ((!file_exists($toCreate) && @fopen($toCreate, 'w') === false) || !smf_chmod($toCreate))
	{
		loadLanguage('Errors');
		log_error(sprintf($txt['file_not_created'], $toCreate), 'general');
		cache_put_data('minimized_' . $settings['theme_id'] . '_' . $type . '_' . $hash, null);

		// The process failed, so roll back to print each individual file.
		return $data;
	}

	$minifier = new $classType();

	$async = $type === 'js';
	$defer = $type === 'js';

	foreach ($data as $id => $file)
	{
		if (empty($file['filePath']))
			$toAdd = false;
		else
		{
			$seed = isset($file['options']['seed']) ? $file['options']['seed'] : '';
			$tempFile = str_replace($seed, '', $file['filePath']);
			$toAdd = file_exists($tempFile) ? $tempFile : false;
		}

		// A minified script should only be loaded asynchronously if all its components wanted to be.
		if (empty($file['options']['async']))
			$async = false;

		// A minified script should only be deferred if all its components wanted to be.
		if (empty($file['options']['defer']))
			$defer = false;

		// The file couldn't be located so it won't be added. Log this error.
		if (empty($toAdd))
		{
			loadLanguage('Errors');
			log_error(sprintf($txt['file_minimize_fail'], !empty($file['fileName']) ? $file['fileName'] : $id), 'general');
			continue;
		}

		// Add this file to the list.
		$minifier->add($toAdd);
	}

	// Create the file.
	$minifier->minify($toCreate);
	unset($minifier);
	clearstatcache();

	// Minify process failed.
	if (!filesize($toCreate))
	{
		loadLanguage('Errors');
		log_error(sprintf($txt['file_not_created'], $toCreate), 'general');
		cache_put_data('minimized_' . $settings['theme_id'] . '_' . $type . '_' . $hash, null);

		// The process failed so roll back to print each individual file.
		return $data;
	}

	// And create a one day cache entry.
	cache_put_data('minimized_' . $settings['theme_id'] . '_' . $type . '_' . $hash, array($toCache, $async, $defer), 86400);

	return array('smf_minified' => array(
		'fileUrl' => $settings['theme_url'] . '/' . ($type == 'css' ? 'css' : 'scripts') . '/' . basename($toCreate),
		'filePath' => $toCreate,
		'fileName' => basename($toCreate),
		'options' => array('async' => $async, 'defer' => $defer),
	));
}

/**
 * Clears out old minimized CSS and JavaScript files
 */
function deleteAllMinified()
{
	global $smcFunc, $txt;

	$not_deleted = array();

	// Kinda sucks that we need to do another query to get all the theme dirs, but c'est la vie.
	$request = $smcFunc['db_query']('', '
		SELECT id_theme AS id, value AS dir
		FROM {db_prefix}themes
		WHERE variable = {string:var}',
		array(
			'var' => 'theme_dir',
		)
	);
	while ($theme = $smcFunc['db_fetch_assoc']($request))
	{
		foreach (array('css', 'js') as $type)
		{
			foreach (glob(rtrim($theme['dir'], '/') . '/' . ($type == 'css' ? 'css' : 'scripts') . '/minified*.' . $type) as $filename)
			{
				// Remove the cache entry
				if (preg_match('~([a-zA-Z0-9]+)\.' . $type . '$~', $filename, $matches))
					cache_put_data('minimized_' . $theme['id'] . '_' . $type . '_' . $matches[1], null);

				// Try to delete the file. Add it to our error list if it fails.
				if (!@unlink($filename))
					$not_deleted[] = $filename;
			}
		}
	}

	// If any of the files could not be deleted, log an error about it.
	if (!empty($not_deleted))
	{
		loadLanguage('Errors');
		log_error(sprintf($txt['unlink_minimized_fail'], implode('<br>', $not_deleted)), 'general');
	}
}

/**
 * Get an attachment's encrypted filename. If $new is true, won't check for file existence.
 * @todo this currently returns the hash if new, and the full filename otherwise.
 * Something messy like that.
 * @todo and of course everything relies on this behavior and work around it. :P.
 * Converters included.
 *
 * @param string $filename The name of the file
 * @param int $attachment_id The ID of the attachment
 * @param string $dir Which directory it should be in (null to use current one)
 * @param bool $new Whether this is a new attachment
 * @param string $file_hash The file hash
 * @return string The path to the file
 */
function getAttachmentFilename($filename, $attachment_id, $dir = null, $new = false, $file_hash = '')
{
	global $modSettings, $smcFunc;

	// Just make up a nice hash...
	if ($new)
		return sha1(md5($filename . time()) . mt_rand());

	// Just make sure that attachment id is only a int
	$attachment_id = (int) $attachment_id;

	// Grab the file hash if it wasn't added.
	// Left this for legacy.
	if ($file_hash === '')
	{
		$request = $smcFunc['db_query']('', '
			SELECT file_hash
			FROM {db_prefix}attachments
			WHERE id_attach = {int:id_attach}',
			array(
				'id_attach' => $attachment_id,
			));

		if ($smcFunc['db_num_rows']($request) === 0)
			return false;

		list ($file_hash) = $smcFunc['db_fetch_row']($request);
		$smcFunc['db_free_result']($request);
	}

	// Still no hash? mmm...
	if (empty($file_hash))
		$file_hash = sha1(md5($filename . time()) . mt_rand());

	// Are we using multiple directories?
	if (is_array($modSettings['attachmentUploadDir']))
		$path = $modSettings['attachmentUploadDir'][$dir];

	else
		$path = $modSettings['attachmentUploadDir'];

	return $path . '/' . $attachment_id . '_' . $file_hash .'.dat';
}

/**
 * Convert a single IP to a ranged IP.
 * internal function used to convert a user-readable format to a format suitable for the database.
 *
 * @param string $fullip The full IP
 * @return array An array of IP parts
 */
function ip2range($fullip)
{
	// Pretend that 'unknown' is 255.255.255.255. (since that can't be an IP anyway.)
	if ($fullip == 'unknown')
		$fullip = '255.255.255.255';

	$ip_parts = explode('-', $fullip);
	$ip_array = array();

	// if ip 22.12.31.21
	if (count($ip_parts) == 1 && isValidIP($fullip))
	{
		$ip_array['low'] = $fullip;
		$ip_array['high'] = $fullip;
		return $ip_array;
	} // if ip 22.12.* -> 22.12.* - 22.12.*
	elseif (count($ip_parts) == 1)
	{
		$ip_parts[0] = $fullip;
		$ip_parts[1] = $fullip;
	}

	// if ip 22.12.31.21-12.21.31.21
	if (count($ip_parts) == 2 && isValidIP($ip_parts[0]) && isValidIP($ip_parts[1]))
	{
		$ip_array['low'] = $ip_parts[0];
		$ip_array['high'] = $ip_parts[1];
		return $ip_array;
	}
	elseif (count($ip_parts) == 2) // if ip 22.22.*-22.22.*
	{
		$valid_low = isValidIP($ip_parts[0]);
		$valid_high = isValidIP($ip_parts[1]);
		$count = 0;
		$mode = (preg_match('/:/',$ip_parts[0]) > 0 ? ':' : '.');
		$max = ($mode == ':' ? 'ffff' : '255');
		$min = 0;
		if(!$valid_low)
		{
			$ip_parts[0] = preg_replace('/\*/', '0', $ip_parts[0]);
			$valid_low = isValidIP($ip_parts[0]);
			while (!$valid_low)
			{
				$ip_parts[0] .= $mode . $min;
				$valid_low = isValidIP($ip_parts[0]);
				$count++;
				if ($count > 9) break;
			}
		}

		$count = 0;
		if(!$valid_high)
		{
			$ip_parts[1] = preg_replace('/\*/', $max, $ip_parts[1]);
			$valid_high = isValidIP($ip_parts[1]);
			while (!$valid_high)
			{
				$ip_parts[1] .= $mode . $max;
				$valid_high = isValidIP($ip_parts[1]);
				$count++;
				if ($count > 9) break;
			}
		}

		if($valid_high && $valid_low)
		{
			$ip_array['low'] = $ip_parts[0];
			$ip_array['high'] = $ip_parts[1];
		}
	}

	return $ip_array;
}

/**
 * Lookup an IP; try shell_exec first because we can do a timeout on it.
 *
 * @param string $ip The IP to get the hostname from
 * @return string The hostname
 */
function host_from_ip($ip)
{
	global $modSettings;

	if (($host = cache_get_data('hostlookup-' . $ip, 600)) !== null)
		return $host;
	$t = microtime();

	// Try the Linux host command, perhaps?
	if (!isset($host) && (strpos(strtolower(PHP_OS), 'win') === false || strpos(strtolower(PHP_OS), 'darwin') !== false) && mt_rand(0, 1) == 1)
	{
		if (!isset($modSettings['host_to_dis']))
			$test = @shell_exec('host -W 1 ' . @escapeshellarg($ip));
		else
			$test = @shell_exec('host ' . @escapeshellarg($ip));

		// Did host say it didn't find anything?
		if (strpos($test, 'not found') !== false)
			$host = '';
		// Invalid server option?
		elseif ((strpos($test, 'invalid option') || strpos($test, 'Invalid query name 1')) && !isset($modSettings['host_to_dis']))
			updateSettings(array('host_to_dis' => 1));
		// Maybe it found something, after all?
		elseif (preg_match('~\s([^\s]+?)\.\s~', $test, $match) == 1)
			$host = $match[1];
	}

	// This is nslookup; usually only Windows, but possibly some Unix?
	if (!isset($host) && stripos(PHP_OS, 'win') !== false && strpos(strtolower(PHP_OS), 'darwin') === false && mt_rand(0, 1) == 1)
	{
		$test = @shell_exec('nslookup -timeout=1 ' . @escapeshellarg($ip));
		if (strpos($test, 'Non-existent domain') !== false)
			$host = '';
		elseif (preg_match('~Name:\s+([^\s]+)~', $test, $match) == 1)
			$host = $match[1];
	}

	// This is the last try :/.
	if (!isset($host) || $host === false)
		$host = @gethostbyaddr($ip);

	// It took a long time, so let's cache it!
	if (array_sum(explode(' ', microtime())) - array_sum(explode(' ', $t)) > 0.5)
		cache_put_data('hostlookup-' . $ip, $host, 600);

	return $host;
}

/**
 * Chops a string into words and prepares them to be inserted into (or searched from) the database.
 *
 * @param string $text The text to split into words
 * @param int $max_chars The maximum number of characters per word
 * @param bool $encrypt Whether to encrypt the results
 * @return array An array of ints or words depending on $encrypt
 */
function text2words($text, $max_chars = 20, $encrypt = false)
{
	global $smcFunc, $context;

	// Step 1: Remove entities/things we don't consider words:
	$words = preg_replace('~(?:[\x0B\0' . ($context['utf8'] ? '\x{A0}' : '\xA0') . '\t\r\s\n(){}\\[\\]<>!@$%^*.,:+=`\~\?/\\\\]+|&(?:amp|lt|gt|quot);)+~' . ($context['utf8'] ? 'u' : ''), ' ', strtr($text, array('<br>' => ' ')));

	// Step 2: Entities we left to letters, where applicable, lowercase.
	$words = un_htmlspecialchars($smcFunc['strtolower']($words));

	// Step 3: Ready to split apart and index!
	$words = explode(' ', $words);

	if ($encrypt)
	{
		$possible_chars = array_flip(array_merge(range(46, 57), range(65, 90), range(97, 122)));
		$returned_ints = array();
		foreach ($words as $word)
		{
			if (($word = trim($word, '-_\'')) !== '')
			{
				$encrypted = substr(crypt($word, 'uk'), 2, $max_chars);
				$total = 0;
				for ($i = 0; $i < $max_chars; $i++)
					$total += $possible_chars[ord($encrypted{$i})] * pow(63, $i);
				$returned_ints[] = $max_chars == 4 ? min($total, 16777215) : $total;
			}
		}
		return array_unique($returned_ints);
	}
	else
	{
		// Trim characters before and after and add slashes for database insertion.
		$returned_words = array();
		foreach ($words as $word)
			if (($word = trim($word, '-_\'')) !== '')
				$returned_words[] = $max_chars === null ? $word : substr($word, 0, $max_chars);

		// Filter out all words that occur more than once.
		return array_unique($returned_words);
	}
}

/**
 * Creates an image/text button
 *
 * @param string $name The name of the button (should be a generic_icons class or the name of an image)
 * @param string $alt The alt text
 * @param string $label The $txt string to use as the label
 * @param string $custom Custom text/html to add to the img tag (only when using an actual image)
 * @param boolean $force_use Whether to force use of this when template_create_button is available
 * @return string The HTML to display the button
 */
function create_button($name, $alt, $label = '', $custom = '', $force_use = false)
{
	global $settings, $txt;

	// Does the current loaded theme have this and we are not forcing the usage of this function?
	if (function_exists('template_create_button') && !$force_use)
		return template_create_button($name, $alt, $label = '', $custom = '');

	if (!$settings['use_image_buttons'])
		return $txt[$alt];
	elseif (!empty($settings['use_buttons']))
		return '<span class="generic_icons ' . $name . '" alt="' . $txt[$alt] . '"></span>' . ($label != '' ? '&nbsp;<strong>' . $txt[$label] . '</strong>' : '');
	else
		return '<img src="' . $settings['lang_images_url'] . '/' . $name . '" alt="' . $txt[$alt] . '" ' . $custom . '>';
}

/**
 * Sets up all of the top menu buttons
 * Saves them in the cache if it is available and on
 * Places the results in $context
 *
 */
function setupMenuContext()
{
	global $context, $modSettings, $user_info, $txt, $scripturl, $sourcedir, $settings, $smcFunc;

	// Set up the menu privileges.
	$context['allow_search'] = !empty($modSettings['allow_guestAccess']) ? allowedTo('search_posts') : (!$user_info['is_guest'] && allowedTo('search_posts'));
	$context['allow_admin'] = allowedTo(array('admin_forum', 'manage_boards', 'manage_permissions', 'moderate_forum', 'manage_membergroups', 'manage_bans', 'send_mail', 'edit_news', 'manage_attachments', 'manage_smileys'));

	$context['allow_memberlist'] = allowedTo('view_mlist');
	$context['allow_calendar'] = allowedTo('calendar_view') && !empty($modSettings['cal_enabled']);
	$context['allow_moderation_center'] = $context['user']['can_mod'];
	$context['allow_pm'] = allowedTo('pm_read');

	$cacheTime = $modSettings['lastActive'] * 60;

	// Initial "can you post an event in the calendar" option - but this might have been set in the calendar already.
	if (!isset($context['allow_calendar_event']))
	{
		$context['allow_calendar_event'] = $context['allow_calendar'] && allowedTo('calendar_post');

		// If you don't allow events not linked to posts and you're not an admin, we have more work to do...
		if ($context['allow_calendar'] && $context['allow_calendar_event'] && empty($modSettings['cal_allow_unlinked']) && !$user_info['is_admin'])
		{
			$boards_can_post = boardsAllowedTo('post_new');
			$context['allow_calendar_event'] &= !empty($boards_can_post);
		}
	}

	// There is some menu stuff we need to do if we're coming at this from a non-guest perspective.
	if (!$context['user']['is_guest'])
	{
		addInlineJavaScript('
	var user_menus = new smc_PopupMenu();
	user_menus.add("profile", "' . $scripturl . '?action=profile;area=popup");
	user_menus.add("alerts", "' . $scripturl . '?action=profile;area=alerts_popup;u='. $context['user']['id'] .'");', true);
		if ($context['allow_pm'])
			addInlineJavaScript('
	user_menus.add("pm", "' . $scripturl . '?action=pm;sa=popup");', true);

		if (!empty($modSettings['enable_ajax_alerts']))
		{
			require_once($sourcedir . '/Subs-Notify.php');

			$timeout = getNotifyPrefs($context['user']['id'], 'alert_timeout', true);
			$timeout = empty($timeout) ? 10000 : $timeout[$context['user']['id']]['alert_timeout'] * 1000;

			addInlineJavaScript('
	var new_alert_title = "' . $context['forum_name'] . '";
	var alert_timeout = ' . $timeout . ';');
			loadJavaScriptFile('alerts.js', array('minimize' => true), 'smf_alerts');
		}
	}

	// All the buttons we can possible want and then some, try pulling the final list of buttons from cache first.
	if (($menu_buttons = cache_get_data('menu_buttons-' . implode('_', $user_info['groups']) . '-' . $user_info['language'], $cacheTime)) === null || time() - $cacheTime <= $modSettings['settings_updated'])
	{
		$buttons = array(
			'home' => array(
				'title' => $txt['home'],
				'href' => $scripturl,
				'show' => true,
				'sub_buttons' => array(
				),
				'is_last' => $context['right_to_left'],
			),
			'search' => array(
				'title' => $txt['search'],
				'href' => $scripturl . '?action=search',
				'show' => $context['allow_search'],
				'sub_buttons' => array(
				),
			),
			'admin' => array(
				'title' => $txt['admin'],
				'href' => $scripturl . '?action=admin',
				'show' => $context['allow_admin'],
				'sub_buttons' => array(
					'featuresettings' => array(
						'title' => $txt['modSettings_title'],
						'href' => $scripturl . '?action=admin;area=featuresettings',
						'show' => allowedTo('admin_forum'),
					),
					'packages' => array(
						'title' => $txt['package'],
						'href' => $scripturl . '?action=admin;area=packages',
						'show' => allowedTo('admin_forum'),
					),
					'errorlog' => array(
						'title' => $txt['errlog'],
						'href' => $scripturl . '?action=admin;area=logs;sa=errorlog;desc',
						'show' => allowedTo('admin_forum') && !empty($modSettings['enableErrorLogging']),
					),
					'permissions' => array(
						'title' => $txt['edit_permissions'],
						'href' => $scripturl . '?action=admin;area=permissions',
						'show' => allowedTo('manage_permissions'),
					),
					'memberapprove' => array(
						'title' => $txt['approve_members_waiting'],
						'href' => $scripturl . '?action=admin;area=viewmembers;sa=browse;type=approve',
						'show' => !empty($context['unapproved_members']),
						'is_last' => true,
					),
				),
			),
			'moderate' => array(
				'title' => $txt['moderate'],
				'href' => $scripturl . '?action=moderate',
				'show' => $context['allow_moderation_center'],
				'sub_buttons' => array(
					'modlog' => array(
						'title' => $txt['modlog_view'],
						'href' => $scripturl . '?action=moderate;area=modlog',
						'show' => !empty($modSettings['modlog_enabled']) && !empty($user_info['mod_cache']) && $user_info['mod_cache']['bq'] != '0=1',
					),
					'poststopics' => array(
						'title' => $txt['mc_unapproved_poststopics'],
						'href' => $scripturl . '?action=moderate;area=postmod;sa=posts',
						'show' => $modSettings['postmod_active'] && !empty($user_info['mod_cache']['ap']),
					),
					'attachments' => array(
						'title' => $txt['mc_unapproved_attachments'],
						'href' => $scripturl . '?action=moderate;area=attachmod;sa=attachments',
						'show' => $modSettings['postmod_active'] && !empty($user_info['mod_cache']['ap']),
					),
					'reports' => array(
						'title' => $txt['mc_reported_posts'],
						'href' => $scripturl . '?action=moderate;area=reportedposts',
						'show' => !empty($user_info['mod_cache']) && $user_info['mod_cache']['bq'] != '0=1',
					),
					'reported_members' => array(
						'title' => $txt['mc_reported_members'],
						'href' => $scripturl . '?action=moderate;area=reportedmembers',
						'show' => allowedTo('moderate_forum'),
						'is_last' => true,
					)
				),
			),
			'calendar' => array(
				'title' => $txt['calendar'],
				'href' => $scripturl . '?action=calendar',
				'show' => $context['allow_calendar'],
				'sub_buttons' => array(
					'view' => array(
						'title' => $txt['calendar_menu'],
						'href' => $scripturl . '?action=calendar',
						'show' => $context['allow_calendar_event'],
					),
					'post' => array(
						'title' => $txt['calendar_post_event'],
						'href' => $scripturl . '?action=calendar;sa=post',
						'show' => $context['allow_calendar_event'],
						'is_last' => true,
					),
				),
			),
			'mlist' => array(
				'title' => $txt['members_title'],
				'href' => $scripturl . '?action=mlist',
				'show' => $context['allow_memberlist'],
				'sub_buttons' => array(
					'mlist_view' => array(
						'title' => $txt['mlist_menu_view'],
						'href' => $scripturl . '?action=mlist',
						'show' => true,
					),
					'mlist_search' => array(
						'title' => $txt['mlist_search'],
						'href' => $scripturl . '?action=mlist;sa=search',
						'show' => true,
						'is_last' => true,
					),
				),
			),
			'signup' => array(
				'title' => $txt['register'],
				'href' => $scripturl . '?action=signup',
				'show' => $user_info['is_guest'] && $context['can_register'],
				'sub_buttons' => array(
				),
				'is_last' => !$context['right_to_left'],
			),
			'logout' => array(
				'title' => $txt['logout'],
				'href' => $scripturl . '?action=logout;%1$s=%2$s',
				'show' => !$user_info['is_guest'],
				'sub_buttons' => array(
				),
				'is_last' => !$context['right_to_left'],
			),
		);

		// Allow editing menu buttons easily.
		call_integration_hook('integrate_menu_buttons', array(&$buttons));

		// Now we put the buttons in the context so the theme can use them.
		$menu_buttons = array();
		foreach ($buttons as $act => $button)
			if (!empty($button['show']))
			{
				$button['active_button'] = false;

				// This button needs some action.
				if (isset($button['action_hook']))
					$needs_action_hook = true;

				// Make sure the last button truly is the last button.
				if (!empty($button['is_last']))
				{
					if (isset($last_button))
						unset($menu_buttons[$last_button]['is_last']);
					$last_button = $act;
				}

				// Go through the sub buttons if there are any.
				if (!empty($button['sub_buttons']))
					foreach ($button['sub_buttons'] as $key => $subbutton)
					{
						if (empty($subbutton['show']))
							unset($button['sub_buttons'][$key]);

						// 2nd level sub buttons next...
						if (!empty($subbutton['sub_buttons']))
						{
							foreach ($subbutton['sub_buttons'] as $key2 => $sub_button2)
							{
								if (empty($sub_button2['show']))
									unset($button['sub_buttons'][$key]['sub_buttons'][$key2]);
							}
						}
					}

				// Does this button have its own icon?
				if (isset($button['icon']) && file_exists($settings['theme_dir'] . '/images/' . $button['icon']))
					$button['icon'] = '<img src="' . $settings['images_url'] . '/' . $button['icon'] . '" alt="">';
				elseif (isset($button['icon']) && file_exists($settings['default_theme_dir'] . '/images/' . $button['icon']))
					$button['icon'] = '<img src="' . $settings['default_images_url'] . '/' . $button['icon'] . '" alt="">';
				elseif (isset($button['icon']))
					$button['icon'] = '<span class="generic_icons ' . $button['icon'] . '"></span>';
				else
					$button['icon'] = '<span class="generic_icons ' . $act . '"></span>';

				$menu_buttons[$act] = $button;
			}

		if (!empty($modSettings['cache_enable']) && $modSettings['cache_enable'] >= 2)
			cache_put_data('menu_buttons-' . implode('_', $user_info['groups']) . '-' . $user_info['language'], $menu_buttons, $cacheTime);
	}

	$context['menu_buttons'] = $menu_buttons;

	// Logging out requires the session id in the url.
	if (isset($context['menu_buttons']['logout']))
		$context['menu_buttons']['logout']['href'] = sprintf($context['menu_buttons']['logout']['href'], $context['session_var'], $context['session_id']);

	// Figure out which action we are doing so we can set the active tab.
	// Default to home.
	$current_action = 'home';

	if (isset($context['menu_buttons'][$context['current_action']]))
		$current_action = $context['current_action'];
	elseif ($context['current_action'] == 'search2')
		$current_action = 'search';
	elseif ($context['current_action'] == 'theme')
		$current_action = isset($_REQUEST['sa']) && $_REQUEST['sa'] == 'pick' ? 'profile' : 'admin';
	elseif ($context['current_action'] == 'register2')
		$current_action = 'register';
	elseif ($context['current_action'] == 'login2' || ($user_info['is_guest'] && $context['current_action'] == 'reminder'))
		$current_action = 'login';
	elseif ($context['current_action'] == 'groups' && $context['allow_moderation_center'])
		$current_action = 'moderate';

	// There are certain exceptions to the above where we don't want anything on the menu highlighted.
	if ($context['current_action'] == 'profile' && !empty($context['user']['is_owner']))
	{
		$current_action = !empty($_GET['area']) && $_GET['area'] == 'showalerts' ? 'self_alerts' : 'self_profile';
		$context[$current_action] = true;
	}
	elseif ($context['current_action'] == 'pm')
	{
		$current_action = 'self_pm';
		$context['self_pm'] = true;
	}

	$total_mod_reports = 0;

	if (!empty($user_info['mod_cache']) && $user_info['mod_cache']['bq'] != '0=1' && !empty($context['open_mod_reports']) && !empty($context['menu_buttons']['moderate']['sub_buttons']['reports']))
	{
		$total_mod_reports = $context['open_mod_reports'];
		$context['menu_buttons']['moderate']['sub_buttons']['reports']['title'] .= ' <span class="amt">' . $context['open_mod_reports'] . '</span>';
	}

	// Show how many errors there are
	if (!empty($context['menu_buttons']['admin']['sub_buttons']['errorlog']))
	{
		// Get an error count, if necessary
		if (!isset($context['num_errors']))
		{
			$query = $smcFunc['db_query']('', '
				SELECT COUNT(id_error)
				FROM {db_prefix}log_errors',
				array()
			);

			list($context['num_errors']) = $smcFunc['db_fetch_row']($query);
			$smcFunc['db_free_result']($query);
		}

		if (!empty($context['num_errors']))
		{
			$context['menu_buttons']['admin']['title'] .= ' <span class="amt">' . $context['num_errors'] . '</span>';
			$context['menu_buttons']['admin']['sub_buttons']['errorlog']['title'] .= ' <span class="amt">' . $context['num_errors'] . '</span>';
		}
	}

	// Show number of reported members
	if (!empty($context['open_member_reports']) && !empty($context['menu_buttons']['moderate']['sub_buttons']['reported_members']))
	{
		$total_mod_reports += $context['open_member_reports'];
		$context['menu_buttons']['moderate']['sub_buttons']['reported_members']['title'] .= ' <span class="amt">' . $context['open_member_reports'] . '</span>';
	}

	if (!empty($context['unapproved_members']) && !empty($context['menu_buttons']['admin']))
	{
		$context['menu_buttons']['admin']['sub_buttons']['memberapprove']['title'] .= ' <span class="amt">' . $context['unapproved_members'] . '</span>';
		$context['menu_buttons']['admin']['title'] .= ' <span class="amt">' . $context['unapproved_members'] . '</span>';
	}

	// Do we have any open reports?
	if ($total_mod_reports > 0 && !empty($context['menu_buttons']['moderate']))
	{
		$context['menu_buttons']['moderate']['title'] .= ' <span class="amt">' . $total_mod_reports . '</span>';
	}

	// Not all actions are simple.
	if (!empty($needs_action_hook))
		call_integration_hook('integrate_current_action', array(&$current_action));

	if (isset($context['menu_buttons'][$current_action]))
		$context['menu_buttons'][$current_action]['active_button'] = true;
}

/**
 * Generate a random seed and ensure it's stored in settings.
 */
function smf_seed_generator()
{
	updateSettings(array('rand_seed' => microtime(true)));
}

/**
 * Process functions of an integration hook.
 * calls all functions of the given hook.
 * supports static class method calls.
 *
 * @param string $hook The hook name
 * @param array $parameters An array of parameters this hook implements
 * @return array The results of the functions
 */
function call_integration_hook($hook, $parameters = array())
{
	global $modSettings, $settings, $boarddir, $sourcedir, $db_show_debug;
	global $context, $txt;

	if ($db_show_debug === true)
		$context['debug']['hooks'][] = $hook;

	// Need to have some control.
	if (!isset($context['instances']))
		$context['instances'] = array();

	$results = array();
	if (empty($modSettings[$hook]))
		return $results;

	$functions = explode(',', $modSettings[$hook]);
	// Loop through each function.
	foreach ($functions as $function)
	{
		// Hook has been marked as "disabled". Skip it!
		if (strpos($function, '!') !== false)
			continue;

		$call = call_helper($function, true);

		// Is it valid?
		if (!empty($call))
			$results[$function] = call_user_func_array($call, $parameters);

		// Whatever it was suppose to call, it failed :(
		elseif (!empty($function))
		{
			loadLanguage('Errors');

			// Get a full path to show on error.
			if (strpos($function, '|') !== false)
			{
				list ($file, $string) = explode('|', $function);
				$absPath = empty($settings['theme_dir']) ? (strtr(trim($file), array('$boarddir' => $boarddir, '$sourcedir' => $sourcedir))) : (strtr(trim($file), array('$boarddir' => $boarddir, '$sourcedir' => $sourcedir, '$themedir' => $settings['theme_dir'])));
				log_error(sprintf($txt['hook_fail_call_to'], $string, $absPath), 'general');
			}

			// "Assume" the file resides on $boarddir somewhere...
			else
				log_error(sprintf($txt['hook_fail_call_to'], $function, $boarddir), 'general');
		}
	}

	return $results;
}

/**
 * Add a function for integration hook.
 * does nothing if the function is already added.
 *
 * @param string $hook The complete hook name.
 * @param string $function The function name. Can be a call to a method via Class::method.
 * @param bool $permanent If true, updates the value in settings table.
 * @param string $file The file. Must include one of the following wildcards: $boarddir, $sourcedir, $themedir, example: $sourcedir/Test.php
 * @param bool $object Indicates if your class will be instantiated when its respective hook is called. If true, your function must be a method.
 */
function add_integration_function($hook, $function, $permanent = true, $file = '', $object = false)
{
	global $smcFunc, $modSettings;

	// Any objects?
	if ($object)
		$function = $function . '#';

	// Any files  to load?
	if (!empty($file) && is_string($file))
		$function = $file . (!empty($function) ? '|' . $function : '');

	// Get the correct string.
	$integration_call = $function;

	// Is it going to be permanent?
	if ($permanent)
	{
		$request = $smcFunc['db_query']('', '
			SELECT value
			FROM {db_prefix}settings
			WHERE variable = {string:variable}',
			array(
				'variable' => $hook,
			)
		);
		list ($current_functions) = $smcFunc['db_fetch_row']($request);
		$smcFunc['db_free_result']($request);

		if (!empty($current_functions))
		{
			$current_functions = explode(',', $current_functions);
			if (in_array($integration_call, $current_functions))
				return;

			$permanent_functions = array_merge($current_functions, array($integration_call));
		}
		else
			$permanent_functions = array($integration_call);

		updateSettings(array($hook => implode(',', $permanent_functions)));
	}

	// Make current function list usable.
	$functions = empty($modSettings[$hook]) ? array() : explode(',', $modSettings[$hook]);

	// Do nothing, if it's already there.
	if (in_array($integration_call, $functions))
		return;

	$functions[] = $integration_call;
	$modSettings[$hook] = implode(',', $functions);
}

/**
 * Remove an integration hook function.
 * Removes the given function from the given hook.
 * Does nothing if the function is not available.
 *
 * @param string $hook The complete hook name.
 * @param string $function The function name. Can be a call to a method via Class::method.
 * @param boolean $permanent Irrelevant for the function itself but need to declare it to match
 * @param string $file The filename. Must include one of the following wildcards: $boarddir, $sourcedir, $themedir, example: $sourcedir/Test.php
 * @param boolean $object Indicates if your class will be instantiated when its respective hook is called. If true, your function must be a method.
 * @see add_integration_function
 */
function remove_integration_function($hook, $function, $permanent = true, $file = '', $object = false)
{
	global $smcFunc, $modSettings;

	// Any objects?
	if ($object)
		$function = $function . '#';

	// Any files  to load?
	if (!empty($file) && is_string($file))
		$function = $file . '|' . $function;

	// Get the correct string.
	$integration_call = $function;

	// Get the permanent functions.
	$request = $smcFunc['db_query']('', '
		SELECT value
		FROM {db_prefix}settings
		WHERE variable = {string:variable}',
		array(
			'variable' => $hook,
		)
	);
	list ($current_functions) = $smcFunc['db_fetch_row']($request);
	$smcFunc['db_free_result']($request);

	if (!empty($current_functions))
	{
		$current_functions = explode(',', $current_functions);

		if (in_array($integration_call, $current_functions))
			updateSettings(array($hook => implode(',', array_diff($current_functions, array($integration_call)))));
	}

	// Turn the function list into something usable.
	$functions = empty($modSettings[$hook]) ? array() : explode(',', $modSettings[$hook]);

	// You can only remove it if it's available.
	if (!in_array($integration_call, $functions))
		return;

	$functions = array_diff($functions, array($integration_call));
	$modSettings[$hook] = implode(',', $functions);
}

/**
 * Receives a string and tries to figure it out if its a method or a function.
 * If a method is found, it looks for a "#" which indicates SMF should create a new instance of the given class.
 * Checks the string/array for is_callable() and return false/fatal_lang_error is the given value results in a non callable string/array.
 * Prepare and returns a callable depending on the type of method/function found.
 *
 * @param mixed $string The string containing a function name or a static call. The function can also accept a closure, object or a callable array (object/class, valid_callable)
 * @param boolean $return If true, the function will not call the function/method but instead will return the formatted string.
 * @return string|array|boolean Either a string or an array that contains a callable function name or an array with a class and method to call. Boolean false if the given string cannot produce a callable var.
 */
function call_helper($string, $return = false)
{
	global $context, $smcFunc, $txt, $db_show_debug;

	// Really?
	if (empty($string))
		return false;

	// An array? should be a "callable" array IE array(object/class, valid_callable).
	// A closure? should be a callable one.
	if (is_array($string) || $string instanceof Closure)
		return $return ? $string : (is_callable($string) ? call_user_func($string) : false);

	// No full objects, sorry! pass a method or a property instead!
	if (is_object($string))
		return false;

	// Stay vitaminized my friends...
	$string = $smcFunc['htmlspecialchars']($smcFunc['htmltrim']($string));

	// Is there a file to load?
	$string = load_file($string);

	// Loaded file failed
	if (empty($string))
		return false;

	// Found a method.
	if (strpos($string, '::') !== false)
	{
		list ($class, $method) = explode('::', $string);

		// Check if a new object will be created.
		if (strpos($method, '#') !== false)
		{
			// Need to remove the # thing.
			$method = str_replace('#', '', $method);

			// Don't need to create a new instance for every method.
			if (empty($context['instances'][$class]) || !($context['instances'][$class] instanceof $class))
			{
				$context['instances'][$class] = new $class;

				// Add another one to the list.
				if ($db_show_debug === true)
				{
					if (!isset($context['debug']['instances']))
						$context['debug']['instances'] = array();

					$context['debug']['instances'][$class] = $class;
				}
			}

			$func = array($context['instances'][$class], $method);
		}

		// Right then. This is a call to a static method.
		else
			$func = array($class, $method);
	}

	// Nope! just a plain regular function.
	else
		$func = $string;

	// Right, we got what we need, time to do some checks.
	if (!is_callable($func, false, $callable_name))
	{
		loadLanguage('Errors');
		log_error(sprintf($txt['subAction_fail'], $callable_name), 'general');

		// Gotta tell everybody.
		return false;
	}

	// Everything went better than expected.
	else
	{
		// What are we gonna do about it?
		if ($return)
			return $func;

		// If this is a plain function, avoid the heat of calling call_user_func().
		else
		{
			if (is_array($func))
				call_user_func($func);

			else
				$func();
		}
	}
}

/**
 * Receives a string and tries to figure it out if it contains info to load a file.
 * Checks for a | (pipe) symbol and tries to load a file with the info given.
 * The string should be format as follows File.php|. You can use the following wildcards: $boarddir, $sourcedir and if available at the moment of execution, $themedir.
 *
 * @param string $string The string containing a valid format.
 * @return string|boolean The given string with the pipe and file info removed. Boolean false if the file couldn't be loaded.
 */
function load_file($string)
{
	global $sourcedir, $txt, $boarddir, $settings;

	if (empty($string))
		return false;

	if (strpos($string, '|') !== false)
	{
		list ($file, $string) = explode('|', $string);

		// Match the wildcards to their regular vars.
		if (empty($settings['theme_dir']))
			$absPath = strtr(trim($file), array('$boarddir' => $boarddir, '$sourcedir' => $sourcedir));

		else
			$absPath = strtr(trim($file), array('$boarddir' => $boarddir, '$sourcedir' => $sourcedir, '$themedir' => $settings['theme_dir']));

		// Load the file if it can be loaded.
		if (file_exists($absPath))
			require_once($absPath);

		// No? try a fallback to $sourcedir
		else
		{
			$absPath = $sourcedir .'/'. $file;

			if (file_exists($absPath))
				require_once($absPath);

			// Sorry, can't do much for you at this point.
			else
			{
				loadLanguage('Errors');
				log_error(sprintf($txt['hook_fail_loading_file'], $absPath), 'general');

				// File couldn't be loaded.
				return false;
			}
		}
	}

	return $string;
}

/**
 * Get the contents of a URL, irrespective of allow_url_fopen.
 *
 * - reads the contents of an http or ftp address and returns the page in a string
 * - will accept up to 3 page redirections (redirectio_level in the function call is private)
 * - if post_data is supplied, the value and length is posted to the given url as form data
 * - URL must be supplied in lowercase
 *
 * @param string $url The URL
 * @param string $post_data The data to post to the given URL
 * @param bool $keep_alive Whether to send keepalive info
 * @param int $redirection_level How many levels of redirection
 * @return string|false The fetched data or false on failure
 */
function fetch_web_data($url, $post_data = '', $keep_alive = false, $redirection_level = 0)
{
	global $webmaster_email, $sourcedir;
	static $keep_alive_dom = null, $keep_alive_fp = null;

	preg_match('~^(http|ftp)(s)?://([^/:]+)(:(\d+))?(.+)$~', $url, $match);

	// No scheme? No data for you!
	if (empty($match[1]))
		return false;

	// An FTP url. We should try connecting and RETRieving it...
	elseif ($match[1] == 'ftp')
	{
		// Include the file containing the ftp_connection class.
		require_once($sourcedir . '/Class-Package.php');

		// Establish a connection and attempt to enable passive mode.
		$ftp = new ftp_connection(($match[2] ? 'ssl://' : '') . $match[3], empty($match[5]) ? 21 : $match[5], 'anonymous', $webmaster_email);
		if ($ftp->error !== false || !$ftp->passive())
			return false;

		// I want that one *points*!
		fwrite($ftp->connection, 'RETR ' . $match[6] . "\r\n");

		// Since passive mode worked (or we would have returned already!) open the connection.
		$fp = @fsockopen($ftp->pasv['ip'], $ftp->pasv['port'], $err, $err, 5);
		if (!$fp)
			return false;

		// The server should now say something in acknowledgement.
		$ftp->check_response(150);

		$data = '';
		while (!feof($fp))
			$data .= fread($fp, 4096);
		fclose($fp);

		// All done, right?  Good.
		$ftp->check_response(226);
		$ftp->close();
	}

	// This is more likely; a standard HTTP URL.
	elseif (isset($match[1]) && $match[1] == 'http')
	{
		// First try to use fsockopen, because it is fastest.
		if ($keep_alive && $match[3] == $keep_alive_dom)
			$fp = $keep_alive_fp;
		if (empty($fp))
		{
			// Open the socket on the port we want...
			$fp = @fsockopen(($match[2] ? 'ssl://' : '') . $match[3], empty($match[5]) ? ($match[2] ? 443 : 80) : $match[5], $err, $err, 5);
		}
		if (!empty($fp))
		{
			if ($keep_alive)
			{
				$keep_alive_dom = $match[3];
				$keep_alive_fp = $fp;
			}

			// I want this, from there, and I'm not going to be bothering you for more (probably.)
			if (empty($post_data))
			{
				fwrite($fp, 'GET ' . ($match[6] !== '/' ? str_replace(' ', '%20', $match[6]) : '') . ' HTTP/1.0' . "\r\n");
				fwrite($fp, 'Host: ' . $match[3] . (empty($match[5]) ? ($match[2] ? ':443' : '') : ':' . $match[5]) . "\r\n");
				fwrite($fp, 'user-agent: PHP/SMF' . "\r\n");
				if ($keep_alive)
					fwrite($fp, 'connection: Keep-Alive' . "\r\n\r\n");
				else
					fwrite($fp, 'connection: close' . "\r\n\r\n");
			}
			else
			{
				fwrite($fp, 'POST ' . ($match[6] !== '/' ? $match[6] : '') . ' HTTP/1.0' . "\r\n");
				fwrite($fp, 'Host: ' . $match[3] . (empty($match[5]) ? ($match[2] ? ':443' : '') : ':' . $match[5]) . "\r\n");
				fwrite($fp, 'user-agent: PHP/SMF' . "\r\n");
				if ($keep_alive)
					fwrite($fp, 'connection: Keep-Alive' . "\r\n");
				else
					fwrite($fp, 'connection: close' . "\r\n");
				fwrite($fp, 'content-type: application/x-www-form-urlencoded' . "\r\n");
				fwrite($fp, 'content-length: ' . strlen($post_data) . "\r\n\r\n");
				fwrite($fp, $post_data);
			}

			$response = fgets($fp, 768);

			// Redirect in case this location is permanently or temporarily moved.
			if ($redirection_level < 3 && preg_match('~^HTTP/\S+\s+30[127]~i', $response) === 1)
			{
				$header = '';
				$location = '';
				while (!feof($fp) && trim($header = fgets($fp, 4096)) != '')
					if (strpos($header, 'location:') !== false)
						$location = trim(substr($header, strpos($header, ':') + 1));

				if (empty($location))
					return false;
				else
				{
					if (!$keep_alive)
						fclose($fp);
					return fetch_web_data($location, $post_data, $keep_alive, $redirection_level + 1);
				}
			}

			// Make sure we get a 200 OK.
			elseif (preg_match('~^HTTP/\S+\s+20[01]~i', $response) === 0)
				return false;

			// Skip the headers...
			while (!feof($fp) && trim($header = fgets($fp, 4096)) != '')
			{
				if (preg_match('~content-length:\s*(\d+)~i', $header, $match) != 0)
					$content_length = $match[1];
				elseif (preg_match('~connection:\s*close~i', $header) != 0)
				{
					$keep_alive_dom = null;
					$keep_alive = false;
				}

				continue;
			}

			$data = '';
			if (isset($content_length))
			{
				while (!feof($fp) && strlen($data) < $content_length)
					$data .= fread($fp, $content_length - strlen($data));
			}
			else
			{
				while (!feof($fp))
					$data .= fread($fp, 4096);
			}

			if (!$keep_alive)
				fclose($fp);
		}

		// If using fsockopen didn't work, try to use cURL if available.
		elseif (function_exists('curl_init'))
		{
			// Include the file containing the curl_fetch_web_data class.
			require_once($sourcedir . '/Class-CurlFetchWeb.php');

			$fetch_data = new curl_fetch_web_data();
			$fetch_data->get_url_data($url, $post_data);

			// no errors and a 200 result, then we have a good dataset, well we at least have data. ;)
			if ($fetch_data->result('code') == 200 && !$fetch_data->result('error'))
				$data = $fetch_data->result('body');
			else
				return false;
		}

		// Neither fsockopen nor curl are available. Well, phooey.
		else
			return false;
	}
	else
	{
		// Umm, this shouldn't happen?
		trigger_error('fetch_web_data(): Bad URL', E_USER_NOTICE);
		$data = false;
	}

	return $data;
}

/**
 * Prepares an array of "likes" info for the topic specified by $topic
 * @param integer $topic The topic ID to fetch the info from.
 * @return array An array of IDs of messages in the specified topic that the current user likes
 */
function prepareLikesContext($topic)
{
	global $user_info, $smcFunc;

	// Make sure we have something to work with.
	if (empty($topic))
		return array();


	// We already know the number of likes per message, we just want to know whether the current user liked it or not.
	$user = $user_info['id'];
	$cache_key = 'likes_topic_' . $topic . '_' . $user;
	$ttl = 180;

	if (($temp = cache_get_data($cache_key, $ttl)) === null)
	{
		$temp = array();
		$request = $smcFunc['db_query']('', '
			SELECT content_id
			FROM {db_prefix}user_likes AS l
				INNER JOIN {db_prefix}messages AS m ON (l.content_id = m.id_msg)
			WHERE l.id_member = {int:current_user}
				AND l.content_type = {literal:msg}
				AND m.id_topic = {int:topic}',
			array(
				'current_user' => $user,
				'topic' => $topic,
			)
		);
		while ($row = $smcFunc['db_fetch_assoc']($request))
			$temp[] = (int) $row['content_id'];

		cache_put_data($cache_key, $temp, $ttl);
	}

	return $temp;
}

/**
 * Microsoft uses their own character set Code Page 1252 (CP1252), which is a
 * superset of ISO 8859-1, defining several characters between DEC 128 and 159
 * that are not normally displayable.  This converts the popular ones that
 * appear from a cut and paste from windows.
 *
 * @param string $string The string
 * @return string The sanitized string
 */
function sanitizeMSCutPaste($string)
{
	global $context;

	if (empty($string))
		return $string;

	// UTF-8 occurences of MS special characters
	$findchars_utf8 = array(
		"\xe2\x80\x9a",	// single low-9 quotation mark
		"\xe2\x80\x9e",	// double low-9 quotation mark
		"\xe2\x80\xa6",	// horizontal ellipsis
		"\xe2\x80\x98",	// left single curly quote
		"\xe2\x80\x99",	// right single curly quote
		"\xe2\x80\x9c",	// left double curly quote
		"\xe2\x80\x9d",	// right double curly quote
		"\xe2\x80\x93",	// en dash
		"\xe2\x80\x94",	// em dash
	);

	// windows 1252 / iso equivalents
	$findchars_iso = array(
		chr(130),
		chr(132),
		chr(133),
		chr(145),
		chr(146),
		chr(147),
		chr(148),
		chr(150),
		chr(151),
	);

	// safe replacements
	$replacechars = array(
		',',	// &sbquo;
		',,',	// &bdquo;
		'...',	// &hellip;
		"'",	// &lsquo;
		"'",	// &rsquo;
		'"',	// &ldquo;
		'"',	// &rdquo;
		'-',	// &ndash;
		'--',	// &mdash;
	);

	if ($context['utf8'])
		$string = str_replace($findchars_utf8, $replacechars, $string);
	else
		$string = str_replace($findchars_iso, $replacechars, $string);

	return $string;
}

/**
 * Decode numeric html entities to their ascii or UTF8 equivalent character.
 *
 * Callback function for preg_replace_callback in subs-members
 * Uses capture group 2 in the supplied array
 * Does basic scan to ensure characters are inside a valid range
 *
 * @param array $matches An array of matches (relevant info should be the 3rd item)
 * @return string A fixed string
 */
function replaceEntities__callback($matches)
{
	global $context;

	if (!isset($matches[2]))
		return '';

	$num = $matches[2][0] === 'x' ? hexdec(substr($matches[2], 1)) : (int) $matches[2];

	// remove left to right / right to left overrides
	if ($num === 0x202D || $num === 0x202E)
		return '';

	// Quote, Ampersand, Apostrophe, Less/Greater Than get html replaced
	if (in_array($num, array(0x22, 0x26, 0x27, 0x3C, 0x3E)))
		return '&#' . $num . ';';

	if (empty($context['utf8']))
	{
		// no control characters
		if ($num < 0x20)
			return '';
		// text is text
		elseif ($num < 0x80)
			return chr($num);
		// all others get html-ised
		else
			return '&#' . $matches[2] . ';';
	}
	else
	{
		// <0x20 are control characters, 0x20 is a space, > 0x10FFFF is past the end of the utf8 character set
		// 0xD800 >= $num <= 0xDFFF are surrogate markers (not valid for utf8 text)
		if ($num < 0x20 || $num > 0x10FFFF || ($num >= 0xD800 && $num <= 0xDFFF))
			return '';
		// <0x80 (or less than 128) are standard ascii characters a-z A-Z 0-9 and punctuation
		elseif ($num < 0x80)
			return chr($num);
		// <0x800 (2048)
		elseif ($num < 0x800)
			return chr(($num >> 6) + 192) . chr(($num & 63) + 128);
		// < 0x10000 (65536)
		elseif ($num < 0x10000)
			return chr(($num >> 12) + 224) . chr((($num >> 6) & 63) + 128) . chr(($num & 63) + 128);
		// <= 0x10FFFF (1114111)
		else
			return chr(($num >> 18) + 240) . chr((($num >> 12) & 63) + 128) . chr((($num >> 6) & 63) + 128) . chr(($num & 63) + 128);
	}
}

/**
 * Converts html entities to utf8 equivalents
 *
 * Callback function for preg_replace_callback
 * Uses capture group 1 in the supplied array
 * Does basic checks to keep characters inside a viewable range.
 *
 * @param array $matches An array of matches (relevant info should be the 2nd item in the array)
 * @return string The fixed string
 */
function fixchar__callback($matches)
{
	if (!isset($matches[1]))
		return '';

	$num = $matches[1][0] === 'x' ? hexdec(substr($matches[1], 1)) : (int) $matches[1];

	// <0x20 are control characters, > 0x10FFFF is past the end of the utf8 character set
	// 0xD800 >= $num <= 0xDFFF are surrogate markers (not valid for utf8 text), 0x202D-E are left to right overrides
	if ($num < 0x20 || $num > 0x10FFFF || ($num >= 0xD800 && $num <= 0xDFFF) || $num === 0x202D || $num === 0x202E)
		return '';
	// <0x80 (or less than 128) are standard ascii characters a-z A-Z 0-9 and punctuation
	elseif ($num < 0x80)
		return chr($num);
	// <0x800 (2048)
	elseif ($num < 0x800)
		return chr(($num >> 6) + 192) . chr(($num & 63) + 128);
	// < 0x10000 (65536)
	elseif ($num < 0x10000)
		return chr(($num >> 12) + 224) . chr((($num >> 6) & 63) + 128) . chr(($num & 63) + 128);
	// <= 0x10FFFF (1114111)
	else
		return chr(($num >> 18) + 240) . chr((($num >> 12) & 63) + 128) . chr((($num >> 6) & 63) + 128) . chr(($num & 63) + 128);
}

/**
 * Strips out invalid html entities, replaces others with html style &#123; codes
 *
 * Callback function used of preg_replace_callback in smcFunc $ent_checks, for example
 * strpos, strlen, substr etc
 *
 * @param array $matches An array of matches (relevant info should be the 3rd item in the array)
 * @return string The fixed string
 */
function entity_fix__callback($matches)
{
	if (!isset($matches[2]))
		return '';

	$num = $matches[2][0] === 'x' ? hexdec(substr($matches[2], 1)) : (int) $matches[2];

	// we don't allow control characters, characters out of range, byte markers, etc
	if ($num < 0x20 || $num > 0x10FFFF || ($num >= 0xD800 && $num <= 0xDFFF) || $num == 0x202D || $num == 0x202E)
		return '';
	else
		return '&#' . $num . ';';
}

/**
 * Return a Gravatar URL based on
 * - the supplied email address,
 * - the global maximum rating,
 * - the global default fallback,
 * - maximum sizes as set in the admin panel.
 *
 * It is SSL aware, and caches most of the parameters.
 *
 * @param string $email_address The user's email address
 * @return string The gravatar URL
 */
function get_gravatar_url($email_address)
{
	global $modSettings, $smcFunc;
	static $url_params = null;

	if ($url_params === null)
	{
		$ratings = array('G', 'PG', 'R', 'X');
		$defaults = array('mm', 'identicon', 'monsterid', 'wavatar', 'retro', 'blank');
		$url_params = array();
		if (!empty($modSettings['gravatarMaxRating']) && in_array($modSettings['gravatarMaxRating'], $ratings))
			$url_params[] = 'rating=' . $modSettings['gravatarMaxRating'];
		if (!empty($modSettings['gravatarDefault']) && in_array($modSettings['gravatarDefault'], $defaults))
			$url_params[] = 'default=' . $modSettings['gravatarDefault'];
		if (!empty($modSettings['avatar_max_width_external']))
			$size_string = (int) $modSettings['avatar_max_width_external'];
		if (!empty($modSettings['avatar_max_height_external']) && !empty($size_string))
			if ((int) $modSettings['avatar_max_height_external'] < $size_string)
				$size_string = $modSettings['avatar_max_height_external'];

		if (!empty($size_string))
			$url_params[] = 's=' . $size_string;
	}
	$http_method = !empty($modSettings['force_ssl']) ? 'https://secure' : 'http://www';

	return $http_method . '.gravatar.com/avatar/' . md5($smcFunc['strtolower']($email_address)) . '?' . implode('&', $url_params);
}

/**
 * Get a list of timezones.
 *
 * @param string $when An optional date or time for which to calculate the timezone offset values. May be a Unix timestamp or any string that strtotime() can understand. Defaults to 'now'.
 * @return array An array of timezone info.
 */
function smf_list_timezones($when = 'now')
{
	global $smcFunc, $modSettings, $tztxt, $txt;
	static $timezones = null, $lastwhen = null;

	// No point doing this over if we already did it once
	if (!empty($timezones) && $when == $lastwhen)
		return $timezones;
	else
		$lastwhen = $when;

	// Parseable datetime string?
	if (is_int($timestamp = strtotime($when)))
		$when = $timestamp;

	// A Unix timestamp?
	elseif (is_numeric($when))
		$when = intval($when);

	// Invalid value? Just get current Unix timestamp.
	else
		$when = time();

	// We'll need these too
	$date_when = date_create('@' . $when);
	$later = (int) date_format(date_add($date_when, date_interval_create_from_date_string('1 year')), 'U');

	// Load up any custom time zone descriptions we might have
	loadLanguage('Timezones');

	// Should we put time zones from certain countries at the top of the list?
	$priority_countries = !empty($modSettings['timezone_priority_countries']) ? explode(',', $modSettings['timezone_priority_countries']) : array();
	$priority_tzids = array();
	foreach ($priority_countries as $country)
	{
		$country_tzids = @timezone_identifiers_list(DateTimeZone::PER_COUNTRY, strtoupper(trim($country)));
		if (!empty($country_tzids))
			$priority_tzids = array_merge($priority_tzids, $country_tzids);
	}

	// Antarctic research stations should be listed last, unless you're running a penguin forum
	$low_priority_tzids = !in_array('AQ', $priority_countries) ? timezone_identifiers_list(DateTimeZone::ANTARCTICA) : array();

	// Process the preferred timezones first, then the normal ones, then the low priority ones.
	$tzids = array_merge(array_keys($tztxt), array_diff(timezone_identifiers_list(), array_keys($tztxt), $low_priority_tzids), $low_priority_tzids);


	// Idea here is to get exactly one representative identifier for each and every unique set of time zone rules.
	foreach ($tzids as $tzid)
	{
		// We don't want UTC right now
		if ($tzid == 'UTC')
			continue;

		$tz = timezone_open($tzid);

		// First, get the set of transition rules for this tzid
		$tzinfo = timezone_transitions_get($tz, $when, $later);

		// Use the entire set of transition rules as the array *key* so we can avoid duplicates
		$tzkey = serialize($tzinfo);

		// Next, get the geographic info for this tzid
		$tzgeo = timezone_location_get($tz);

		// Don't overwrite our preferred tzids
		if (empty($zones[$tzkey]['tzid']))
		{
			$zones[$tzkey]['tzid'] = $tzid;
			$zones[$tzkey]['abbr'] = $tzinfo[0]['abbr'];
		}

		// A time zone from a prioritized country?
		if (in_array($tzid, $priority_tzids))
			$priority_zones[$tzkey] = true;

		// Keep track of the location and offset for this tzid
		if (!empty($txt[$tzid]))
			$zones[$tzkey]['locations'][] = $txt[$tzid];
		else
		{
			$tzid_parts = explode('/', $tzid);
			$zones[$tzkey]['locations'][] = str_replace(array('St_', '_'), array('St. ', ' '), array_pop($tzid_parts));
		}
		$offsets[$tzkey] = $tzinfo[0]['offset'];
		$longitudes[$tzkey] = empty($longitudes[$tzkey]) ? $tzgeo['longitude'] : $longitudes[$tzkey];
	}

	// Sort by offset then longitude
	array_multisort($offsets, SORT_ASC, SORT_NUMERIC, $longitudes, SORT_ASC, SORT_NUMERIC, $zones);

	// Build the final array of formatted values
	$priority_timezones = array();
	$timezones = array();
	foreach ($zones as $tzkey => $tzvalue)
	{
		date_timezone_set($date_when, timezone_open($tzvalue['tzid']));

		// Use the custom description, if there is one
		if (!empty($tztxt[$tzvalue['tzid']]))
			$desc = $tztxt[$tzvalue['tzid']];
		// Otherwise, use the list of locations (max 5, so things don't get silly)
		else
			$desc = implode(', ', array_slice(array_unique($tzvalue['locations']), 0, 5)) . (count($tzvalue['locations']) > 5 ? ', ' . $txt['etc'] : '');

		// Show the UTC offset and the abbreviation, if it's something like 'MST' and not '-06'
		$desc = '[UTC' . date_format($date_when, 'P') . '] - ' . (!strspn($tzvalue['abbr'], '+-') ? $tzvalue['abbr'] . ' - ' : '') . $desc;

		if (isset($priority_zones[$tzkey]))
			$priority_timezones[$tzvalue['tzid']] = $desc;
		else
			$timezones[$tzvalue['tzid']] = $desc;
	}

	if (!empty($priority_timezones))
		$priority_timezones[] = '-----';

	$timezones = array_merge(
		$priority_timezones,
		array('' => '(Forum Default)', 'UTC' => 'UTC - ' . $tztxt['UTC'], '-----'),
		$timezones
	);

	return $timezones;
}

/**
 * @param string $ip_address An IP address in IPv4, IPv6 or decimal notation
 * @return string|false The IP address in binary or false
 */
function inet_ptod($ip_address)
{
	if (!isValidIP($ip_address))
		return $ip_address;

	$bin = inet_pton($ip_address);
	return $bin;
}

/**
 * @param string $bin An IP address in IPv4, IPv6 (Either string (postgresql) or binary (other databases))
 * @return string|false The IP address in presentation format or false on error
 */
function inet_dtop($bin)
{
	if(empty($bin))
		return '';

	global $db_type;

	if ($db_type == 'postgresql')
		return $bin;

	$ip_address = inet_ntop($bin);

	return $ip_address;
}

/**
 * Safe serialize() and unserialize() replacements
 *
 * @license Public Domain
 *
 * @author anthon (dot) pang (at) gmail (dot) com
 */

/**
 * Safe serialize() replacement. Recursive
 * - output a strict subset of PHP's native serialized representation
 * - does not serialize objects
 *
 * @param mixed $value
 * @return string
 */
function _safe_serialize($value)
{
	if(is_null($value))
		return 'N;';

	if(is_bool($value))
		return 'b:'. (int) $value .';';

	if(is_int($value))
		return 'i:'. $value .';';

	if(is_float($value))
		return 'd:'. str_replace(',', '.', $value) .';';

	if(is_string($value))
		return 's:'. strlen($value) .':"'. $value .'";';

	if(is_array($value))
	{
		$out = '';
		foreach($value as $k => $v)
			$out .= _safe_serialize($k) . _safe_serialize($v);

		return 'a:'. count($value) .':{'. $out .'}';
	}

	// safe_serialize cannot serialize resources or objects.
	return false;
}
/**
 * Wrapper for _safe_serialize() that handles exceptions and multibyte encoding issues.
 *
 * @param mixed $value
 * @return string
 */
function safe_serialize($value)
{
	// Make sure we use the byte count for strings even when strlen() is overloaded by mb_strlen()
	if (function_exists('mb_internal_encoding') &&
		(((int) ini_get('mbstring.func_overload')) & 2))
	{
		$mbIntEnc = mb_internal_encoding();
		mb_internal_encoding('ASCII');
	}

	$out = _safe_serialize($value);

	if (isset($mbIntEnc))
		mb_internal_encoding($mbIntEnc);

	return $out;
}

/**
 * Safe unserialize() replacement
 * - accepts a strict subset of PHP's native serialized representation
 * - does not unserialize objects
 *
 * @param string $str
 * @return mixed
 * @throw Exception if $str is malformed or contains unsupported types (e.g., resources, objects)
 */
function _safe_unserialize($str)
{
	// Input  is not a string.
	if(empty($str) || !is_string($str))
		return false;

	$stack = array();
	$expected = array();

	/*
	 * states:
	 *   0 - initial state, expecting a single value or array
	 *   1 - terminal state
	 *   2 - in array, expecting end of array or a key
	 *   3 - in array, expecting value or another array
	 */
	$state = 0;
	while($state != 1)
	{
		$type = isset($str[0]) ? $str[0] : '';
		if($type == '}')
			$str = substr($str, 1);

		else if($type == 'N' && $str[1] == ';')
		{
			$value = null;
			$str = substr($str, 2);
		}
		else if($type == 'b' && preg_match('/^b:([01]);/', $str, $matches))
		{
			$value = $matches[1] == '1' ? true : false;
			$str = substr($str, 4);
		}
		else if($type == 'i' && preg_match('/^i:(-?[0-9]+);(.*)/s', $str, $matches))
		{
			$value = (int)$matches[1];
			$str = $matches[2];
		}
		else if($type == 'd' && preg_match('/^d:(-?[0-9]+\.?[0-9]*(E[+-][0-9]+)?);(.*)/s', $str, $matches))
		{
			$value = (float)$matches[1];
			$str = $matches[3];
		}
		else if($type == 's' && preg_match('/^s:([0-9]+):"(.*)/s', $str, $matches) && substr($matches[2], (int)$matches[1], 2) == '";')
		{
			$value = substr($matches[2], 0, (int)$matches[1]);
			$str = substr($matches[2], (int)$matches[1] + 2);
		}
		else if($type == 'a' && preg_match('/^a:([0-9]+):{(.*)/s', $str, $matches))
		{
			$expectedLength = (int)$matches[1];
			$str = $matches[2];
		}

		// Object or unknown/malformed type.
		else
			return false;

		switch($state)
		{
			case 3: // In array, expecting value or another array.
				if($type == 'a')
				{
					$stack[] = &$list;
					$list[$key] = array();
					$list = &$list[$key];
					$expected[] = $expectedLength;
					$state = 2;
					break;
				}
				if($type != '}')
				{
					$list[$key] = $value;
					$state = 2;
					break;
				}

				// Missing array value.
				return false;

			case 2: // in array, expecting end of array or a key
				if($type == '}')
				{
					// Array size is less than expected.
					if(count($list) < end($expected))
						return false;

					unset($list);
					$list = &$stack[count($stack)-1];
					array_pop($stack);

					// Go to terminal state if we're at the end of the root array.
					array_pop($expected);

					if(count($expected) == 0)
						$state = 1;

					break;
				}

				if($type == 'i' || $type == 's')
				{
					// Array size exceeds expected length.
					if(count($list) >= end($expected))
						return false;

					$key = $value;
					$state = 3;
					break;
				}

				// Illegal array index type.
				return false;

			// Expecting array or value.
			case 0:
				if($type == 'a')
				{
					$data = array();
					$list = &$data;
					$expected[] = $expectedLength;
					$state = 2;
					break;
				}

				if($type != '}')
				{
					$data = $value;
					$state = 1;
					break;
				}

				// Not in array.
				return false;
		}
	}

	// Trailing data in input.
	if(!empty($str))
		return false;

	return $data;
}

/**
 * Wrapper for _safe_unserialize() that handles exceptions and multibyte encoding issue
 *
 * @param string $str
 * @return mixed
 */
function safe_unserialize($str)
{
	// Make sure we use the byte count for strings even when strlen() is overloaded by mb_strlen()
	if (function_exists('mb_internal_encoding') &&
		(((int) ini_get('mbstring.func_overload')) & 0x02))
	{
		$mbIntEnc = mb_internal_encoding();
		mb_internal_encoding('ASCII');
	}

	$out = _safe_unserialize($str);

	if (isset($mbIntEnc))
		mb_internal_encoding($mbIntEnc);

	return $out;
}

/**
 * Tries different modes to make file/dirs writable. Wrapper function for chmod()

 * @param string $file The file/dir full path.
 * @param int $value Not needed, added for legacy reasons.
 * @return boolean  true if the file/dir is already writable or the function was able to make it writable, false if the function couldn't make the file/dir writable.
 */
function smf_chmod($file, $value = 0)
{
	// No file? no checks!
	if (empty($file))
		return false;

	// Already writable?
	if (is_writable($file))
		return true;

	// Do we have a file or a dir?
	$isDir = is_dir($file);
	$isWritable = false;

	// Set different modes.
	$chmodValues = $isDir ? array(0750, 0755, 0775, 0777) : array(0644, 0664, 0666);

	foreach($chmodValues as $val)
	{
		// If it's writable, break out of the loop.
		if (is_writable($file))
		{
			$isWritable = true;
			break;
		}

		else
			@chmod($file, $val);
	}

	return $isWritable;
}

/**
 * Wrapper function for json_decode() with error handling.

 * @param string $json The string to decode.
 * @param bool $returnAsArray To return the decoded string as an array or an object, SMF only uses Arrays but to keep on compatibility with json_decode its set to false as default.
 * @param bool $logIt To specify if the error will be logged if theres any.
 * @return array Either an empty array or the decoded data as an array.
 */
function smf_json_decode($json, $returnAsArray = false, $logIt = true)
{
	global $txt;

	// Come on...
	if (empty($json) || !is_string($json))
		return array();

	$returnArray = @json_decode($json, $returnAsArray);

	// PHP 5.3 so no json_last_error_msg()
	switch(json_last_error())
	{
		case JSON_ERROR_NONE:
			$jsonError = false;
			break;
		case JSON_ERROR_DEPTH:
			$jsonError =  'JSON_ERROR_DEPTH';
			break;
		case JSON_ERROR_STATE_MISMATCH:
			$jsonError = 'JSON_ERROR_STATE_MISMATCH';
			break;
		case JSON_ERROR_CTRL_CHAR:
			$jsonError = 'JSON_ERROR_CTRL_CHAR';
			break;
		case JSON_ERROR_SYNTAX:
			$jsonError = 'JSON_ERROR_SYNTAX';
			break;
		case JSON_ERROR_UTF8:
			$jsonError = 'JSON_ERROR_UTF8';
			break;
		default:
			$jsonError = 'unknown';
			break;
	}

	// Something went wrong!
	if (!empty($jsonError) && $logIt)
	{
		// Being a wrapper means we lost our smf_error_handler() privileges :(
		$jsonDebug = debug_backtrace();
		$jsonDebug = $jsonDebug[0];
		loadLanguage('Errors');

		if (!empty($jsonDebug))
			log_error($txt['json_'. $jsonError], 'critical', $jsonDebug['file'], $jsonDebug['line']);

		else
			log_error($txt['json_'. $jsonError], 'critical');

		// Everyone expects an array.
		return array();
	}

	return $returnArray;
}

/**
 * Check the given String if he is a valid IPv4 or IPv6
 * return true or false
 *
 * @param string $IPString
 *
 * @return bool
 */
function isValidIP($IPString)
{
	return filter_var($IPString, FILTER_VALIDATE_IP) !== false;
}

/**
 * Outputs a response.
 * It assumes the data is already a string.
 * @param string $data The data to print
 * @param string $type The content type. Defaults to Json.
 * @return void
 */
function smf_serverResponse($data = '', $type = 'content-type: application/json')
{
	global $db_show_debug, $modSettings;

	// Defensive programming anyone?
	if (empty($data))
		return false;

	// Don't need extra stuff...
	$db_show_debug = false;

	// Kill anything else.
	ob_end_clean();

	if (!empty($modSettings['CompressedOutput']))
		@ob_start('ob_gzhandler');

	else
		ob_start();

	// Set the header.
	header($type);

	// Echo!
	echo $data;

	// Done.
	obExit(false);
}

/**
 * Creates an optimized regex to match all known top level domains.
 *
 * The optimized regex is stored in $modSettings['tld_regex'].
 *
 * To update the stored version of the regex to use the latest list of valid TLDs from iana.org, set
 * the $update parameter to true. Updating can take some time, based on network connectivity, so it
 * should normally only be done by calling this function from a background or scheduled task.
 *
 * If $update is not true, but the regex is missing or invalid, the regex will be regenerated from a
 * hard-coded list of TLDs. This regenerated regex will be overwritten on the next scheduled update.
 *
 * @param bool $update If true, fetch and process the latest offical list of TLDs from iana.org.
 */
function set_tld_regex($update = false)
{
	global $sourcedir, $smcFunc, $modSettings;
	static $done = false;

	// If we don't need to do anything, don't
	if (!$update && $done)
		return;

	// Should we get a new copy of the official list of TLDs?
	if ($update)
	{
		$tlds = fetch_web_data('https://data.iana.org/TLD/tlds-alpha-by-domain.txt');

		// If the Internet Assigned Numbers Authority can't be reached, the Internet is gone.
		// We're probably running on a server hidden in a bunker deep underground to protect it from
		// marauding bandits roaming on the surface. We don't want to waste precious electricity on
		// pointlessly repeating background tasks, so we'll wait until the next regularly scheduled
		// update to see if civilization has been restored.
		if ($tlds === false)
			$postapocalypticNightmare = true;
	}
	// If we aren't updating and the regex is valid, we're done
	elseif (!empty($modSettings['tld_regex']) && @preg_match('~' . $modSettings['tld_regex'] . '~', null) !== false)
	{
		$done = true;
		return;
	}

	// If we successfully got an update, process the list into an array
	if (!empty($tlds))
	{
		// Clean $tlds and convert it to an array
		$tlds = array_filter(explode("\n", strtolower($tlds)), function($line) {
			$line = trim($line);
			if (empty($line) || strpos($line, '#') !== false || strpos($line, ' ') !== false)
				return false;
			else
				return true;
		});

		// Convert Punycode to Unicode
		require_once($sourcedir . '/Class-Punycode.php');
		$Punycode = new Punycode();
		$tlds = array_map(function ($input) use ($Punycode) { return $Punycode->decode($input); }, $tlds);
	}
	// Otherwise, use the 2012 list of gTLDs and ccTLDs for now and schedule a background update
	else
	{
		$tlds = array('com', 'net', 'org', 'edu', 'gov', 'mil', 'aero', 'asia', 'biz', 'cat',
			'coop', 'info', 'int', 'jobs', 'mobi', 'museum', 'name', 'post', 'pro', 'tel',
			'travel', 'xxx', 'ac', 'ad', 'ae', 'af', 'ag', 'ai', 'al', 'am', 'an', 'ao', 'aq',
			'ar', 'as', 'at', 'au', 'aw', 'ax', 'az', 'ba', 'bb', 'bd', 'be', 'bf', 'bg', 'bh',
			'bi', 'bj', 'bm', 'bn', 'bo', 'br', 'bs', 'bt', 'bv', 'bw', 'by', 'bz', 'ca', 'cc',
			'cd', 'cf', 'cg', 'ch', 'ci', 'ck', 'cl', 'cm', 'cn', 'co', 'cr', 'cs', 'cu', 'cv',
			'cx', 'cy', 'cz', 'dd', 'de', 'dj', 'dk', 'dm', 'do', 'dz', 'ec', 'ee', 'eg', 'eh',
			'er', 'es', 'et', 'eu', 'fi', 'fj', 'fk', 'fm', 'fo', 'fr', 'ga', 'gb', 'gd', 'ge',
			'gf', 'gg', 'gh', 'gi', 'gl', 'gm', 'gn', 'gp', 'gq', 'gr', 'gs', 'gt', 'gu', 'gw',
			'gy', 'hk', 'hm', 'hn', 'hr', 'ht', 'hu', 'id', 'ie', 'il', 'im', 'in', 'io', 'iq',
			'ir', 'is', 'it', 'ja', 'je', 'jm', 'jo', 'jp', 'ke', 'kg', 'kh', 'ki', 'km', 'kn',
			'kp', 'kr', 'kw', 'ky', 'kz', 'la', 'lb', 'lc', 'li', 'lk', 'lr', 'ls', 'lt', 'lu',
			'lv', 'ly', 'ma', 'mc', 'md', 'me', 'mg', 'mh', 'mk', 'ml', 'mm', 'mn', 'mo', 'mp',
			'mq', 'mr', 'ms', 'mt', 'mu', 'mv', 'mw', 'mx', 'my', 'mz', 'na', 'nc', 'ne', 'nf',
			'ng', 'ni', 'nl', 'no', 'np', 'nr', 'nu', 'nz', 'om', 'pa', 'pe', 'pf', 'pg', 'ph',
			'pk', 'pl', 'pm', 'pn', 'pr', 'ps', 'pt', 'pw', 'py', 'qa', 're', 'ro', 'rs', 'ru',
			'rw', 'sa', 'sb', 'sc', 'sd', 'se', 'sg', 'sh', 'si', 'sj', 'sk', 'sl', 'sm', 'sn',
			'so', 'sr', 'ss', 'st', 'su', 'sv', 'sx', 'sy', 'sz', 'tc', 'td', 'tf', 'tg', 'th',
			'tj', 'tk', 'tl', 'tm', 'tn', 'to', 'tp', 'tr', 'tt', 'tv', 'tw', 'tz', 'ua', 'ug',
			'uk', 'us', 'uy', 'uz', 'va', 'vc', 've', 'vg', 'vi', 'vn', 'vu', 'wf', 'ws', 'ye',
			'yt', 'yu', 'za', 'zm', 'zw');

		// Schedule a background update, unless civilization has collapsed and/or we are having connectivity issues.
		$schedule_update = empty($postapocalypticNightmare);
	}

	// Get an optimized regex to match all the TLDs
	$tld_regex = build_regex($tlds);

	// Remember the new regex in $modSettings
	updateSettings(array('tld_regex' => $tld_regex));

	// Schedule a background update if we need one
	if (!empty($schedule_update))
	{
		$smcFunc['db_insert']('insert', '{db_prefix}background_tasks',
			array('task_file' => 'string-255', 'task_class' => 'string-255', 'task_data' => 'string', 'claimed_time' => 'int'),
			array('$sourcedir/tasks/UpdateTldRegex.php', 'Update_TLD_Regex', '', 0), array()
		);
	}

	// Redundant repetition is redundant
	$done = true;
}

/**
 * Creates optimized regular expressions from an array of strings.
 *
 * An optimized regex built using this function will be much faster than a simple regex built using
 * `implode('|', $strings)` --- anywhere from several times to several orders of magnitude faster.
 *
 * However, the time required to build the optimized regex is approximately equal to the time it
 * takes to execute the simple regex. Therefore, it is only worth calling this function if the
 * resulting regex will be used more than once.
 *
 * Because PHP places an upper limit on the allowed length of a regex, very large arrays of $strings
 * may not fit in a single regex. Normally, the excess strings will simply be dropped. However, if
 * the $returnArray parameter is set to true, this function will build as many regexes as necessary
 * to accomodate everything in $strings and return them in an array. You will need to iterate
 * through all elements of the returned array in order to test all possible matches.
 *
 * @param array $strings An array of strings to make a regex for.
 * @param string $delim An optional delimiter character to pass to preg_quote().
 * @param bool $returnArray If true, returns an array of regexes.
 * @return string|array One or more regular expressions to match any of the input strings.
 */
function build_regex($strings, $delim = null, $returnArray = false)
{
	global $smcFunc;

	// The mb_* functions are faster than the $smcFunc ones, but may not be available
	if (function_exists('mb_internal_encoding') && function_exists('mb_detect_encoding') && function_exists('mb_strlen') && function_exists('mb_substr'))
	{
		if (($string_encoding = mb_detect_encoding(implode(' ', $strings))) !== false)
		{
			$current_encoding = mb_internal_encoding();
			mb_internal_encoding($string_encoding);
		}

		$strlen = 'mb_strlen';
		$substr = 'mb_substr';
	}
	else
	{
		$strlen = $smcFunc['strlen'];
		$substr = $smcFunc['substr'];
	}

	// This recursive function creates the index array from the strings
	$add_string_to_index = function ($string, $index) use (&$strlen, &$substr, &$add_string_to_index)
	{
		static $depth = 0;
		$depth++;

		$first = $substr($string, 0, 1);

		if (empty($index[$first]))
			$index[$first] = array();

		if ($strlen($string) > 1)
		{
			// Sanity check on recursion
			if ($depth > 99)
				$index[$first][$substr($string, 1)] = '';

			else
				$index[$first] = $add_string_to_index($substr($string, 1), $index[$first]);
		}
		else
			$index[$first][''] = '';

		$depth--;
		return $index;
	};

	// This recursive function turns the index array into a regular expression
	$index_to_regex = function (&$index, $delim) use (&$strlen, &$index_to_regex)
	{
		static $depth = 0;
		$depth++;

		// Absolute max length for a regex is 32768, but we might need wiggle room
		$max_length = 30000;

		$regex = array();
		$length = 0;

		foreach ($index as $key => $value)
		{
			$key_regex = preg_quote($key, $delim);
			$new_key = $key;

			if (empty($value))
				$sub_regex = '';
			else
			{
				$sub_regex = $index_to_regex($value, $delim);

				if (count(array_keys($value)) == 1)
				{
					$new_key_array = explode('(?'.'>', $sub_regex);
					$new_key .= $new_key_array[0];
				}
				else
					$sub_regex = '(?'.'>' . $sub_regex . ')';
			}

			if ($depth > 1)
				$regex[$new_key] = $key_regex . $sub_regex;
			else
			{
				if (($length += strlen($key_regex) + 1) < $max_length || empty($regex))
				{
					$regex[$new_key] = $key_regex . $sub_regex;
					unset($index[$key]);
				}
				else
					break;
			}
		}

		// Sort by key length and then alphabetically
		uksort($regex, function($k1, $k2) use (&$strlen) {
			$l1 = $strlen($k1);
			$l2 = $strlen($k2);

			if ($l1 == $l2)
				return strcmp($k1, $k2) > 0 ? 1 : -1;
			else
				return $l1 > $l2 ? -1 : 1;
		});

		$depth--;
		return implode('|', $regex);
	};

	// Now that the functions are defined, let's do this thing
	$index = array();
	$regex = '';

	foreach ($strings as $string)
		$index = $add_string_to_index($string, $index);

	if ($returnArray === true)
	{
		$regex = array();
		while (!empty($index))
			$regex[] = '(?'.'>' . $index_to_regex($index, $delim) . ')';
	}
	else
		$regex = '(?'.'>' . $index_to_regex($index, $delim) . ')';

	// Restore PHP's internal character encoding to whatever it was originally
	if (!empty($current_encoding))
		mb_internal_encoding($current_encoding);

	return $regex;
}

/**
 * Check if the passed url has an SSL certificate.
 *
 * Returns true if a cert was found & false if not.
 * @param string $url to check, in $boardurl format (no trailing slash).
 */
 function ssl_cert_found($url)
 {
	// First, strip the subfolder from the passed url, if any
	$parsedurl = parse_url($url);
	$url = 'ssl://' . $parsedurl['host'] . ':443';

	// Next, check the ssl stream context for certificate info
	$result = false;
	$context = stream_context_create(array("ssl" => array("capture_peer_cert" => true, "verify_peer" => true, "allow_self_signed" => true)));
	$stream = @stream_socket_client($url, $errno, $errstr, 30, STREAM_CLIENT_CONNECT, $context);
	if ($stream !== false)
	{
		$params = stream_context_get_params($stream);
		$result = isset($params["options"]["ssl"]["peer_certificate"]) ? true : false;
	}
    return $result;
}

/**
 * Check if the passed url has a redirect to https:// by querying headers.
 *
 * Returns true if a redirect was found & false if not.
 * Note that when force_ssl = 2, SMF issues its own redirect...  So if this
 * returns true, it may be caused by SMF, not necessarily an .htaccess redirect.
 * @param string $url to check, in $boardurl format (no trailing slash).
 */
function https_redirect_active($url)
{
	// Ask for the headers for the passed url, but via http...
	// Need to add the trailing slash, or it puts it there & thinks there's a redirect when there isn't...
	$url = str_ireplace('https://', 'http://', $url) . '/';
	$headers = @get_headers($url);
	if ($headers === false)
		return false;

	// Now to see if it came back https...
	// First check for a redirect status code in first row (301, 302, 307)
	if (strstr($headers[0], '301') === false && strstr($headers[0], '302') === false && strstr($headers[0], '307') === false)
		return false;

	// Search for the location entry to confirm https
	$result = false;
	foreach ($headers as $header)
	{
		if (stristr($header, 'Location: https://') !== false)
		{
			$result = true;
			break;
		}
	}
	return $result;
}

/**
 * Build query_wanna_see_board and query_see_board for a userid
 *
 * Returns array with keys query_wanna_see_board and query_see_board
 * @param int $userid of the user
 */
function build_query_board($userid)
{
	global $user_info, $modSettings, $smcFunc;

	$query_part = array();
	$groups = array();
	$is_admin = false;
	$deny_boards_access = !empty($modSettings['deny_boards_access']) ? $modSettings['deny_boards_access'] : null;
	$mod_cache;
	$ignoreboards;

	if ($user_info['id'] == $userid)
	{
		$groups = $user_info['groups'];
		$is_admin = $user_info['is_admin'];
		$mod_cache = !empty($user_info['mod_cache']) ? $user_info['mod_cache'] : null;
		$ignoreboards = !empty($user_info['ignoreboards']) ? $user_info['ignoreboards'] : null;
	}
	else
	{
		$request = $smcFunc['db_query']('', '
				SELECT mem.ignore_boards, mem.id_group, mem.additional_groups, mem.id_post_group
				FROM {db_prefix}members AS mem
				WHERE mem.id_member = {int:id_member}
				LIMIT 1',
				array(
					'id_member' => $userid,
				)
			);

		$row = $smcFunc['db_fetch_assoc']($request);

		if (empty($row['additional_groups']))
			$groups = array($row['id_group'], $row['id_post_group']);
		else
			$groups = array_merge(
					array($row['id_group'], $row['id_post_group']),
					explode(',', $row['additional_groups'])
			);

		// Because history has proven that it is possible for groups to go bad - clean up in case.
		foreach ($groups as $k => $v)
			$groups[$k] = (int) $v;

		$is_admin = in_array(1, $groups);

		$ignoreboards = !empty($row['ignore_boards']) && !empty($modSettings['allow_ignore_boards']) ? explode(',', $row['ignore_boards']) : array();

		// What boards are they the moderator of?
		$boards_mod = array();

		$request = $smcFunc['db_query']('', '
			SELECT id_board
			FROM {db_prefix}moderators
			WHERE id_member = {int:current_member}',
			array(
				'current_member' => $userid,
			)
		);
		while ($row = $smcFunc['db_fetch_assoc']($request))
			$boards_mod[] = $row['id_board'];
		$smcFunc['db_free_result']($request);

		// Can any of the groups they're in moderate any of the boards?
		$request = $smcFunc['db_query']('', '
			SELECT id_board
			FROM {db_prefix}moderator_groups
			WHERE id_group IN({array_int:groups})',
			array(
				'groups' => $groups,
			)
		);
		while ($row = $smcFunc['db_fetch_assoc']($request))
			$boards_mod[] = $row['id_board'];
		$smcFunc['db_free_result']($request);

		// Just in case we've got duplicates here...
		$boards_mod = array_unique($boards_mod);

		$mod_cache['mq'] = empty($boards_mod) ? '0=1' : 'b.id_board IN (' . implode(',', $boards_mod) . ')';
	}

	// Just build this here, it makes it easier to change/use - administrators can see all boards.
	if ($is_admin)
		$query_part['query_see_board'] = '1=1';
	// Otherwise just the groups in $user_info['groups'].
	else
		$query_part['query_see_board'] = '((FIND_IN_SET(' . implode(', b.member_groups) != 0 OR FIND_IN_SET(', $groups) . ', b.member_groups) != 0)' . (!empty($deny_boards_access) ? ' AND (FIND_IN_SET(' . implode(', b.deny_member_groups) = 0 AND FIND_IN_SET(', $groups) . ', b.deny_member_groups) = 0)' : '') . (isset($mod_cache) ? ' OR ' . $mod_cache['mq'] : '') . ')';

	// Build the list of boards they WANT to see.
	// This will take the place of query_see_boards in certain spots, so it better include the boards they can see also

	// If they aren't ignoring any boards then they want to see all the boards they can see
	if (empty($ignoreboards))
		$query_part['query_wanna_see_board'] = $query_part['query_see_board'];
	// Ok I guess they don't want to see all the boards
	else
		$query_part['query_wanna_see_board'] = '(' . $query_part['query_see_board'] . ' AND b.id_board NOT IN (' . implode(',', $ignoreboards) . '))';

	return $query_part;
}

/**
 * Check if the connection is using https.
 *
 * @return boolean true if connection used https
 */
function httpsOn()
{
	$secure = false;

	if (isset($_SERVER['HTTPS']) && $_SERVER['HTTPS'] == 'on')
		$secure = true;
	elseif (!empty($_SERVER['HTTP_X_FORWARDED_PROTO']) && $_SERVER['HTTP_X_FORWARDED_PROTO'] == 'https' || !empty($_SERVER['HTTP_X_FORWARDED_SSL']) && $_SERVER['HTTP_X_FORWARDED_SSL'] == 'on')
		$secure = true;

	return $secure;
}

/**
 * A wrapper for `filter_var($url, FILTER_VALIDATE_URL)` that can handle URLs
 * with international characters (a.k.a. IRIs)
 *
 * @param string $iri The IRI to test.
 * @param int $flags Optional flags to pass to filter_var()
 * @return string|bool Either the original IRI, or false if the IRI was invalid.
 */
function validate_iri($iri, $flags = null)
{
	$url = iri_to_url($iri);

	if (filter_var($url, FILTER_VALIDATE_URL, $flags) !== false)
		return $iri;
	else
		return false;
}

/**
 * A wrapper for `filter_var($url, FILTER_SANITIZE_URL)` that can handle URLs
 * with international characters (a.k.a. IRIs)
 *
 * Note: The returned value will still be an IRI, not a URL. To convert to URL,
 * feed the result of this function to iri_to_url()
 *
 * @param string $iri The IRI to sanitize.
 * @return string|bool The sanitized version of the IRI
 */
function sanitize_iri($iri)
{
	// Encode any non-ASCII characters (but not space or control characters of any sort)
	$iri = preg_replace_callback('~[^\x00-\x7F\pZ\pC]~u', function ($matches) {
		return rawurlencode($matches[0]);
	}, $iri);

	// Perform normal sanitization
	$iri = filter_var($iri, FILTER_SANITIZE_URL);

	// Decode the non-ASCII characters
	$iri = rawurldecode($iri);

	return $iri;
}

/**
 * Converts a URL with international characters (an IRI) into a pure ASCII URL
 *
 * Uses Punycode to encode any non-ASCII characters in the domain name, and uses
 * standard URL encoding on the rest.
 *
 * @param string $iri A IRI that may or may not contain non-ASCII characters.
 * @return string|bool The URL version of the IRI.
 */
function iri_to_url($iri)
{
	global $sourcedir;

	$host = parse_url((strpos($iri, '://') === false ? 'http://' : '') . ltrim($iri, ':/'), PHP_URL_HOST);

	if (empty($host))
		return $iri;

	// Convert the domain using the Punycode algorithm
	require_once($sourcedir . '/Class-Punycode.php');
	$Punycode = new Punycode();
	$encoded_host = $Punycode->encode($host);
	$pos = strpos($iri, $host);
	$iri = substr_replace($iri, $encoded_host, $pos, strlen($host));

	// Encode any disallowed characters in the rest of the URL
	$unescaped = array(
		'%21'=>'!', '%23'=>'#', '%24'=>'$', '%26'=>'&',
		'%27'=>"'", '%28'=>'(', '%29'=>')', '%2A'=>'*',
		'%2B'=>'+', '%2C'=>',',	'%2F'=>'/', '%3A'=>':',
		'%3B'=>';', '%3D'=>'=', '%3F'=>'?', '%40'=>'@',
	);
	$iri = strtr(rawurlencode($iri), $unescaped);

	return $iri;
}

/**
 * Decodes a URL containing encoded international characters to UTF-8
 *
 * Decodes any Punycode encoded characters in the domain name, then uses
 * standard URL decoding on the rest.
 *
 * @param string $url The pure ASCII version of a URL.
 * @return string|bool The UTF-8 version of the URL.
 */
function url_to_iri($url)
{
	global $sourcedir;

	$host = parse_url((strpos($url, '://') === false ? 'http://' : '') . ltrim($url, ':/'), PHP_URL_HOST);

	if (empty($host))
		return $url;

	// Decode the domain from Punycode
	require_once($sourcedir . '/Class-Punycode.php');
	$Punycode = new Punycode();
	$decoded_host = $Punycode->decode($host);
	$pos = strpos($url, $host);
	$url = substr_replace($url, $decoded_host, $pos, strlen($host));

	// Decode the rest of the URL
	$url = rawurldecode($url);

	return $url;
}

/**
 * Ensures SMF's scheduled tasks are being run as intended
 *
 * If the admin activated the cron_is_real_cron setting, but the cron job is
 * not running things at least once per day, we need to go back to SMF's default
 * behaviour using "web cron" JavaScript calls.
 */
function check_cron()
{
	global $user_info, $modSettings, $smcFunc, $txt;

	if (empty($modSettings['cron_last_checked']))
		$modSettings['cron_last_checked'] = 0;

	if (!empty($modSettings['cron_is_real_cron']) && time() - $modSettings['cron_last_checked'] > 84600)
	{
		$request = $smcFunc['db_query']('', '
			SELECT time_run
			FROM {db_prefix}log_scheduled_tasks
			ORDER BY id_log DESC
			LIMIT 1',
			array()
		);
		list($time_run) = $smcFunc['db_fetch_row']($request);
		$smcFunc['db_free_result']($request);

		// If it's been more than 24 hours since the last task ran, cron must not be working
		if (!empty($time_run) && time() - $time_run > 84600)
		{
			loadLanguage('ManageScheduledTasks');
			log_error($txt['cron_not_working']);
			updateSettings(array('cron_is_real_cron' => 0));
		}
		else
			updateSettings(array('cron_last_checked' => time()));
	}
}

?><|MERGE_RESOLUTION|>--- conflicted
+++ resolved
@@ -739,14 +739,12 @@
 	static $non_twelve_hour, $locale_cache;
 	static $unsupportedFormats, $finalizedFormats;
 
-<<<<<<< HEAD
 	$unsupportedFormatsWindows = array('z','Z');
-=======
+
 	// Ensure required values are set
 	$user_info['time_offset'] = !empty($user_info['time_offset']) ? $user_info['time_offset'] : 0;
 	$modSettings['time_offset'] = !empty($modSettings['time_offset']) ? $modSettings['time_offset'] : 0;
 	$user_info['time_format'] = !empty($user_info['time_format']) ? $user_info['time_format'] : (!empty($modSettings['time_format']) ? $modSettings['time_format'] : '%F %H:%M');
->>>>>>> d2a3f2a5
 
 	// Offset the time.
 	if (!$offset_type)
