<?php

/**
 * This file has all the main functions in it that relate to, well, everything.
 *
 * Simple Machines Forum (SMF)
 *
 * @package SMF
 * @author Simple Machines http://www.simplemachines.org
 * @copyright 2019 Simple Machines and individual contributors
 * @license http://www.simplemachines.org/about/smf/license.php BSD
 *
 * @version 2.1 RC1
 */

if (!defined('SMF'))
	die('No direct access...');

/**
 * Update some basic statistics.
 *
 * 'member' statistic updates the latest member, the total member
 *  count, and the number of unapproved members.
 * 'member' also only counts approved members when approval is on, but
 *  is much more efficient with it off.
 *
 * 'message' changes the total number of messages, and the
 *  highest message id by id_msg - which can be parameters 1 and 2,
 *  respectively.
 *
 * 'topic' updates the total number of topics, or if parameter1 is true
 *  simply increments them.
 *
 * 'subject' updates the log_search_subjects in the event of a topic being
 *  moved, removed or split.  parameter1 is the topicid, parameter2 is the new subject
 *
 * 'postgroups' case updates those members who match condition's
 *  post-based membergroups in the database (restricted by parameter1).
 *
 * @param string $type Stat type - can be 'member', 'message', 'topic', 'subject' or 'postgroups'
 * @param mixed $parameter1 A parameter for updating the stats
 * @param mixed $parameter2 A 2nd parameter for updating the stats
 */
function updateStats($type, $parameter1 = null, $parameter2 = null)
{
	global $modSettings, $smcFunc;

	switch ($type)
	{
		case 'member':
			$changes = array(
				'memberlist_updated' => time(),
			);

			// #1 latest member ID, #2 the real name for a new registration.
			if (is_numeric($parameter1))
			{
				$changes['latestMember'] = $parameter1;
				$changes['latestRealName'] = $parameter2;

				updateSettings(array('totalMembers' => true), true);
			}

			// We need to calculate the totals.
			else
			{
				// Update the latest activated member (highest id_member) and count.
				$result = $smcFunc['db_query']('', '
					SELECT COUNT(*), MAX(id_member)
					FROM {db_prefix}members
					WHERE is_activated = {int:is_activated}',
					array(
						'is_activated' => 1,
					)
				);
				list ($changes['totalMembers'], $changes['latestMember']) = $smcFunc['db_fetch_row']($result);
				$smcFunc['db_free_result']($result);

				// Get the latest activated member's display name.
				$result = $smcFunc['db_query']('', '
					SELECT real_name
					FROM {db_prefix}members
					WHERE id_member = {int:id_member}
					LIMIT 1',
					array(
						'id_member' => (int) $changes['latestMember'],
					)
				);
				list ($changes['latestRealName']) = $smcFunc['db_fetch_row']($result);
				$smcFunc['db_free_result']($result);

				if (!empty($modSettings['registration_method']))
				{
					// Are we using registration approval?
					if ($modSettings['registration_method'] == 2 || !empty($modSettings['approveAccountDeletion']))
					{
						// Update the amount of members awaiting approval
						$result = $smcFunc['db_query']('', '
							SELECT COUNT(*)
							FROM {db_prefix}members
							WHERE is_activated IN ({array_int:activation_status})',
							array(
								'activation_status' => array(3, 4),
							)
						);
						list ($changes['unapprovedMembers']) = $smcFunc['db_fetch_row']($result);
						$smcFunc['db_free_result']($result);
					}

					// What about unapproved COPPA registrations?
					if (!empty($modSettings['coppaType']) && $modSettings['coppaType'] != 0)
					{
						$result = $smcFunc['db_query']('', '
							SELECT COUNT(*)
							FROM {db_prefix}members
							WHERE is_activated = {int:coppa_approval}',
							array(
								'coppa_approval' => 5,
							)
						);
						list ($coppa_approvals) = $smcFunc['db_fetch_row']($result);
						$smcFunc['db_free_result']($result);

						// Add this to the number of unapproved members
						if (!empty($changes['unapprovedMembers']))
							$changes['unapprovedMembers'] += $coppa_approvals;
						else
							$changes['unapprovedMembers'] = $coppa_approvals;
					}
				}
			}
			updateSettings($changes);
			break;

		case 'message':
			if ($parameter1 === true && $parameter2 !== null)
				updateSettings(array('totalMessages' => true, 'maxMsgID' => $parameter2), true);
			else
			{
				// SUM and MAX on a smaller table is better for InnoDB tables.
				$result = $smcFunc['db_query']('', '
					SELECT SUM(num_posts + unapproved_posts) AS total_messages, MAX(id_last_msg) AS max_msg_id
					FROM {db_prefix}boards
					WHERE redirect = {string:blank_redirect}' . (!empty($modSettings['recycle_enable']) && $modSettings['recycle_board'] > 0 ? '
						AND id_board != {int:recycle_board}' : ''),
					array(
						'recycle_board' => isset($modSettings['recycle_board']) ? $modSettings['recycle_board'] : 0,
						'blank_redirect' => '',
					)
				);
				$row = $smcFunc['db_fetch_assoc']($result);
				$smcFunc['db_free_result']($result);

				updateSettings(array(
					'totalMessages' => $row['total_messages'] === null ? 0 : $row['total_messages'],
					'maxMsgID' => $row['max_msg_id'] === null ? 0 : $row['max_msg_id']
				));
			}
			break;

		case 'subject':
			// Remove the previous subject (if any).
			$smcFunc['db_query']('', '
				DELETE FROM {db_prefix}log_search_subjects
				WHERE id_topic = {int:id_topic}',
				array(
					'id_topic' => (int) $parameter1,
				)
			);

			// Insert the new subject.
			if ($parameter2 !== null)
			{
				$parameter1 = (int) $parameter1;
				$parameter2 = text2words($parameter2);

				$inserts = array();
				foreach ($parameter2 as $word)
					$inserts[] = array($word, $parameter1);

				if (!empty($inserts))
					$smcFunc['db_insert']('ignore',
						'{db_prefix}log_search_subjects',
						array('word' => 'string', 'id_topic' => 'int'),
						$inserts,
						array('word', 'id_topic')
					);
			}
			break;

		case 'topic':
			if ($parameter1 === true)
				updateSettings(array('totalTopics' => true), true);

			else
			{
				// Get the number of topics - a SUM is better for InnoDB tables.
				// We also ignore the recycle bin here because there will probably be a bunch of one-post topics there.
				$result = $smcFunc['db_query']('', '
					SELECT SUM(num_topics + unapproved_topics) AS total_topics
					FROM {db_prefix}boards' . (!empty($modSettings['recycle_enable']) && $modSettings['recycle_board'] > 0 ? '
					WHERE id_board != {int:recycle_board}' : ''),
					array(
						'recycle_board' => !empty($modSettings['recycle_board']) ? $modSettings['recycle_board'] : 0,
					)
				);
				$row = $smcFunc['db_fetch_assoc']($result);
				$smcFunc['db_free_result']($result);

				updateSettings(array('totalTopics' => $row['total_topics'] === null ? 0 : $row['total_topics']));
			}
			break;

		case 'postgroups':
			// Parameter two is the updated columns: we should check to see if we base groups off any of these.
			if ($parameter2 !== null && !in_array('posts', $parameter2))
				return;

			$postgroups = cache_get_data('updateStats:postgroups', 360);
			if ($postgroups == null || $parameter1 == null)
			{
				// Fetch the postgroups!
				$request = $smcFunc['db_query']('', '
					SELECT id_group, min_posts
					FROM {db_prefix}membergroups
					WHERE min_posts != {int:min_posts}',
					array(
						'min_posts' => -1,
					)
				);
				$postgroups = array();
				while ($row = $smcFunc['db_fetch_assoc']($request))
					$postgroups[$row['id_group']] = $row['min_posts'];

				$smcFunc['db_free_result']($request);

				// Sort them this way because if it's done with MySQL it causes a filesort :(.
				arsort($postgroups);

				cache_put_data('updateStats:postgroups', $postgroups, 360);
			}

			// Oh great, they've screwed their post groups.
			if (empty($postgroups))
				return;

			// Set all membergroups from most posts to least posts.
			$conditions = '';
			$lastMin = 0;
			foreach ($postgroups as $id => $min_posts)
			{
				$conditions .= '
					WHEN posts >= ' . $min_posts . (!empty($lastMin) ? ' AND posts <= ' . $lastMin : '') . ' THEN ' . $id;

				$lastMin = $min_posts;
			}

			// A big fat CASE WHEN... END is faster than a zillion UPDATE's ;).
			$smcFunc['db_query']('', '
				UPDATE {db_prefix}members
				SET id_post_group = CASE ' . $conditions . '
				ELSE 0
				END' . ($parameter1 != null ? '
				WHERE ' . (is_array($parameter1) ? 'id_member IN ({array_int:members})' : 'id_member = {int:members}') : ''),
				array(
					'members' => $parameter1,
				)
			);
			break;

		default:
			trigger_error('updateStats(): Invalid statistic type \'' . $type . '\'', E_USER_NOTICE);
	}
}

/**
 * Updates the columns in the members table.
 * Assumes the data has been htmlspecialchar'd.
 * this function should be used whenever member data needs to be
 * updated in place of an UPDATE query.
 *
 * id_member is either an int or an array of ints to be updated.
 *
 * data is an associative array of the columns to be updated and their respective values.
 * any string values updated should be quoted and slashed.
 *
 * the value of any column can be '+' or '-', which mean 'increment'
 * and decrement, respectively.
 *
 * if the member's post number is updated, updates their post groups.
 *
 * @param mixed $members An array of member IDs, null to update this for all members or the ID of a single member
 * @param array $data The info to update for the members
 */
function updateMemberData($members, $data)
{
	global $modSettings, $user_info, $smcFunc, $sourcedir;

	$parameters = array();
	if (is_array($members))
	{
		$condition = 'id_member IN ({array_int:members})';
		$parameters['members'] = $members;
	}

	elseif ($members === null)
		$condition = '1=1';

	else
	{
		$condition = 'id_member = {int:member}';
		$parameters['member'] = $members;
	}

	// Everything is assumed to be a string unless it's in the below.
	$knownInts = array(
		'date_registered', 'posts', 'id_group', 'last_login', 'instant_messages', 'unread_messages',
		'new_pm', 'pm_prefs', 'gender', 'show_online', 'pm_receive_from', 'alerts',
		'id_theme', 'is_activated', 'id_msg_last_visit', 'id_post_group', 'total_time_logged_in', 'warning',
	);
	$knownFloats = array(
		'time_offset',
	);

	if (!empty($modSettings['integrate_change_member_data']))
	{
		// Only a few member variables are really interesting for integration.
		$integration_vars = array(
			'member_name',
			'real_name',
			'email_address',
			'id_group',
			'gender',
			'birthdate',
			'website_title',
			'website_url',
			'location',
			'time_format',
			'time_offset',
			'avatar',
			'lngfile',
		);
		$vars_to_integrate = array_intersect($integration_vars, array_keys($data));

		// Only proceed if there are any variables left to call the integration function.
		if (count($vars_to_integrate) != 0)
		{
			// Fetch a list of member_names if necessary
			if ((!is_array($members) && $members === $user_info['id']) || (is_array($members) && count($members) == 1 && in_array($user_info['id'], $members)))
				$member_names = array($user_info['username']);
			else
			{
				$member_names = array();
				$request = $smcFunc['db_query']('', '
					SELECT member_name
					FROM {db_prefix}members
					WHERE ' . $condition,
					$parameters
				);
				while ($row = $smcFunc['db_fetch_assoc']($request))
					$member_names[] = $row['member_name'];
				$smcFunc['db_free_result']($request);
			}

			if (!empty($member_names))
				foreach ($vars_to_integrate as $var)
					call_integration_hook('integrate_change_member_data', array($member_names, $var, &$data[$var], &$knownInts, &$knownFloats));
		}
	}

	$setString = '';
	foreach ($data as $var => $val)
	{
		$type = 'string';
		if (in_array($var, $knownInts))
			$type = 'int';
		elseif (in_array($var, $knownFloats))
			$type = 'float';
		elseif ($var == 'birthdate')
			$type = 'date';
		elseif ($var == 'member_ip')
			$type = 'inet';
		elseif ($var == 'member_ip2')
			$type = 'inet';

		// Doing an increment?
		if ($var == 'alerts' && ($val === '+' || $val === '-'))
		{
			include_once($sourcedir . '/Profile-Modify.php');
			if (is_array($members))
			{
				$val = 'CASE ';
				foreach ($members as $k => $v)
					$val .= 'WHEN id_member = ' . $v . ' THEN '. alert_count($v, true) . ' ';
				$val = $val . ' END';
				$type = 'raw';
			}
			else
				$val = alert_count($members, true);
		}
		elseif ($type == 'int' && ($val === '+' || $val === '-'))
		{
			$val = $var . ' ' . $val . ' 1';
			$type = 'raw';
		}

		// Ensure posts, instant_messages, and unread_messages don't overflow or underflow.
		if (in_array($var, array('posts', 'instant_messages', 'unread_messages')))
		{
			if (preg_match('~^' . $var . ' (\+ |- |\+ -)([\d]+)~', $val, $match))
			{
				if ($match[1] != '+ ')
					$val = 'CASE WHEN ' . $var . ' <= ' . abs($match[2]) . ' THEN 0 ELSE ' . $val . ' END';
				$type = 'raw';
			}
		}

		$setString .= ' ' . $var . ' = {' . $type . ':p_' . $var . '},';
		$parameters['p_' . $var] = $val;
	}

	$smcFunc['db_query']('', '
		UPDATE {db_prefix}members
		SET' . substr($setString, 0, -1) . '
		WHERE ' . $condition,
		$parameters
	);

	updateStats('postgroups', $members, array_keys($data));

	// Clear any caching?
	if (!empty($modSettings['cache_enable']) && $modSettings['cache_enable'] >= 2 && !empty($members))
	{
		if (!is_array($members))
			$members = array($members);

		foreach ($members as $member)
		{
			if ($modSettings['cache_enable'] >= 3)
			{
				cache_put_data('member_data-profile-' . $member, null, 120);
				cache_put_data('member_data-normal-' . $member, null, 120);
				cache_put_data('member_data-minimal-' . $member, null, 120);
			}
			cache_put_data('user_settings-' . $member, null, 60);
		}
	}
}

/**
 * Updates the settings table as well as $modSettings... only does one at a time if $update is true.
 *
 * - updates both the settings table and $modSettings array.
 * - all of changeArray's indexes and values are assumed to have escaped apostrophes (')!
 * - if a variable is already set to what you want to change it to, that
 *   variable will be skipped over; it would be unnecessary to reset.
 * - When use_update is true, UPDATEs will be used instead of REPLACE.
 * - when use_update is true, the value can be true or false to increment
 *  or decrement it, respectively.
 *
 * @param array $changeArray An array of info about what we're changing in 'setting' => 'value' format
 * @param bool $update Whether to use an UPDATE query instead of a REPLACE query
 */
function updateSettings($changeArray, $update = false)
{
	global $modSettings, $smcFunc;

	if (empty($changeArray) || !is_array($changeArray))
		return;

	$toRemove = array();

	// Go check if there is any setting to be removed.
	foreach ($changeArray as $k => $v)
		if ($v === null)
		{
			// Found some, remove them from the original array and add them to ours.
			unset($changeArray[$k]);
			$toRemove[] = $k;
		}

	// Proceed with the deletion.
	if (!empty($toRemove))
		$smcFunc['db_query']('', '
			DELETE FROM {db_prefix}settings
			WHERE variable IN ({array_string:remove})',
			array(
				'remove' => $toRemove,
			)
		);

	// In some cases, this may be better and faster, but for large sets we don't want so many UPDATEs.
	if ($update)
	{
		foreach ($changeArray as $variable => $value)
		{
			$smcFunc['db_query']('', '
				UPDATE {db_prefix}settings
				SET value = {' . ($value === false || $value === true ? 'raw' : 'string') . ':value}
				WHERE variable = {string:variable}',
				array(
					'value' => $value === true ? 'value + 1' : ($value === false ? 'value - 1' : $value),
					'variable' => $variable,
				)
			);
			$modSettings[$variable] = $value === true ? $modSettings[$variable] + 1 : ($value === false ? $modSettings[$variable] - 1 : $value);
		}

		// Clean out the cache and make sure the cobwebs are gone too.
		cache_put_data('modSettings', null, 90);

		return;
	}

	$replaceArray = array();
	foreach ($changeArray as $variable => $value)
	{
		// Don't bother if it's already like that ;).
		if (isset($modSettings[$variable]) && $modSettings[$variable] == $value)
			continue;
		// If the variable isn't set, but would only be set to nothing'ness, then don't bother setting it.
		elseif (!isset($modSettings[$variable]) && empty($value))
			continue;

		$replaceArray[] = array($variable, $value);

		$modSettings[$variable] = $value;
	}

	if (empty($replaceArray))
		return;

	$smcFunc['db_insert']('replace',
		'{db_prefix}settings',
		array('variable' => 'string-255', 'value' => 'string-65534'),
		$replaceArray,
		array('variable')
	);

	// Kill the cache - it needs redoing now, but we won't bother ourselves with that here.
	cache_put_data('modSettings', null, 90);
}

/**
 * Constructs a page list.
 *
 * - builds the page list, e.g. 1 ... 6 7 [8] 9 10 ... 15.
 * - flexible_start causes it to use "url.page" instead of "url;start=page".
 * - very importantly, cleans up the start value passed, and forces it to
 *   be a multiple of num_per_page.
 * - checks that start is not more than max_value.
 * - base_url should be the URL without any start parameter on it.
 * - uses the compactTopicPagesEnable and compactTopicPagesContiguous
 *   settings to decide how to display the menu.
 *
 * an example is available near the function definition.
 * $pageindex = constructPageIndex($scripturl . '?board=' . $board, $_REQUEST['start'], $num_messages, $maxindex, true);
 *
 * @param string $base_url The basic URL to be used for each link.
 * @param int &$start The start position, by reference. If this is not a multiple of the number of items per page, it is sanitized to be so and the value will persist upon the function's return.
 * @param int $max_value The total number of items you are paginating for.
 * @param int $num_per_page The number of items to be displayed on a given page. $start will be forced to be a multiple of this value.
 * @param bool $flexible_start Whether a ;start=x component should be introduced into the URL automatically (see above)
 * @param bool $show_prevnext Whether the Previous and Next links should be shown (should be on only when navigating the list)
 *
 * @return string The complete HTML of the page index that was requested, formatted by the template.
 */
function constructPageIndex($base_url, &$start, $max_value, $num_per_page, $flexible_start = false, $show_prevnext = true)
{
	global $modSettings, $context, $smcFunc, $settings, $txt;

	// Save whether $start was less than 0 or not.
	$start = (int) $start;
	$start_invalid = $start < 0;

	// Make sure $start is a proper variable - not less than 0.
	if ($start_invalid)
		$start = 0;
	// Not greater than the upper bound.
	elseif ($start >= $max_value)
		$start = max(0, (int) $max_value - (((int) $max_value % (int) $num_per_page) == 0 ? $num_per_page : ((int) $max_value % (int) $num_per_page)));
	// And it has to be a multiple of $num_per_page!
	else
		$start = max(0, (int) $start - ((int) $start % (int) $num_per_page));

	$context['current_page'] = $start / $num_per_page;

	// Define some default page index settings if we don't already have it...
	if (!isset($settings['page_index']))
	{
		// This defines the formatting for the page indexes used throughout the forum.
		$settings['page_index'] = array(
			'extra_before' => '<span class="pages">' . $txt['pages'] . '</span>',
			'previous_page' => '<span class="main_icons previous_page"></span>',
			'current_page' => '<span class="current_page">%1$d</span> ',
			'page' => '<a class="nav_page" href="{URL}">%2$s</a> ',
			'expand_pages' => '<span class="expand_pages" onclick="expandPages(this, {LINK}, {FIRST_PAGE}, {LAST_PAGE}, {PER_PAGE});"> ... </span>',
			'next_page' => '<span class="main_icons next_page"></span>',
			'extra_after' => '',
		);
	}

	$base_link = strtr($settings['page_index']['page'], array('{URL}' => $flexible_start ? $base_url : strtr($base_url, array('%' => '%%')) . ';start=%1$d'));
	$pageindex = $settings['page_index']['extra_before'];

	// Compact pages is off or on?
	if (empty($modSettings['compactTopicPagesEnable']))
	{
		// Show the left arrow.
		$pageindex .= $start == 0 ? ' ' : sprintf($base_link, $start - $num_per_page, $settings['page_index']['previous_page']);

		// Show all the pages.
		$display_page = 1;
		for ($counter = 0; $counter < $max_value; $counter += $num_per_page)
			$pageindex .= $start == $counter && !$start_invalid ? sprintf($settings['page_index']['current_page'], $display_page++) : sprintf($base_link, $counter, $display_page++);

		// Show the right arrow.
		$display_page = ($start + $num_per_page) > $max_value ? $max_value : ($start + $num_per_page);
		if ($start != $counter - $max_value && !$start_invalid)
			$pageindex .= $display_page > $counter - $num_per_page ? ' ' : sprintf($base_link, $display_page, $settings['page_index']['next_page']);
	}
	else
	{
		// If they didn't enter an odd value, pretend they did.
		$PageContiguous = (int) ($modSettings['compactTopicPagesContiguous'] - ($modSettings['compactTopicPagesContiguous'] % 2)) / 2;

		// Show the "prev page" link. (>prev page< 1 ... 6 7 [8] 9 10 ... 15 next page)
		if (!empty($start) && $show_prevnext)
			$pageindex .= sprintf($base_link, $start - $num_per_page, $settings['page_index']['previous_page']);
		else
			$pageindex .= '';

		// Show the first page. (prev page >1< ... 6 7 [8] 9 10 ... 15)
		if ($start > $num_per_page * $PageContiguous)
			$pageindex .= sprintf($base_link, 0, '1');

		// Show the ... after the first page.  (prev page 1 >...< 6 7 [8] 9 10 ... 15 next page)
		if ($start > $num_per_page * ($PageContiguous + 1))
			$pageindex .= strtr($settings['page_index']['expand_pages'], array(
				'{LINK}' => JavaScriptEscape($smcFunc['htmlspecialchars']($base_link)),
				'{FIRST_PAGE}' => $num_per_page,
				'{LAST_PAGE}' => $start - $num_per_page * $PageContiguous,
				'{PER_PAGE}' => $num_per_page,
			));

		// Show the pages before the current one. (prev page 1 ... >6 7< [8] 9 10 ... 15 next page)
		for ($nCont = $PageContiguous; $nCont >= 1; $nCont--)
			if ($start >= $num_per_page * $nCont)
			{
				$tmpStart = $start - $num_per_page * $nCont;
				$pageindex .= sprintf($base_link, $tmpStart, $tmpStart / $num_per_page + 1);
			}

		// Show the current page. (prev page 1 ... 6 7 >[8]< 9 10 ... 15 next page)
		if (!$start_invalid)
			$pageindex .= sprintf($settings['page_index']['current_page'], $start / $num_per_page + 1);
		else
			$pageindex .= sprintf($base_link, $start, $start / $num_per_page + 1);

		// Show the pages after the current one... (prev page 1 ... 6 7 [8] >9 10< ... 15 next page)
		$tmpMaxPages = (int) (($max_value - 1) / $num_per_page) * $num_per_page;
		for ($nCont = 1; $nCont <= $PageContiguous; $nCont++)
			if ($start + $num_per_page * $nCont <= $tmpMaxPages)
			{
				$tmpStart = $start + $num_per_page * $nCont;
				$pageindex .= sprintf($base_link, $tmpStart, $tmpStart / $num_per_page + 1);
			}

		// Show the '...' part near the end. (prev page 1 ... 6 7 [8] 9 10 >...< 15 next page)
		if ($start + $num_per_page * ($PageContiguous + 1) < $tmpMaxPages)
			$pageindex .= strtr($settings['page_index']['expand_pages'], array(
				'{LINK}' => JavaScriptEscape($smcFunc['htmlspecialchars']($base_link)),
				'{FIRST_PAGE}' => $start + $num_per_page * ($PageContiguous + 1),
				'{LAST_PAGE}' => $tmpMaxPages,
				'{PER_PAGE}' => $num_per_page,
			));

		// Show the last number in the list. (prev page 1 ... 6 7 [8] 9 10 ... >15<  next page)
		if ($start + $num_per_page * $PageContiguous < $tmpMaxPages)
			$pageindex .= sprintf($base_link, $tmpMaxPages, $tmpMaxPages / $num_per_page + 1);

		// Show the "next page" link. (prev page 1 ... 6 7 [8] 9 10 ... 15 >next page<)
		if ($start != $tmpMaxPages && $show_prevnext)
			$pageindex .= sprintf($base_link, $start + $num_per_page, $settings['page_index']['next_page']);
	}
	$pageindex .= $settings['page_index']['extra_after'];

	return $pageindex;
}

/**
 * - Formats a number.
 * - uses the format of number_format to decide how to format the number.
 *   for example, it might display "1 234,50".
 * - caches the formatting data from the setting for optimization.
 *
 * @param float $number A number
 * @param bool|int $override_decimal_count If set, will use the specified number of decimal places. Otherwise it's automatically determined
 * @return string A formatted number
 */
function comma_format($number, $override_decimal_count = false)
{
	global $txt;
	static $thousands_separator = null, $decimal_separator = null, $decimal_count = null;

	// Cache these values...
	if ($decimal_separator === null)
	{
		// Not set for whatever reason?
		if (empty($txt['number_format']) || preg_match('~^1([^\d]*)?234([^\d]*)(0*?)$~', $txt['number_format'], $matches) != 1)
			return $number;

		// Cache these each load...
		$thousands_separator = $matches[1];
		$decimal_separator = $matches[2];
		$decimal_count = strlen($matches[3]);
	}

	// Format the string with our friend, number_format.
	return number_format($number, (float) $number === $number ? ($override_decimal_count === false ? $decimal_count : $override_decimal_count) : 0, $decimal_separator, $thousands_separator);
}

/**
 * Format a time to make it look purdy.
 *
 * - returns a pretty formatted version of time based on the user's format in $user_info['time_format'].
 * - applies all necessary time offsets to the timestamp, unless offset_type is set.
 * - if todayMod is set and show_today was not not specified or true, an
 *   alternate format string is used to show the date with something to show it is "today" or "yesterday".
 * - performs localization (more than just strftime would do alone.)
 *
 * @param int $log_time A timestamp
 * @param bool $show_today Whether to show "Today"/"Yesterday" or just a date
 * @param bool|string $offset_type If false, uses both user time offset and forum offset. If 'forum', uses only the forum offset. Otherwise no offset is applied.
 * @param bool $process_safe Activate setlocale check for changes at runtime. Slower, but safer.
 * @return string A formatted timestamp
 */
function timeformat($log_time, $show_today = true, $offset_type = false, $process_safe = false)
{
	global $context, $user_info, $txt, $modSettings;
	static $non_twelve_hour, $locale_cache;
	static $unsupportedFormats, $finalizedFormats;

	$unsupportedFormatsWindows = array('z', 'Z');

	// Ensure required values are set
	$user_info['time_offset'] = !empty($user_info['time_offset']) ? $user_info['time_offset'] : 0;
	$modSettings['time_offset'] = !empty($modSettings['time_offset']) ? $modSettings['time_offset'] : 0;
	$user_info['time_format'] = !empty($user_info['time_format']) ? $user_info['time_format'] : (!empty($modSettings['time_format']) ? $modSettings['time_format'] : '%F %H:%M');

	// Offset the time.
	if (!$offset_type)
		$time = $log_time + ($user_info['time_offset'] + $modSettings['time_offset']) * 3600;
	// Just the forum offset?
	elseif ($offset_type == 'forum')
		$time = $log_time + $modSettings['time_offset'] * 3600;
	else
		$time = $log_time;

	// We can't have a negative date (on Windows, at least.)
	if ($log_time < 0)
		$log_time = 0;

	// Today and Yesterday?
	if ($modSettings['todayMod'] >= 1 && $show_today === true)
	{
		// Get the current time.
		$nowtime = forum_time();

		$then = @getdate($time);
		$now = @getdate($nowtime);

		// Try to make something of a time format string...
		$s = strpos($user_info['time_format'], '%S') === false ? '' : ':%S';
		if (strpos($user_info['time_format'], '%H') === false && strpos($user_info['time_format'], '%T') === false)
		{
			$h = strpos($user_info['time_format'], '%l') === false ? '%I' : '%l';
			$today_fmt = $h . ':%M' . $s . ' %p';
		}
		else
			$today_fmt = '%H:%M' . $s;

		// Same day of the year, same year.... Today!
		if ($then['yday'] == $now['yday'] && $then['year'] == $now['year'])
			return $txt['today'] . timeformat($log_time, $today_fmt, $offset_type);

		// Day-of-year is one less and same year, or it's the first of the year and that's the last of the year...
		if ($modSettings['todayMod'] == '2' && (($then['yday'] == $now['yday'] - 1 && $then['year'] == $now['year']) || ($now['yday'] == 0 && $then['year'] == $now['year'] - 1) && $then['mon'] == 12 && $then['mday'] == 31))
			return $txt['yesterday'] . timeformat($log_time, $today_fmt, $offset_type);
	}

	$str = !is_bool($show_today) ? $show_today : $user_info['time_format'];

	// Use the cached formats if available
	if (is_null($finalizedFormats))
		$finalizedFormats = (array) cache_get_data('timeformatstrings', 86400);

	// Make a supported version for this format if we don't already have one
	if (empty($finalizedFormats[$str]))
	{
		$timeformat = $str;

		// Not all systems support all formats, and Windows fails altogether if unsupported ones are
		// used, so let's prevent that. Some substitutions go to the nearest reasonable fallback, some
		// turn into static strings, some (i.e. %a, %A, $b, %B, %p) have special handling below.
		$strftimeFormatSubstitutions = array(
			// Day
			'a' => '%a', 'A' => '%A', 'e' => '%d', 'd' => '&#37;d', 'j' => '&#37;j', 'u' => '%w', 'w' => '&#37;w',
			// Week
			'U' => '&#37;U', 'V' => '%U', 'W' => '%U',
			// Month
			'b' => '%b', 'B' => '%B', 'h' => '%b', 'm' => '%b',
			// Year
			'C' => '&#37;C', 'g' => '%y', 'G' => '%Y', 'y' => '&#37;y', 'Y' => '&#37;Y',
			// Time
			'H' => '&#37;H', 'k' => '%H', 'I' => '%H', 'l' => '%I', 'M' => '&#37;M', 'p' => '%p', 'P' => '%p',
			'r' => '%I:%M:%S %p', 'R' => '%H:%M', 'S' => '&#37;S', 'T' => '%H:%M:%S', 'X' => '%T', 'z' => '&#37;z', 'Z' => '&#37;Z',
			// Time and Date Stamps
			'c' => '%F %T', 'D' => '%m/%d/%y', 'F' => '%Y-%m-%d', 's' => '&#37;s', 'x' => '%F',
			// Miscellaneous
			'n' => "\n", 't' => "\t", '%' => '&#37;',
		);

		// No need to do this part again if we already did it once
		if (is_null($unsupportedFormats))
			$unsupportedFormats = (array) cache_get_data('unsupportedtimeformats', 86400);
		if (empty($unsupportedFormats))
		{
			foreach ($strftimeFormatSubstitutions as $format => $substitution)
			{
				// Avoid a crashing bug with PHP 7 on certain versions of Windows
				if ($context['server']['is_windows'] && in_array($format, $unsupportedFormatsWindows))
				{
					$unsupportedFormats[] = $format;
					continue;
				}

				$value = @strftime('%' . $format);

				// Windows will return false for unsupported formats
				// Other operating systems return the format string as a literal
				if ($value === false || $value === $format)
					$unsupportedFormats[] = $format;
			}
			cache_put_data('unsupportedtimeformats', $unsupportedFormats, 86400);
		}

		// Windows needs extra help if $timeformat contains something completely invalid, e.g. '%Q'
		if (DIRECTORY_SEPARATOR === '\\')
			$timeformat = preg_replace('~%(?!' . implode('|', array_keys($strftimeFormatSubstitutions)) . ')~', '&#37;', $timeformat);

		// Substitute unsupported formats with supported ones
		if (!empty($unsupportedFormats))
			while (preg_match('~%(' . implode('|', $unsupportedFormats) . ')~', $timeformat, $matches))
				$timeformat = str_replace($matches[0], $strftimeFormatSubstitutions[$matches[1]], $timeformat);

		// Remember this so we don't need to do it again
		$finalizedFormats[$str] = $timeformat;
		cache_put_data('timeformatstrings', $finalizedFormats, 86400);
	}

	$str = $finalizedFormats[$str];

	if (!isset($locale_cache))
		$locale_cache = setlocale(LC_TIME, $txt['lang_locale'] . !empty($modSettings['global_character_set']) ? '.' . $modSettings['global_character_set'] : '');

	if ($locale_cache !== false)
	{
		// Check if another process changed the locale
		if ($process_safe === true && setlocale(LC_TIME, '0') != $locale_cache)
			setlocale(LC_TIME, $txt['lang_locale'] . !empty($modSettings['global_character_set']) ? '.' . $modSettings['global_character_set'] : '');

		if (!isset($non_twelve_hour))
			$non_twelve_hour = trim(strftime('%p')) === '';
		if ($non_twelve_hour && strpos($str, '%p') !== false)
			$str = str_replace('%p', (strftime('%H', $time) < 12 ? $txt['time_am'] : $txt['time_pm']), $str);

		foreach (array('%a', '%A', '%b', '%B') as $token)
			if (strpos($str, $token) !== false)
				$str = str_replace($token, strftime($token, $time), $str);
	}
	else
	{
		// Do-it-yourself time localization.  Fun.
		foreach (array('%a' => 'days_short', '%A' => 'days', '%b' => 'months_short', '%B' => 'months') as $token => $text_label)
			if (strpos($str, $token) !== false)
				$str = str_replace($token, $txt[$text_label][(int) strftime($token === '%a' || $token === '%A' ? '%w' : '%m', $time)], $str);

		if (strpos($str, '%p') !== false)
			$str = str_replace('%p', (strftime('%H', $time) < 12 ? $txt['time_am'] : $txt['time_pm']), $str);
	}

	// Format the time and then restore any literal percent characters
	return str_replace('&#37;', '%', strftime($str, $time));
}

/**
 * Replaces special entities in strings with the real characters.
 *
 * Functionally equivalent to htmlspecialchars_decode(), except that this also
 * replaces '&nbsp;' with a simple space character.
 *
 * @param string $string A string
 * @return string The string without entities
 */
function un_htmlspecialchars($string)
{
	global $context;
	static $translation = array();

	// Determine the character set... Default to UTF-8
	if (empty($context['character_set']))
		$charset = 'UTF-8';
	// Use ISO-8859-1 in place of non-supported ISO-8859 charsets...
	elseif (strpos($context['character_set'], 'ISO-8859-') !== false && !in_array($context['character_set'], array('ISO-8859-5', 'ISO-8859-15')))
		$charset = 'ISO-8859-1';
	else
		$charset = $context['character_set'];

	if (empty($translation))
		$translation = array_flip(get_html_translation_table(HTML_SPECIALCHARS, ENT_QUOTES, $charset)) + array('&#039;' => '\'', '&#39;' => '\'', '&nbsp;' => ' ');

	return strtr($string, $translation);
}

/**
 * Shorten a subject + internationalization concerns.
 *
 * - shortens a subject so that it is either shorter than length, or that length plus an ellipsis.
 * - respects internationalization characters and entities as one character.
 * - avoids trailing entities.
 * - returns the shortened string.
 *
 * @param string $subject The subject
 * @param int $len How many characters to limit it to
 * @return string The shortened subject - either the entire subject (if it's <= $len) or the subject shortened to $len characters with "..." appended
 */
function shorten_subject($subject, $len)
{
	global $smcFunc;

	// It was already short enough!
	if ($smcFunc['strlen']($subject) <= $len)
		return $subject;

	// Shorten it by the length it was too long, and strip off junk from the end.
	return $smcFunc['substr']($subject, 0, $len) . '...';
}

/**
 * Gets the current time with offset.
 *
 * - always applies the offset in the time_offset setting.
 *
 * @param bool $use_user_offset Whether to apply the user's offset as well
 * @param int $timestamp A timestamp (null to use current time)
 * @return int Seconds since the unix epoch, with forum time offset and (optionally) user time offset applied
 */
function forum_time($use_user_offset = true, $timestamp = null)
{
	global $user_info, $modSettings;

	if ($timestamp === null)
		$timestamp = time();
	elseif ($timestamp == 0)
		return 0;

	return $timestamp + ($modSettings['time_offset'] + ($use_user_offset ? $user_info['time_offset'] : 0)) * 3600;
}

/**
 * Calculates all the possible permutations (orders) of array.
 * should not be called on huge arrays (bigger than like 10 elements.)
 * returns an array containing each permutation.
 *
 * @deprecated since 2.1
 * @param array $array An array
 * @return array An array containing each permutation
 */
function permute($array)
{
	$orders = array($array);

	$n = count($array);
	$p = range(0, $n);
	for ($i = 1; $i < $n; null)
	{
		$p[$i]--;
		$j = $i % 2 != 0 ? $p[$i] : 0;

		$temp = $array[$i];
		$array[$i] = $array[$j];
		$array[$j] = $temp;

		for ($i = 1; $p[$i] == 0; $i++)
			$p[$i] = 1;

		$orders[] = $array;
	}

	return $orders;
}

/**
 * Parse bulletin board code in a string, as well as smileys optionally.
 *
 * - only parses bbc tags which are not disabled in disabledBBC.
 * - handles basic HTML, if enablePostHTML is on.
 * - caches the from/to replace regular expressions so as not to reload them every time a string is parsed.
 * - only parses smileys if smileys is true.
 * - does nothing if the enableBBC setting is off.
 * - uses the cache_id as a unique identifier to facilitate any caching it may do.
 *  -returns the modified message.
 *
 * @param string $message The message
 * @param bool $smileys Whether to parse smileys as well
 * @param string $cache_id The cache ID
 * @param array $parse_tags If set, only parses these tags rather than all of them
 * @return string The parsed message
 */
function parse_bbc($message, $smileys = true, $cache_id = '', $parse_tags = array())
{
	global $smcFunc, $txt, $scripturl, $context, $modSettings, $user_info, $sourcedir;
	static $bbc_codes = array(), $itemcodes = array(), $no_autolink_tags = array();
	static $disabled;

	// Don't waste cycles
	if ($message === '')
		return '';

	// Just in case it wasn't determined yet whether UTF-8 is enabled.
	if (!isset($context['utf8']))
		$context['utf8'] = (empty($modSettings['global_character_set']) ? $txt['lang_character_set'] : $modSettings['global_character_set']) === 'UTF-8';

	// Clean up any cut/paste issues we may have
	$message = sanitizeMSCutPaste($message);

	// If the load average is too high, don't parse the BBC.
	if (!empty($context['load_average']) && !empty($modSettings['bbc']) && $context['load_average'] >= $modSettings['bbc'])
	{
		$context['disabled_parse_bbc'] = true;
		return $message;
	}

	if ($smileys !== null && ($smileys == '1' || $smileys == '0'))
		$smileys = (bool) $smileys;

	if (empty($modSettings['enableBBC']) && $message !== false)
	{
		if ($smileys === true)
			parsesmileys($message);

		return $message;
	}

	// If we are not doing every tag then we don't cache this run.
	if (!empty($parse_tags) && !empty($bbc_codes))
	{
		$temp_bbc = $bbc_codes;
		$bbc_codes = array();
	}

	// Ensure $modSettings['tld_regex'] contains a valid regex for the autolinker
	if (!empty($modSettings['autoLinkUrls']))
		set_tld_regex();

	// Allow mods access before entering the main parse_bbc loop
	call_integration_hook('integrate_pre_parsebbc', array(&$message, &$smileys, &$cache_id, &$parse_tags));

	// Sift out the bbc for a performance improvement.
	if (empty($bbc_codes) || $message === false || !empty($parse_tags))
	{
		if (!empty($modSettings['disabledBBC']))
		{
			$disabled = array();

			$temp = explode(',', strtolower($modSettings['disabledBBC']));

			foreach ($temp as $tag)
				$disabled[trim($tag)] = true;

			if (in_array('color', $disabled))
				$disabled = array_merge($disabled, array(
					'black' => true,
					'white' => true,
					'red' => true,
					'green' => true,
					'blue' => true,
					)
				);
		}

		// The YouTube bbc needs this for its origin parameter
		$scripturl_parts = parse_url($scripturl);
		$hosturl = $scripturl_parts['scheme'] . '://' . $scripturl_parts['host'];

		/* The following bbc are formatted as an array, with keys as follows:

			tag: the tag's name - should be lowercase!

			type: one of...
				- (missing): [tag]parsed content[/tag]
				- unparsed_equals: [tag=xyz]parsed content[/tag]
				- parsed_equals: [tag=parsed data]parsed content[/tag]
				- unparsed_content: [tag]unparsed content[/tag]
				- closed: [tag], [tag/], [tag /]
				- unparsed_commas: [tag=1,2,3]parsed content[/tag]
				- unparsed_commas_content: [tag=1,2,3]unparsed content[/tag]
				- unparsed_equals_content: [tag=...]unparsed content[/tag]

			parameters: an optional array of parameters, for the form
			  [tag abc=123]content[/tag].  The array is an associative array
			  where the keys are the parameter names, and the values are an
			  array which may contain the following:
				- match: a regular expression to validate and match the value.
				- quoted: true if the value should be quoted.
				- validate: callback to evaluate on the data, which is $data.
				- value: a string in which to replace $1 with the data.
				  either it or validate may be used, not both.
				- optional: true if the parameter is optional.

			test: a regular expression to test immediately after the tag's
			  '=', ' ' or ']'.  Typically, should have a \] at the end.
			  Optional.

			content: only available for unparsed_content, closed,
			  unparsed_commas_content, and unparsed_equals_content.
			  $1 is replaced with the content of the tag.  Parameters
			  are replaced in the form {param}.  For unparsed_commas_content,
			  $2, $3, ..., $n are replaced.

			before: only when content is not used, to go before any
			  content.  For unparsed_equals, $1 is replaced with the value.
			  For unparsed_commas, $1, $2, ..., $n are replaced.

			after: similar to before in every way, except that it is used
			  when the tag is closed.

			disabled_content: used in place of content when the tag is
			  disabled.  For closed, default is '', otherwise it is '$1' if
			  block_level is false, '<div>$1</div>' elsewise.

			disabled_before: used in place of before when disabled.  Defaults
			  to '<div>' if block_level, '' if not.

			disabled_after: used in place of after when disabled.  Defaults
			  to '</div>' if block_level, '' if not.

			block_level: set to true the tag is a "block level" tag, similar
			  to HTML.  Block level tags cannot be nested inside tags that are
			  not block level, and will not be implicitly closed as easily.
			  One break following a block level tag may also be removed.

			trim: if set, and 'inside' whitespace after the begin tag will be
			  removed.  If set to 'outside', whitespace after the end tag will
			  meet the same fate.

			validate: except when type is missing or 'closed', a callback to
			  validate the data as $data.  Depending on the tag's type, $data
			  may be a string or an array of strings (corresponding to the
			  replacement.)

			quoted: when type is 'unparsed_equals' or 'parsed_equals' only,
			  may be not set, 'optional', or 'required' corresponding to if
			  the content may be quoted.  This allows the parser to read
			  [tag="abc]def[esdf]"] properly.

			require_parents: an array of tag names, or not set.  If set, the
			  enclosing tag *must* be one of the listed tags, or parsing won't
			  occur.

			require_children: similar to require_parents, if set children
			  won't be parsed if they are not in the list.

			disallow_children: similar to, but very different from,
			  require_children, if it is set the listed tags will not be
			  parsed inside the tag.

			parsed_tags_allowed: an array restricting what BBC can be in the
			  parsed_equals parameter, if desired.
		*/

		$codes = array(
			array(
				'tag' => 'abbr',
				'type' => 'unparsed_equals',
				'before' => '<abbr title="$1">',
				'after' => '</abbr>',
				'quoted' => 'optional',
				'disabled_after' => ' ($1)',
			),
			// Legacy (and just an alias for [abbr] even when enabled)
			array(
				'tag' => 'acronym',
				'type' => 'unparsed_equals',
				'before' => '<abbr title="$1">',
				'after' => '</abbr>',
				'quoted' => 'optional',
				'disabled_after' => ' ($1)',
			),
			array(
				'tag' => 'anchor',
				'type' => 'unparsed_equals',
				'test' => '[#]?([A-Za-z][A-Za-z0-9_\-]*)\]',
				'before' => '<span id="post_$1">',
				'after' => '</span>',
			),
			array(
				'tag' => 'attach',
				'type' => 'unparsed_content',
				'parameters' => array(
					'id' => array('match' => '(\d+)'),
					'alt' => array('optional' => true),
					'width' => array('optional' => true, 'match' => '(\d+)'),
					'height' => array('optional' => true, 'match' => '(\d+)'),
				),
				'content' => '$1',
<<<<<<< HEAD
				'validate' => function (&$tag, &$data, $disabled, $params) use ($modSettings, $context, $sourcedir, $txt, $smcFunc)
=======
				'validate' => function(&$tag, &$data, $disabled, $params) use ($modSettings, $context, $sourcedir, $txt)
>>>>>>> 29024fdf
				{
					$returnContext = '';

					// BBC or the entire attachments feature is disabled
					if (empty($modSettings['attachmentEnable']) || !empty($disabled['attach']))
						return $data;

					// Save the attach ID.
					$attachID = $params['{id}'];

					// Kinda need this.
					require_once($sourcedir . '/Subs-Attachments.php');

					$currentAttachment = parseAttachBBC($attachID);

					// parseAttachBBC will return a string ($txt key) rather than dying with a fatal_error. Up to you to decide what to do.
					if (is_string($currentAttachment))
						return $data = !empty($txt[$currentAttachment]) ? $txt[$currentAttachment] : $currentAttachment;

					if (!empty($currentAttachment['is_image']) && (!isset($param['{type}']) || strpos($param['{type}'], 'image') === 0))
					{
						$alt = ' alt="' . (!empty($params['{alt}']) ? $params['{alt}'] : $currentAttachment['name']) . '"';
						$title = !empty($data) ? ' title="' . $smcFunc['htmlspecialchars']($data) . '"' : '';

						$width = !empty($params['{width}']) ? ' width="' . $params['{width}'] . '"' : '';
						$height = !empty($params['{height}']) ? ' height="' . $params['{height}'] . '"' : '';

						if (empty($width) && empty($height))
						{
							$width = ' width="' . $currentAttachment['width'] . '"';
							$height = ' height="' . $currentAttachment['height'] . '"';
						}

						if ($currentAttachment['thumbnail']['has_thumb'] && empty($params['{width}']) && empty($params['{height}']))
							$returnContext .= '<a href="' . $currentAttachment['href'] . ';image" id="link_' . $currentAttachment['id'] . '" onclick="' . $currentAttachment['thumbnail']['javascript'] . '"><img src="' . $currentAttachment['thumbnail']['href'] . '"' . $alt . $title . ' id="thumb_' . $currentAttachment['id'] . '" class="atc_img"></a>';
						else
							$returnContext .= '<img src="' . $currentAttachment['href'] . ';image"' . $alt . $title . $width . $height . ' class="bbc_img"/>';
					}

					// No image. Show a link.
					else
						$returnContext .= '<a href="' . $currentAttachment['href'] . '" class="bbc_link">' . $smcFunc['htmlspecialchars'](!empty($data) ? $data : $currentAttachment['name']) . '</a>';

					// Gotta append what we just did.
					$data = $returnContext;
				},
			),
			array(
				'tag' => 'b',
				'before' => '<b>',
				'after' => '</b>',
			),
			// Legacy (equivalent to [ltr] or [rtl])
			array(
				'tag' => 'bdo',
				'type' => 'unparsed_equals',
				'before' => '<bdo dir="$1">',
				'after' => '</bdo>',
				'test' => '(rtl|ltr)\]',
				'block_level' => true,
			),
			// Legacy (alias of [color=black])
			array(
				'tag' => 'black',
				'before' => '<span style="color: black;" class="bbc_color">',
				'after' => '</span>',
			),
			// Legacy (alias of [color=blue])
			array(
				'tag' => 'blue',
				'before' => '<span style="color: blue;" class="bbc_color">',
				'after' => '</span>',
			),
			// Legacy (same as typing an actual line break character)
			array(
				'tag' => 'br',
				'type' => 'closed',
				'content' => '<br>',
			),
			array(
				'tag' => 'center',
				'before' => '<div class="centertext">',
				'after' => '</div>',
				'block_level' => true,
			),
			array(
				'tag' => 'code',
				'type' => 'unparsed_content',
				'content' => '<div class="codeheader"><span class="code floatleft">' . $txt['code'] . '</span> <a class="codeoperation smf_select_text">' . $txt['code_select'] . '</a></div><code class="bbc_code">$1</code>',
				// @todo Maybe this can be simplified?
				'validate' => isset($disabled['code']) ? null : function(&$tag, &$data, $disabled) use ($context)
				{
					if (!isset($disabled['code']))
					{
						$php_parts = preg_split('~(&lt;\?php|\?&gt;)~', $data, -1, PREG_SPLIT_DELIM_CAPTURE);

						for ($php_i = 0, $php_n = count($php_parts); $php_i < $php_n; $php_i++)
						{
							// Do PHP code coloring?
							if ($php_parts[$php_i] != '&lt;?php')
								continue;

							$php_string = '';
							while ($php_i + 1 < count($php_parts) && $php_parts[$php_i] != '?&gt;')
							{
								$php_string .= $php_parts[$php_i];
								$php_parts[$php_i++] = '';
							}
							$php_parts[$php_i] = highlight_php_code($php_string . $php_parts[$php_i]);
						}

						// Fix the PHP code stuff...
						$data = str_replace("<pre style=\"display: inline;\">\t</pre>", "\t", implode('', $php_parts));
						$data = str_replace("\t", "<span style=\"white-space: pre;\">\t</span>", $data);

						// Recent Opera bug requiring temporary fix. &nsbp; is needed before </code> to avoid broken selection.
						if (!empty($context['browser']['is_opera']))
							$data .= '&nbsp;';
					}
				},
				'block_level' => true,
			),
			array(
				'tag' => 'code',
				'type' => 'unparsed_equals_content',
				'content' => '<div class="codeheader"><span class="code floatleft">' . $txt['code'] . '</span> ($2) <a class="codeoperation smf_select_text">' . $txt['code_select'] . '</a></div><code class="bbc_code">$1</code>',
				// @todo Maybe this can be simplified?
				'validate' => isset($disabled['code']) ? null : function(&$tag, &$data, $disabled) use ($context)
				{
					if (!isset($disabled['code']))
					{
						$php_parts = preg_split('~(&lt;\?php|\?&gt;)~', $data[0], -1, PREG_SPLIT_DELIM_CAPTURE);

						for ($php_i = 0, $php_n = count($php_parts); $php_i < $php_n; $php_i++)
						{
							// Do PHP code coloring?
							if ($php_parts[$php_i] != '&lt;?php')
								continue;

							$php_string = '';
							while ($php_i + 1 < count($php_parts) && $php_parts[$php_i] != '?&gt;')
							{
								$php_string .= $php_parts[$php_i];
								$php_parts[$php_i++] = '';
							}
							$php_parts[$php_i] = highlight_php_code($php_string . $php_parts[$php_i]);
						}

						// Fix the PHP code stuff...
						$data[0] = str_replace("<pre style=\"display: inline;\">\t</pre>", "\t", implode('', $php_parts));
						$data[0] = str_replace("\t", "<span style=\"white-space: pre;\">\t</span>", $data[0]);

						// Recent Opera bug requiring temporary fix. &nsbp; is needed before </code> to avoid broken selection.
						if (!empty($context['browser']['is_opera']))
							$data[0] .= '&nbsp;';
					}
				},
				'block_level' => true,
			),
			array(
				'tag' => 'color',
				'type' => 'unparsed_equals',
				'test' => '(#[\da-fA-F]{3}|#[\da-fA-F]{6}|[A-Za-z]{1,20}|rgb\((?:(?:25[0-5]|2[0-4][0-9]|[01]?[0-9][0-9]?)\s?,\s?){2}(?:25[0-5]|2[0-4][0-9]|[01]?[0-9][0-9]?)\))\]',
				'before' => '<span style="color: $1;" class="bbc_color">',
				'after' => '</span>',
			),
			array(
				'tag' => 'email',
				'type' => 'unparsed_content',
				'content' => '<a href="mailto:$1" class="bbc_email">$1</a>',
				// @todo Should this respect guest_hideContacts?
				'validate' => function(&$tag, &$data, $disabled)
				{
					$data = strtr($data, array('<br>' => ''));
				},
			),
			array(
				'tag' => 'email',
				'type' => 'unparsed_equals',
				'before' => '<a href="mailto:$1" class="bbc_email">',
				'after' => '</a>',
				// @todo Should this respect guest_hideContacts?
				'disallow_children' => array('email', 'ftp', 'url', 'iurl'),
				'disabled_after' => ' ($1)',
			),
			// Legacy (and just a link even when not disabled)
			array(
				'tag' => 'flash',
				'type' => 'unparsed_commas_content',
				'test' => '\d+,\d+\]',
				'content' => '<a href="$1" target="_blank" rel="noopener">$1</a>',
				'validate' => function (&$tag, &$data, $disabled)
				{
					$scheme = parse_url($data[0], PHP_URL_SCHEME);
					if (empty($scheme))
						$data[0] = '//' . ltrim($data[0], ':/');
				},
			),
			array(
				'tag' => 'float',
				'type' => 'unparsed_equals',
				'test' => '(left|right)(\s+max=\d+(?:%|px|em|rem|ex|pt|pc|ch|vw|vh|vmin|vmax|cm|mm|in)?)?\]',
				'before' => '<div $1>',
				'after' => '</div>',
				'validate' => function(&$tag, &$data, $disabled)
				{
					$class = 'class="bbc_float float' . (strpos($data, 'left') === 0 ? 'left' : 'right') . '"';

					if (preg_match('~\bmax=(\d+(?:%|px|em|rem|ex|pt|pc|ch|vw|vh|vmin|vmax|cm|mm|in)?)~', $data, $matches))
						$css = ' style="max-width:' . $matches[1] . (is_numeric($matches[1]) ? 'px' : '') . '"';
					else
						$css = '';

					$data = $class . $css;
				},
				'trim' => 'outside',
				'block_level' => true,
			),
			// Legacy (alias of [url] with an FTP URL)
			array(
				'tag' => 'ftp',
				'type' => 'unparsed_content',
				'content' => '<a href="$1" class="bbc_link" target="_blank" rel="noopener">$1</a>',
				'validate' => function(&$tag, &$data, $disabled)
				{
					$data = strtr($data, array('<br>' => ''));
					$scheme = parse_url($data, PHP_URL_SCHEME);
					if (empty($scheme))
						$data = 'ftp://' . ltrim($data, ':/');
				},
			),
			// Legacy (alias of [url] with an FTP URL)
			array(
				'tag' => 'ftp',
				'type' => 'unparsed_equals',
				'before' => '<a href="$1" class="bbc_link" target="_blank" rel="noopener">',
				'after' => '</a>',
				'validate' => function(&$tag, &$data, $disabled)
				{
					$scheme = parse_url($data, PHP_URL_SCHEME);
					if (empty($scheme))
						$data = 'ftp://' . ltrim($data, ':/');
				},
				'disallow_children' => array('email', 'ftp', 'url', 'iurl'),
				'disabled_after' => ' ($1)',
			),
			array(
				'tag' => 'font',
				'type' => 'unparsed_equals',
				'test' => '[A-Za-z0-9_,\-\s]+?\]',
				'before' => '<span style="font-family: $1;" class="bbc_font">',
				'after' => '</span>',
			),
			// Legacy (one of those things that should not be done)
			array(
				'tag' => 'glow',
				'type' => 'unparsed_commas',
				'test' => '[#0-9a-zA-Z\-]{3,12},([012]\d{1,2}|\d{1,2})(,[^]]+)?\]',
				'before' => '<span style="text-shadow: $1 1px 1px 1px">',
				'after' => '</span>',
			),
			// Legacy (alias of [color=green])
			array(
				'tag' => 'green',
				'before' => '<span style="color: green;" class="bbc_color">',
				'after' => '</span>',
			),
			array(
				'tag' => 'html',
				'type' => 'unparsed_content',
				'content' => '<div>$1</div>',
				'block_level' => true,
				'disabled_content' => '$1',
			),
			array(
				'tag' => 'hr',
				'type' => 'closed',
				'content' => '<hr>',
				'block_level' => true,
			),
			array(
				'tag' => 'i',
				'before' => '<i>',
				'after' => '</i>',
			),
			array(
				'tag' => 'img',
				'type' => 'unparsed_content',
				'parameters' => array(
					'alt' => array('optional' => true),
					'title' => array('optional' => true),
					'width' => array('optional' => true, 'value' => ' width="$1"', 'match' => '(\d+)'),
					'height' => array('optional' => true, 'value' => ' height="$1"', 'match' => '(\d+)'),
				),
				'content' => '<img src="$1" alt="{alt}" title="{title}"{width}{height} class="bbc_img resized">',
				'validate' => function(&$tag, &$data, $disabled)
				{
					global $image_proxy_enabled, $user_info;

					$data = strtr($data, array('<br>' => ''));
					$scheme = parse_url($data, PHP_URL_SCHEME);
					if ($image_proxy_enabled)
					{
						if (!empty($user_info['possibly_robot']))
							return;

						if (empty($scheme))
							$data = 'http://' . ltrim($data, ':/');

						if ($scheme != 'https')
							$data = get_proxied_url($data);
					}
					elseif (empty($scheme))
						$data = '//' . ltrim($data, ':/');
				},
				'disabled_content' => '($1)',
			),
			array(
				'tag' => 'img',
				'type' => 'unparsed_content',
				'content' => '<img src="$1" alt="" class="bbc_img">',
				'validate' => function(&$tag, &$data, $disabled)
				{
					global $image_proxy_enabled, $user_info;

					$data = strtr($data, array('<br>' => ''));
					$scheme = parse_url($data, PHP_URL_SCHEME);
					if ($image_proxy_enabled)
					{
						if (!empty($user_info['possibly_robot']))
							return;

						if (empty($scheme))
							$data = 'http://' . ltrim($data, ':/');

						if ($scheme != 'https')
							$data = get_proxied_url($data);
					}
					elseif (empty($scheme))
						$data = '//' . ltrim($data, ':/');
				},
				'disabled_content' => '($1)',
			),
			array(
				'tag' => 'iurl',
				'type' => 'unparsed_content',
				'content' => '<a href="$1" class="bbc_link">$1</a>',
				'validate' => function(&$tag, &$data, $disabled)
				{
					$data = strtr($data, array('<br>' => ''));
					$scheme = parse_url($data, PHP_URL_SCHEME);
					if (empty($scheme))
						$data = '//' . ltrim($data, ':/');
				},
			),
			array(
				'tag' => 'iurl',
				'type' => 'unparsed_equals',
				'quoted' => 'optional',
				'before' => '<a href="$1" class="bbc_link">',
				'after' => '</a>',
				'validate' => function(&$tag, &$data, $disabled)
				{
					if (substr($data, 0, 1) == '#')
						$data = '#post_' . substr($data, 1);
					else
					{
						$scheme = parse_url($data, PHP_URL_SCHEME);
						if (empty($scheme))
							$data = '//' . ltrim($data, ':/');
					}
				},
				'disallow_children' => array('email', 'ftp', 'url', 'iurl'),
				'disabled_after' => ' ($1)',
			),
			array(
				'tag' => 'justify',
				'before' => '<div style="text-align: justify;">',
				'after' => '</div>',
				'block_level' => true,
			),
			array(
				'tag' => 'left',
				'before' => '<div style="text-align: left;">',
				'after' => '</div>',
				'block_level' => true,
			),
			array(
				'tag' => 'li',
				'before' => '<li>',
				'after' => '</li>',
				'trim' => 'outside',
				'require_parents' => array('list'),
				'block_level' => true,
				'disabled_before' => '',
				'disabled_after' => '<br>',
			),
			array(
				'tag' => 'list',
				'before' => '<ul class="bbc_list">',
				'after' => '</ul>',
				'trim' => 'inside',
				'require_children' => array('li', 'list'),
				'block_level' => true,
			),
			array(
				'tag' => 'list',
				'parameters' => array(
					'type' => array('match' => '(none|disc|circle|square|decimal|decimal-leading-zero|lower-roman|upper-roman|lower-alpha|upper-alpha|lower-greek|upper-greek|lower-latin|upper-latin|hebrew|armenian|georgian|cjk-ideographic|hiragana|katakana|hiragana-iroha|katakana-iroha)'),
				),
				'before' => '<ul class="bbc_list" style="list-style-type: {type};">',
				'after' => '</ul>',
				'trim' => 'inside',
				'require_children' => array('li'),
				'block_level' => true,
			),
			array(
				'tag' => 'ltr',
				'before' => '<bdo dir="ltr">',
				'after' => '</bdo>',
				'block_level' => true,
			),
			array(
				'tag' => 'me',
				'type' => 'unparsed_equals',
				'before' => '<div class="meaction">* $1 ',
				'after' => '</div>',
				'quoted' => 'optional',
				'block_level' => true,
				'disabled_before' => '/me ',
				'disabled_after' => '<br>',
			),
			array(
				'tag' => 'member',
				'type' => 'unparsed_equals',
				'before' => '<a href="' . $scripturl . '?action=profile;u=$1" class="mention" data-mention="$1">@',
				'after' => '</a>',
			),
			// Legacy (horrible memories of the 1990s)
			array(
				'tag' => 'move',
				'before' => '<marquee>',
				'after' => '</marquee>',
				'block_level' => true,
				'disallow_children' => array('move'),
			),
			array(
				'tag' => 'nobbc',
				'type' => 'unparsed_content',
				'content' => '$1',
			),
			array(
				'tag' => 'php',
				'type' => 'unparsed_content',
				'content' => '<span class="phpcode">$1</span>',
				'validate' => isset($disabled['php']) ? null : function(&$tag, &$data, $disabled)
				{
					if (!isset($disabled['php']))
					{
						$add_begin = substr(trim($data), 0, 5) != '&lt;?';
						$data = highlight_php_code($add_begin ? '&lt;?php ' . $data . '?&gt;' : $data);
						if ($add_begin)
							$data = preg_replace(array('~^(.+?)&lt;\?.{0,40}?php(?:&nbsp;|\s)~', '~\?&gt;((?:</(font|span)>)*)$~'), '$1', $data, 2);
					}
				},
				'block_level' => false,
				'disabled_content' => '$1',
			),
			array(
				'tag' => 'pre',
				'before' => '<pre>',
				'after' => '</pre>',
			),
			array(
				'tag' => 'quote',
				'before' => '<blockquote><cite>' . $txt['quote'] . '</cite>',
				'after' => '</blockquote>',
				'trim' => 'both',
				'block_level' => true,
			),
			array(
				'tag' => 'quote',
				'parameters' => array(
					'author' => array('match' => '(.{1,192}?)', 'quoted' => true),
				),
				'before' => '<blockquote><cite>' . $txt['quote_from'] . ': {author}</cite>',
				'after' => '</blockquote>',
				'trim' => 'both',
				'block_level' => true,
			),
			array(
				'tag' => 'quote',
				'type' => 'parsed_equals',
				'before' => '<blockquote><cite>' . $txt['quote_from'] . ': $1</cite>',
				'after' => '</blockquote>',
				'trim' => 'both',
				'quoted' => 'optional',
				// Don't allow everything to be embedded with the author name.
				'parsed_tags_allowed' => array('url', 'iurl', 'ftp'),
				'block_level' => true,
			),
			array(
				'tag' => 'quote',
				'parameters' => array(
					'author' => array('match' => '([^<>]{1,192}?)'),
					'link' => array('match' => '(?:board=\d+;)?((?:topic|threadid)=[\dmsg#\./]{1,40}(?:;start=[\dmsg#\./]{1,40})?|msg=\d+?|action=profile;u=\d+)'),
					'date' => array('match' => '(\d+)', 'validate' => 'timeformat'),
				),
				'before' => '<blockquote><cite><a href="' . $scripturl . '?{link}">' . $txt['quote_from'] . ': {author} ' . $txt['search_on'] . ' {date}</a></cite>',
				'after' => '</blockquote>',
				'trim' => 'both',
				'block_level' => true,
			),
			array(
				'tag' => 'quote',
				'parameters' => array(
					'author' => array('match' => '(.{1,192}?)'),
				),
				'before' => '<blockquote><cite>' . $txt['quote_from'] . ': {author}</cite>',
				'after' => '</blockquote>',
				'trim' => 'both',
				'block_level' => true,
			),
			// Legacy (alias of [color=red])
			array(
				'tag' => 'red',
				'before' => '<span style="color: red;" class="bbc_color">',
				'after' => '</span>',
			),
			array(
				'tag' => 'right',
				'before' => '<div style="text-align: right;">',
				'after' => '</div>',
				'block_level' => true,
			),
			array(
				'tag' => 'rtl',
				'before' => '<bdo dir="rtl">',
				'after' => '</bdo>',
				'block_level' => true,
			),
			array(
				'tag' => 's',
				'before' => '<s>',
				'after' => '</s>',
			),
			// Legacy (never a good idea)
			array(
				'tag' => 'shadow',
				'type' => 'unparsed_commas',
				'test' => '[#0-9a-zA-Z\-]{3,12},(left|right|top|bottom|[0123]\d{0,2})\]',
				'before' => '<span style="text-shadow: $1 $2">',
				'after' => '</span>',
				'validate' => function(&$tag, &$data, $disabled)
				{

					if ($data[1] == 'top' || (is_numeric($data[1]) && $data[1] < 50))
						$data[1] = '0 -2px 1px';

					elseif ($data[1] == 'right' || (is_numeric($data[1]) && $data[1] < 100))
						$data[1] = '2px 0 1px';

					elseif ($data[1] == 'bottom' || (is_numeric($data[1]) && $data[1] < 190))
						$data[1] = '0 2px 1px';

					elseif ($data[1] == 'left' || (is_numeric($data[1]) && $data[1] < 280))
						$data[1] = '-2px 0 1px';

					else
						$data[1] = '1px 1px 1px';
				},
			),
			array(
				'tag' => 'size',
				'type' => 'unparsed_equals',
				'test' => '([1-9][\d]?p[xt]|small(?:er)?|large[r]?|x[x]?-(?:small|large)|medium|(0\.[1-9]|[1-9](\.[\d][\d]?)?)?em)\]',
				'before' => '<span style="font-size: $1;" class="bbc_size">',
				'after' => '</span>',
			),
			array(
				'tag' => 'size',
				'type' => 'unparsed_equals',
				'test' => '[1-7]\]',
				'before' => '<span style="font-size: $1;" class="bbc_size">',
				'after' => '</span>',
				'validate' => function(&$tag, &$data, $disabled)
				{
					$sizes = array(1 => 0.7, 2 => 1.0, 3 => 1.35, 4 => 1.45, 5 => 2.0, 6 => 2.65, 7 => 3.95);
					$data = $sizes[$data] . 'em';
				},
			),
			array(
				'tag' => 'sub',
				'before' => '<sub>',
				'after' => '</sub>',
			),
			array(
				'tag' => 'sup',
				'before' => '<sup>',
				'after' => '</sup>',
			),
			array(
				'tag' => 'table',
				'before' => '<table class="bbc_table">',
				'after' => '</table>',
				'trim' => 'inside',
				'require_children' => array('tr'),
				'block_level' => true,
			),
			array(
				'tag' => 'td',
				'before' => '<td>',
				'after' => '</td>',
				'require_parents' => array('tr'),
				'trim' => 'outside',
				'block_level' => true,
				'disabled_before' => '',
				'disabled_after' => '',
			),
			array(
				'tag' => 'time',
				'type' => 'unparsed_content',
				'content' => '$1',
				'validate' => function(&$tag, &$data, $disabled)
				{
					if (is_numeric($data))
						$data = timeformat($data);
					else
						$tag['content'] = '[time]$1[/time]';
				},
			),
			array(
				'tag' => 'tr',
				'before' => '<tr>',
				'after' => '</tr>',
				'require_parents' => array('table'),
				'require_children' => array('td'),
				'trim' => 'both',
				'block_level' => true,
				'disabled_before' => '',
				'disabled_after' => '',
			),
			// Legacy (the <tt> element is dead)
			array(
				'tag' => 'tt',
				'before' => '<span class="monospace">',
				'after' => '</span>',
			),
			array(
				'tag' => 'u',
				'before' => '<u>',
				'after' => '</u>',
			),
			array(
				'tag' => 'url',
				'type' => 'unparsed_content',
				'content' => '<a href="$1" class="bbc_link" target="_blank" rel="noopener">$1</a>',
				'validate' => function(&$tag, &$data, $disabled)
				{
					$data = strtr($data, array('<br>' => ''));
					$scheme = parse_url($data, PHP_URL_SCHEME);
					if (empty($scheme))
						$data = '//' . ltrim($data, ':/');
				},
			),
			array(
				'tag' => 'url',
				'type' => 'unparsed_equals',
				'quoted' => 'optional',
				'before' => '<a href="$1" class="bbc_link" target="_blank" rel="noopener">',
				'after' => '</a>',
				'validate' => function(&$tag, &$data, $disabled)
				{
					$scheme = parse_url($data, PHP_URL_SCHEME);
					if (empty($scheme))
						$data = '//' . ltrim($data, ':/');
				},
				'disallow_children' => array('email', 'ftp', 'url', 'iurl'),
				'disabled_after' => ' ($1)',
			),
			// Legacy (alias of [color=white])
			array(
				'tag' => 'white',
				'before' => '<span style="color: white;" class="bbc_color">',
				'after' => '</span>',
			),
			array(
				'tag' => 'youtube',
				'type' => 'unparsed_content',
				'content' => '<div class="videocontainer"><div><iframe frameborder="0" src="https://www.youtube.com/embed/$1?origin=' . $hosturl . '&wmode=opaque" data-youtube-id="$1" allowfullscreen></iframe></div></div>',
				'disabled_content' => '<a href="https://www.youtube.com/watch?v=$1" target="_blank" rel="noopener">https://www.youtube.com/watch?v=$1</a>',
				'block_level' => true,
			),
		);

		// Inside these tags autolink is not recommendable.
		$no_autolink_tags = array(
			'url',
			'iurl',
			'email',
			'img',
			'html',
		);

		// Let mods add new BBC without hassle.
		call_integration_hook('integrate_bbc_codes', array(&$codes, &$no_autolink_tags));

		// This is mainly for the bbc manager, so it's easy to add tags above.  Custom BBC should be added above this line.
		if ($message === false)
		{
			if (isset($temp_bbc))
				$bbc_codes = $temp_bbc;
			usort($codes, function($a, $b)
			{
				return strcmp($a['tag'], $b['tag']);
			});
			return $codes;
		}

		// So the parser won't skip them.
		$itemcodes = array(
			'*' => 'disc',
			'@' => 'disc',
			'+' => 'square',
			'x' => 'square',
			'#' => 'square',
			'o' => 'circle',
			'O' => 'circle',
			'0' => 'circle',
		);
		if (!isset($disabled['li']) && !isset($disabled['list']))
		{
			foreach ($itemcodes as $c => $dummy)
				$bbc_codes[$c] = array();
		}

		// Shhhh!
		if (!isset($disabled['color']))
		{
			$codes[] = array(
				'tag' => 'chrissy',
				'before' => '<span style="color: #cc0099;">',
				'after' => ' :-*</span>',
			);
			$codes[] = array(
				'tag' => 'kissy',
				'before' => '<span style="color: #cc0099;">',
				'after' => ' :-*</span>',
			);
		}

		foreach ($codes as $code)
		{
			// Make it easier to process parameters later
			if (!empty($code['parameters']))
				ksort($code['parameters'], SORT_STRING);

			// If we are not doing every tag only do ones we are interested in.
			if (empty($parse_tags) || in_array($code['tag'], $parse_tags))
				$bbc_codes[substr($code['tag'], 0, 1)][] = $code;
		}
		$codes = null;
	}

	// Shall we take the time to cache this?
	if ($cache_id != '' && !empty($modSettings['cache_enable']) && (($modSettings['cache_enable'] >= 2 && isset($message[1000])) || isset($message[2400])) && empty($parse_tags))
	{
		// It's likely this will change if the message is modified.
		$cache_key = 'parse:' . $cache_id . '-' . md5(md5($message) . '-' . $smileys . (empty($disabled) ? '' : implode(',', array_keys($disabled))) . $smcFunc['json_encode']($context['browser']) . $txt['lang_locale'] . $user_info['time_offset'] . $user_info['time_format']);

		if (($temp = cache_get_data($cache_key, 240)) != null)
			return $temp;

		$cache_t = microtime(true);
	}

	if ($smileys === 'print')
	{
		// [glow], [shadow], and [move] can't really be printed.
		$disabled['glow'] = true;
		$disabled['shadow'] = true;
		$disabled['move'] = true;

		// Colors can't well be displayed... supposed to be black and white.
		$disabled['color'] = true;
		$disabled['black'] = true;
		$disabled['blue'] = true;
		$disabled['white'] = true;
		$disabled['red'] = true;
		$disabled['green'] = true;
		$disabled['me'] = true;

		// Color coding doesn't make sense.
		$disabled['php'] = true;

		// Links are useless on paper... just show the link.
		$disabled['ftp'] = true;
		$disabled['url'] = true;
		$disabled['iurl'] = true;
		$disabled['email'] = true;
		$disabled['flash'] = true;

		// @todo Change maybe?
		if (!isset($_GET['images']))
			$disabled['img'] = true;

		// Maybe some custom BBC need to be disabled for printing.
		call_integration_hook('integrate_bbc_print', array(&$disabled));
	}

	$open_tags = array();
	$message = strtr($message, array("\n" => '<br>'));

	$alltags = array();
	foreach ($bbc_codes as $section)
	{
		foreach ($section as $code)
			$alltags[] = $code['tag'];
	}
	$alltags_regex = '\b' . implode("\b|\b", array_unique($alltags)) . '\b';

	$pos = -1;
	while ($pos !== false)
	{
		$last_pos = isset($last_pos) ? max($pos, $last_pos) : $pos;
		preg_match('~\[/?(?=' . $alltags_regex . ')~i', $message, $matches, PREG_OFFSET_CAPTURE, $pos + 1);
		$pos = isset($matches[0][1]) ? $matches[0][1] : false;

		// Failsafe.
		if ($pos === false || $last_pos > $pos)
			$pos = strlen($message) + 1;

		// Can't have a one letter smiley, URL, or email! (sorry.)
		if ($last_pos < $pos - 1)
		{
			// Make sure the $last_pos is not negative.
			$last_pos = max($last_pos, 0);

			// Pick a block of data to do some raw fixing on.
			$data = substr($message, $last_pos, $pos - $last_pos);

			$placeholders = array();
			$placeholders_counter = 0;

			// Take care of some HTML!
			if (!empty($modSettings['enablePostHTML']) && strpos($data, '&lt;') !== false)
			{
				$data = preg_replace('~&lt;a\s+href=((?:&quot;)?)((?:https?://|ftps?://|mailto:|tel:)\S+?)\\1&gt;(.*?)&lt;/a&gt;~i', '[url=&quot;$2&quot;]$3[/url]', $data);

				// <br> should be empty.
				$empty_tags = array('br', 'hr');
				foreach ($empty_tags as $tag)
					$data = str_replace(array('&lt;' . $tag . '&gt;', '&lt;' . $tag . '/&gt;', '&lt;' . $tag . ' /&gt;'), '<' . $tag . '>', $data);

				// b, u, i, s, pre... basic tags.
				$closable_tags = array('b', 'u', 'i', 's', 'em', 'ins', 'del', 'pre', 'blockquote', 'strong');
				foreach ($closable_tags as $tag)
				{
					$diff = substr_count($data, '&lt;' . $tag . '&gt;') - substr_count($data, '&lt;/' . $tag . '&gt;');
					$data = strtr($data, array('&lt;' . $tag . '&gt;' => '<' . $tag . '>', '&lt;/' . $tag . '&gt;' => '</' . $tag . '>'));

					if ($diff > 0)
						$data = substr($data, 0, -1) . str_repeat('</' . $tag . '>', $diff) . substr($data, -1);
				}

				// Do <img ...> - with security... action= -> action-.
				preg_match_all('~&lt;img\s+src=((?:&quot;)?)((?:https?://|ftps?://)\S+?)\\1(?:\s+alt=(&quot;.*?&quot;|\S*?))?(?:\s?/)?&gt;~i', $data, $matches, PREG_PATTERN_ORDER);
				if (!empty($matches[0]))
				{
					$replaces = array();
					foreach ($matches[2] as $match => $imgtag)
					{
						$alt = empty($matches[3][$match]) ? '' : ' alt=' . preg_replace('~^&quot;|&quot;$~', '', $matches[3][$match]);

						// Remove action= from the URL - no funny business, now.
						// @todo Testing this preg_match seems pointless
						if (preg_match('~action(=|%3d)(?!dlattach)~i', $imgtag) != 0)
							$imgtag = preg_replace('~action(?:=|%3d)(?!dlattach)~i', 'action-', $imgtag);

						$placeholder = '<placeholder ' . ++$placeholders_counter . '>';
						$placeholders[$placeholder] = '[img' . $alt . ']' . $imgtag . '[/img]';

						$replaces[$matches[0][$match]] = $placeholder;
					}

					$data = strtr($data, $replaces);
				}
			}

			if (!empty($modSettings['autoLinkUrls']))
			{
				// Are we inside tags that should be auto linked?
				$no_autolink_area = false;
				if (!empty($open_tags))
				{
					foreach ($open_tags as $open_tag)
						if (in_array($open_tag['tag'], $no_autolink_tags))
							$no_autolink_area = true;
				}

				// Don't go backwards.
				// @todo Don't think is the real solution....
				$lastAutoPos = isset($lastAutoPos) ? $lastAutoPos : 0;
				if ($pos < $lastAutoPos)
					$no_autolink_area = true;
				$lastAutoPos = $pos;

				if (!$no_autolink_area)
				{
					// An &nbsp; right after a URL can break the autolinker
					if (strpos($data, '&nbsp;') !== false)
					{
						$placeholders['<placeholder non-breaking-space>'] = '&nbsp;';
						$data = strtr($data, array('&nbsp;' => '<placeholder non-breaking-space>'));
					}

					// Parse any URLs
					if (!isset($disabled['url']) && strpos($data, '[url') === false)
					{
						$url_regex = '
						(?:
							# IRIs with a scheme (or at least an opening "//")
							(?:
								# URI scheme (or lack thereof for schemeless URLs)
								(?:
									# URL scheme and colon
									\b[a-z][\w\-]+:
									| # or
									# A boundary followed by two slashes for schemeless URLs
									(?<=^|\W)(?=//)
								)

								# IRI "authority" chunk
								(?:
									# 2 slashes for IRIs with an "authority"
									//
									# then a domain name
									(?:
										# Either the reserved "localhost" domain name
										localhost
										| # or
										# a run of Unicode domain name characters and a dot
										[\p{L}\p{M}\p{N}\-.:@]+\.
										# and then a TLD valid in the DNS or the reserved "local" TLD
										(?:' . $modSettings['tld_regex'] . '|local)
									)
									# followed by a non-domain character or end of line
									(?=[^\p{L}\p{N}\-.]|$)

									| # Or, if there is no "authority" per se (e.g. mailto: URLs) ...

									# a run of IRI characters
									[\p{L}\p{N}][\p{L}\p{M}\p{N}\-.:@]+[\p{L}\p{M}\p{N}]
									# and then a dot and a closing IRI label
									\.[\p{L}\p{M}\p{N}\-]+
								)
							)

							| # or

							# Naked domains (e.g. "example.com" in "Go to example.com for an example.")
							(?:
								# Preceded by start of line or a non-domain character
								(?<=^|[^\p{L}\p{M}\p{N}\-:@])

								# A run of Unicode domain name characters (excluding [:@])
								[\p{L}\p{N}][\p{L}\p{M}\p{N}\-.]+[\p{L}\p{M}\p{N}]
								# and then a dot and a valid TLD
								\.' . $modSettings['tld_regex'] . '

								# Followed by either:
								(?=
									# end of line or a non-domain character (excluding [.:@])
									$|[^\p{L}\p{N}\-]
									| # or
									# a dot followed by end of line or a non-domain character (excluding [.:@])
									\.(?=$|[^\p{L}\p{N}\-])
								)
							)
						)

						# IRI path, query, and fragment (if present)
						(?:
							# If any of these parts exist, must start with a single /
							/

							# And then optionally:
							(?:
								# One or more of:
								(?:
									# a run of non-space, non-()<>
									[^\s()<>]+
									| # or
									# balanced parens, up to 2 levels
									\(([^\s()<>]+|(\([^\s()<>]+\)))*\)
								)+

								# End with:
								(?:
									# balanced parens, up to 2 levels
									\(([^\s()<>]+|(\([^\s()<>]+\)))*\)
									| # or
									# not a space or one of these punct char
									[^\s`!()\[\]{};:\'".,<>?«»“”‘’/]
									| # or
									# a trailing slash (but not two in a row)
									(?<!/)/
								)
							)?
						)?
						';

						$data = preg_replace_callback('~' . $url_regex . '~xi' . ($context['utf8'] ? 'u' : ''), function($matches)
						{
							$url = array_shift($matches);

							// If this isn't a clean URL, bail out
							if ($url != sanitize_iri($url))
								return $url;

							$scheme = parse_url($url, PHP_URL_SCHEME);

							if ($scheme == 'mailto')
							{
								$email_address = str_replace('mailto:', '', $url);
								if (!isset($disabled['email']) && filter_var($email_address, FILTER_VALIDATE_EMAIL) !== false)
									return '[email=' . $email_address . ']' . $url . '[/email]';
								else
									return $url;
							}

							// Are we linking a schemeless URL or naked domain name (e.g. "example.com")?
							if (empty($scheme))
								$fullUrl = '//' . ltrim($url, ':/');
							else
								$fullUrl = $url;

							// Make sure that $fullUrl really is valid
							if (validate_iri((strpos($fullUrl, '//') === 0 ? 'http:' : '') . $fullUrl) === false)
								return $url;

							return '[url=&quot;' . str_replace(array('[', ']'), array('&#91;', '&#93;'), $fullUrl) . '&quot;]' . $url . '[/url]';
						}, $data);
					}

					// Next, emails...  Must be careful not to step on enablePostHTML logic above...
					if (!isset($disabled['email']) && strpos($data, '@') !== false && strpos($data, '[email') === false && stripos($data, 'mailto:') === false)
					{
						$email_regex = '
						# Preceded by a non-domain character or start of line
						(?<=^|[^\p{L}\p{M}\p{N}\-\.])

						# An email address
						[\p{L}\p{M}\p{N}_\-.]{1,80}
						@
						[\p{L}\p{M}\p{N}\-.]+
						\.
						' . $modSettings['tld_regex'] . '

						# Followed by either:
						(?=
							# end of line or a non-domain character (excluding the dot)
							$|[^\p{L}\p{M}\p{N}\-]
							| # or
							# a dot followed by end of line or a non-domain character
							\.(?=$|[^\p{L}\p{M}\p{N}\-])
						)';

						$data = preg_replace('~' . $email_regex . '~xi' . ($context['utf8'] ? 'u' : ''), '[email]$0[/email]', $data);
					}
				}
			}

			// Restore any placeholders
			$data = strtr($data, $placeholders);

			$data = strtr($data, array("\t" => '&nbsp;&nbsp;&nbsp;'));

			// If it wasn't changed, no copying or other boring stuff has to happen!
			if ($data != substr($message, $last_pos, $pos - $last_pos))
			{
				$message = substr($message, 0, $last_pos) . $data . substr($message, $pos);

				// Since we changed it, look again in case we added or removed a tag.  But we don't want to skip any.
				$old_pos = strlen($data) + $last_pos;
				$pos = strpos($message, '[', $last_pos);
				$pos = $pos === false ? $old_pos : min($pos, $old_pos);
			}
		}

		// Are we there yet?  Are we there yet?
		if ($pos >= strlen($message) - 1)
			break;

		$tags = strtolower($message[$pos + 1]);

		if ($tags == '/' && !empty($open_tags))
		{
			$pos2 = strpos($message, ']', $pos + 1);
			if ($pos2 == $pos + 2)
				continue;

			$look_for = strtolower(substr($message, $pos + 2, $pos2 - $pos - 2));

			// A closing tag that doesn't match any open tags? Skip it.
			if (!in_array($look_for, array_map(function($code)
			{
				return $code['tag'];
			}, $open_tags)))
				continue;

			$to_close = array();
			$block_level = null;

			do
			{
				$tag = array_pop($open_tags);
				if (!$tag)
					break;

				if (!empty($tag['block_level']))
				{
					// Only find out if we need to.
					if ($block_level === false)
					{
						array_push($open_tags, $tag);
						break;
					}

					// The idea is, if we are LOOKING for a block level tag, we can close them on the way.
					if (strlen($look_for) > 0 && isset($bbc_codes[$look_for[0]]))
					{
						foreach ($bbc_codes[$look_for[0]] as $temp)
							if ($temp['tag'] == $look_for)
							{
								$block_level = !empty($temp['block_level']);
								break;
							}
					}

					if ($block_level !== true)
					{
						$block_level = false;
						array_push($open_tags, $tag);
						break;
					}
				}

				$to_close[] = $tag;
			}
			while ($tag['tag'] != $look_for);

			// Did we just eat through everything and not find it?
			if ((empty($open_tags) && (empty($tag) || $tag['tag'] != $look_for)))
			{
				$open_tags = $to_close;
				continue;
			}
			elseif (!empty($to_close) && $tag['tag'] != $look_for)
			{
				if ($block_level === null && isset($look_for[0], $bbc_codes[$look_for[0]]))
				{
					foreach ($bbc_codes[$look_for[0]] as $temp)
						if ($temp['tag'] == $look_for)
						{
							$block_level = !empty($temp['block_level']);
							break;
						}
				}

				// We're not looking for a block level tag (or maybe even a tag that exists...)
				if (!$block_level)
				{
					foreach ($to_close as $tag)
						array_push($open_tags, $tag);
					continue;
				}
			}

			foreach ($to_close as $tag)
			{
				$message = substr($message, 0, $pos) . "\n" . $tag['after'] . "\n" . substr($message, $pos2 + 1);
				$pos += strlen($tag['after']) + 2;
				$pos2 = $pos - 1;

				// See the comment at the end of the big loop - just eating whitespace ;).
				$whitespace_regex = '';
				if (!empty($tag['block_level']))
					$whitespace_regex .= '(&nbsp;|\s)*(<br>)?';
				// Trim one line of whitespace after unnested tags, but all of it after nested ones
				if (!empty($tag['trim']) && $tag['trim'] != 'inside')
					$whitespace_regex .= empty($tag['require_parents']) ? '(&nbsp;|\s)*' : '(<br>|&nbsp;|\s)*';

				if (!empty($whitespace_regex) && preg_match('~' . $whitespace_regex . '~', substr($message, $pos), $matches) != 0)
					$message = substr($message, 0, $pos) . substr($message, $pos + strlen($matches[0]));
			}

			if (!empty($to_close))
			{
				$to_close = array();
				$pos--;
			}

			continue;
		}

		// No tags for this character, so just keep going (fastest possible course.)
		if (!isset($bbc_codes[$tags]))
			continue;

		$inside = empty($open_tags) ? null : $open_tags[count($open_tags) - 1];
		$tag = null;
		foreach ($bbc_codes[$tags] as $possible)
		{
			$pt_strlen = strlen($possible['tag']);

			// Not a match?
			if (strtolower(substr($message, $pos + 1, $pt_strlen)) != $possible['tag'])
				continue;

			$next_c = isset($message[$pos + 1 + $pt_strlen]) ? $message[$pos + 1 + $pt_strlen] : '';

			// A tag is the last char maybe
			if ($next_c == '')
				break;

			// A test validation?
			if (isset($possible['test']) && preg_match('~^' . $possible['test'] . '~', substr($message, $pos + 1 + $pt_strlen + 1)) === 0)
				continue;
			// Do we want parameters?
			elseif (!empty($possible['parameters']))
			{
				// Are all the parameters optional?
				$param_required = false;
				foreach ($possible['parameters'] as $param)
				{
					if (empty($param['optional']))
					{
						$param_required = true;
						break;
					}
				}

				if ($param_required && $next_c != ' ')
					continue;
			}
			elseif (isset($possible['type']))
			{
				// Do we need an equal sign?
				if (in_array($possible['type'], array('unparsed_equals', 'unparsed_commas', 'unparsed_commas_content', 'unparsed_equals_content', 'parsed_equals')) && $next_c != '=')
					continue;
				// Maybe we just want a /...
				if ($possible['type'] == 'closed' && $next_c != ']' && substr($message, $pos + 1 + $pt_strlen, 2) != '/]' && substr($message, $pos + 1 + $pt_strlen, 3) != ' /]')
					continue;
				// An immediate ]?
				if ($possible['type'] == 'unparsed_content' && $next_c != ']')
					continue;
			}
			// No type means 'parsed_content', which demands an immediate ] without parameters!
			elseif ($next_c != ']')
				continue;

			// Check allowed tree?
			if (isset($possible['require_parents']) && ($inside === null || !in_array($inside['tag'], $possible['require_parents'])))
				continue;
			elseif (isset($inside['require_children']) && !in_array($possible['tag'], $inside['require_children']))
				continue;
			// If this is in the list of disallowed child tags, don't parse it.
			elseif (isset($inside['disallow_children']) && in_array($possible['tag'], $inside['disallow_children']))
				continue;

			$pos1 = $pos + 1 + $pt_strlen + 1;

			// Quotes can have alternate styling, we do this php-side due to all the permutations of quotes.
			if ($possible['tag'] == 'quote')
			{
				// Start with standard
				$quote_alt = false;
				foreach ($open_tags as $open_quote)
				{
					// Every parent quote this quote has flips the styling
					if ($open_quote['tag'] == 'quote')
						$quote_alt = !$quote_alt;
				}
				// Add a class to the quote to style alternating blockquotes
				$possible['before'] = strtr($possible['before'], array('<blockquote>' => '<blockquote class="bbc_' . ($quote_alt ? 'alternate' : 'standard') . '_quote">'));
			}

			// This is long, but it makes things much easier and cleaner.
			if (!empty($possible['parameters']))
			{
				// Build a regular expression for each parameter for the current tag.
				$preg = array();
				foreach ($possible['parameters'] as $p => $info)
					$preg[] = '(\s+' . $p . '=' . (empty($info['quoted']) ? '' : '&quot;') . (isset($info['match']) ? $info['match'] : '(.+?)') . (empty($info['quoted']) ? '' : '&quot;') . '\s*)' . (empty($info['optional']) ? '' : '?');

				// Extract the string that potentially holds our parameters.
				$blob = preg_split('~\[/?(?:' . $alltags_regex . ')~i', substr($message, $pos));
				$blobs = preg_split('~\]~i', $blob[1]);

				$splitters = implode('=|', array_keys($possible['parameters'])) . '=';

				// Progressively append more blobs until we find our parameters or run out of blobs
				$blob_counter = 1;
				while ($blob_counter <= count($blobs))
				{
					$given_param_string = implode(']', array_slice($blobs, 0, $blob_counter++));

					$given_params = preg_split('~\s(?=(' . $splitters . '))~i', $given_param_string);
					sort($given_params, SORT_STRING);

					$match = preg_match('~^' . implode('', $preg) . '$~i', implode(' ', $given_params), $matches) !== 0;

					if ($match)
						$blob_counter = count($blobs) + 1;
				}

				// Didn't match our parameter list, try the next possible.
				if (!$match)
					continue;

				$params = array();
				for ($i = 1, $n = count($matches); $i < $n; $i += 2)
				{
					$key = strtok(ltrim($matches[$i]), '=');
					if (isset($possible['parameters'][$key]['value']))
						$params['{' . $key . '}'] = strtr($possible['parameters'][$key]['value'], array('$1' => $matches[$i + 1]));
					elseif (isset($possible['parameters'][$key]['validate']))
						$params['{' . $key . '}'] = $possible['parameters'][$key]['validate']($matches[$i + 1]);
					else
						$params['{' . $key . '}'] = $matches[$i + 1];

					// Just to make sure: replace any $ or { so they can't interpolate wrongly.
					$params['{' . $key . '}'] = strtr($params['{' . $key . '}'], array('$' => '&#036;', '{' => '&#123;'));
				}

				foreach ($possible['parameters'] as $p => $info)
				{
					if (!isset($params['{' . $p . '}']))
						$params['{' . $p . '}'] = '';
				}

				$tag = $possible;

				// Put the parameters into the string.
				if (isset($tag['before']))
					$tag['before'] = strtr($tag['before'], $params);
				if (isset($tag['after']))
					$tag['after'] = strtr($tag['after'], $params);
				if (isset($tag['content']))
					$tag['content'] = strtr($tag['content'], $params);

				$pos1 += strlen($given_param_string);
			}
			else
			{
				$tag = $possible;
				$params = array();
			}
			break;
		}

		// Item codes are complicated buggers... they are implicit [li]s and can make [list]s!
		if ($smileys !== false && $tag === null && isset($itemcodes[$message[$pos + 1]]) && $message[$pos + 2] == ']' && !isset($disabled['list']) && !isset($disabled['li']))
		{
			if ($message[$pos + 1] == '0' && !in_array($message[$pos - 1], array(';', ' ', "\t", "\n", '>')))
				continue;

			$tag = $itemcodes[$message[$pos + 1]];

			// First let's set up the tree: it needs to be in a list, or after an li.
			if ($inside === null || ($inside['tag'] != 'list' && $inside['tag'] != 'li'))
			{
				$open_tags[] = array(
					'tag' => 'list',
					'after' => '</ul>',
					'block_level' => true,
					'require_children' => array('li'),
					'disallow_children' => isset($inside['disallow_children']) ? $inside['disallow_children'] : null,
				);
				$code = '<ul class="bbc_list">';
			}
			// We're in a list item already: another itemcode?  Close it first.
			elseif ($inside['tag'] == 'li')
			{
				array_pop($open_tags);
				$code = '</li>';
			}
			else
				$code = '';

			// Now we open a new tag.
			$open_tags[] = array(
				'tag' => 'li',
				'after' => '</li>',
				'trim' => 'outside',
				'block_level' => true,
				'disallow_children' => isset($inside['disallow_children']) ? $inside['disallow_children'] : null,
			);

			// First, open the tag...
			$code .= '<li' . ($tag == '' ? '' : ' type="' . $tag . '"') . '>';
			$message = substr($message, 0, $pos) . "\n" . $code . "\n" . substr($message, $pos + 3);
			$pos += strlen($code) - 1 + 2;

			// Next, find the next break (if any.)  If there's more itemcode after it, keep it going - otherwise close!
			$pos2 = strpos($message, '<br>', $pos);
			$pos3 = strpos($message, '[/', $pos);
			if ($pos2 !== false && ($pos2 <= $pos3 || $pos3 === false))
			{
				preg_match('~^(<br>|&nbsp;|\s|\[)+~', substr($message, $pos2 + 4), $matches);
				$message = substr($message, 0, $pos2) . (!empty($matches[0]) && substr($matches[0], -1) == '[' ? '[/li]' : '[/li][/list]') . substr($message, $pos2);

				$open_tags[count($open_tags) - 2]['after'] = '</ul>';
			}
			// Tell the [list] that it needs to close specially.
			else
			{
				// Move the li over, because we're not sure what we'll hit.
				$open_tags[count($open_tags) - 1]['after'] = '';
				$open_tags[count($open_tags) - 2]['after'] = '</li></ul>';
			}

			continue;
		}

		// Implicitly close lists and tables if something other than what's required is in them.  This is needed for itemcode.
		if ($tag === null && $inside !== null && !empty($inside['require_children']))
		{
			array_pop($open_tags);

			$message = substr($message, 0, $pos) . "\n" . $inside['after'] . "\n" . substr($message, $pos);
			$pos += strlen($inside['after']) - 1 + 2;
		}

		// No tag?  Keep looking, then.  Silly people using brackets without actual tags.
		if ($tag === null)
			continue;

		// Propagate the list to the child (so wrapping the disallowed tag won't work either.)
		if (isset($inside['disallow_children']))
			$tag['disallow_children'] = isset($tag['disallow_children']) ? array_unique(array_merge($tag['disallow_children'], $inside['disallow_children'])) : $inside['disallow_children'];

		// Is this tag disabled?
		if (isset($disabled[$tag['tag']]))
		{
			if (!isset($tag['disabled_before']) && !isset($tag['disabled_after']) && !isset($tag['disabled_content']))
			{
				$tag['before'] = !empty($tag['block_level']) ? '<div>' : '';
				$tag['after'] = !empty($tag['block_level']) ? '</div>' : '';
				$tag['content'] = isset($tag['type']) && $tag['type'] == 'closed' ? '' : (!empty($tag['block_level']) ? '<div>$1</div>' : '$1');
			}
			elseif (isset($tag['disabled_before']) || isset($tag['disabled_after']))
			{
				$tag['before'] = isset($tag['disabled_before']) ? $tag['disabled_before'] : (!empty($tag['block_level']) ? '<div>' : '');
				$tag['after'] = isset($tag['disabled_after']) ? $tag['disabled_after'] : (!empty($tag['block_level']) ? '</div>' : '');
			}
			else
				$tag['content'] = $tag['disabled_content'];
		}

		// we use this a lot
		$tag_strlen = strlen($tag['tag']);

		// The only special case is 'html', which doesn't need to close things.
		if (!empty($tag['block_level']) && $tag['tag'] != 'html' && empty($inside['block_level']))
		{
			$n = count($open_tags) - 1;
			while (empty($open_tags[$n]['block_level']) && $n >= 0)
				$n--;

			// Close all the non block level tags so this tag isn't surrounded by them.
			for ($i = count($open_tags) - 1; $i > $n; $i--)
			{
				$message = substr($message, 0, $pos) . "\n" . $open_tags[$i]['after'] . "\n" . substr($message, $pos);
				$ot_strlen = strlen($open_tags[$i]['after']);
				$pos += $ot_strlen + 2;
				$pos1 += $ot_strlen + 2;

				// Trim or eat trailing stuff... see comment at the end of the big loop.
				$whitespace_regex = '';
				if (!empty($tag['block_level']))
					$whitespace_regex .= '(&nbsp;|\s)*(<br>)?';
				if (!empty($tag['trim']) && $tag['trim'] != 'inside')
					$whitespace_regex .= empty($tag['require_parents']) ? '(&nbsp;|\s)*' : '(<br>|&nbsp;|\s)*';
				if (!empty($whitespace_regex) && preg_match('~' . $whitespace_regex . '~', substr($message, $pos), $matches) != 0)
					$message = substr($message, 0, $pos) . substr($message, $pos + strlen($matches[0]));

				array_pop($open_tags);
			}
		}

		// Can't read past the end of the message
		$pos1 = min(strlen($message), $pos1);

		// No type means 'parsed_content'.
		if (!isset($tag['type']))
		{
			// @todo Check for end tag first, so people can say "I like that [i] tag"?
			$open_tags[] = $tag;
			$message = substr($message, 0, $pos) . "\n" . $tag['before'] . "\n" . substr($message, $pos1);
			$pos += strlen($tag['before']) - 1 + 2;
		}
		// Don't parse the content, just skip it.
		elseif ($tag['type'] == 'unparsed_content')
		{
			$pos2 = stripos($message, '[/' . substr($message, $pos + 1, $tag_strlen) . ']', $pos1);
			if ($pos2 === false)
				continue;

			$data = substr($message, $pos1, $pos2 - $pos1);

			if (!empty($tag['block_level']) && substr($data, 0, 4) == '<br>')
				$data = substr($data, 4);

			if (isset($tag['validate']))
				$tag['validate']($tag, $data, $disabled, $params);

			$code = strtr($tag['content'], array('$1' => $data));
			$message = substr($message, 0, $pos) . "\n" . $code . "\n" . substr($message, $pos2 + 3 + $tag_strlen);

			$pos += strlen($code) - 1 + 2;
			$last_pos = $pos + 1;
		}
		// Don't parse the content, just skip it.
		elseif ($tag['type'] == 'unparsed_equals_content')
		{
			// The value may be quoted for some tags - check.
			if (isset($tag['quoted']))
			{
				$quoted = substr($message, $pos1, 6) == '&quot;';
				if ($tag['quoted'] != 'optional' && !$quoted)
					continue;

				if ($quoted)
					$pos1 += 6;
			}
			else
				$quoted = false;

			$pos2 = strpos($message, $quoted == false ? ']' : '&quot;]', $pos1);
			if ($pos2 === false)
				continue;

			$pos3 = stripos($message, '[/' . substr($message, $pos + 1, $tag_strlen) . ']', $pos2);
			if ($pos3 === false)
				continue;

			$data = array(
				substr($message, $pos2 + ($quoted == false ? 1 : 7), $pos3 - ($pos2 + ($quoted == false ? 1 : 7))),
				substr($message, $pos1, $pos2 - $pos1)
			);

			if (!empty($tag['block_level']) && substr($data[0], 0, 4) == '<br>')
				$data[0] = substr($data[0], 4);

			// Validation for my parking, please!
			if (isset($tag['validate']))
				$tag['validate']($tag, $data, $disabled, $params);

			$code = strtr($tag['content'], array('$1' => $data[0], '$2' => $data[1]));
			$message = substr($message, 0, $pos) . "\n" . $code . "\n" . substr($message, $pos3 + 3 + $tag_strlen);
			$pos += strlen($code) - 1 + 2;
		}
		// A closed tag, with no content or value.
		elseif ($tag['type'] == 'closed')
		{
			$pos2 = strpos($message, ']', $pos);
			$message = substr($message, 0, $pos) . "\n" . $tag['content'] . "\n" . substr($message, $pos2 + 1);
			$pos += strlen($tag['content']) - 1 + 2;
		}
		// This one is sorta ugly... :/.  Unfortunately, it's needed for flash.
		elseif ($tag['type'] == 'unparsed_commas_content')
		{
			$pos2 = strpos($message, ']', $pos1);
			if ($pos2 === false)
				continue;

			$pos3 = stripos($message, '[/' . substr($message, $pos + 1, $tag_strlen) . ']', $pos2);
			if ($pos3 === false)
				continue;

			// We want $1 to be the content, and the rest to be csv.
			$data = explode(',', ',' . substr($message, $pos1, $pos2 - $pos1));
			$data[0] = substr($message, $pos2 + 1, $pos3 - $pos2 - 1);

			if (isset($tag['validate']))
				$tag['validate']($tag, $data, $disabled, $params);

			$code = $tag['content'];
			foreach ($data as $k => $d)
				$code = strtr($code, array('$' . ($k + 1) => trim($d)));
			$message = substr($message, 0, $pos) . "\n" . $code . "\n" . substr($message, $pos3 + 3 + $tag_strlen);
			$pos += strlen($code) - 1 + 2;
		}
		// This has parsed content, and a csv value which is unparsed.
		elseif ($tag['type'] == 'unparsed_commas')
		{
			$pos2 = strpos($message, ']', $pos1);
			if ($pos2 === false)
				continue;

			$data = explode(',', substr($message, $pos1, $pos2 - $pos1));

			if (isset($tag['validate']))
				$tag['validate']($tag, $data, $disabled, $params);

			// Fix after, for disabled code mainly.
			foreach ($data as $k => $d)
				$tag['after'] = strtr($tag['after'], array('$' . ($k + 1) => trim($d)));

			$open_tags[] = $tag;

			// Replace them out, $1, $2, $3, $4, etc.
			$code = $tag['before'];
			foreach ($data as $k => $d)
				$code = strtr($code, array('$' . ($k + 1) => trim($d)));
			$message = substr($message, 0, $pos) . "\n" . $code . "\n" . substr($message, $pos2 + 1);
			$pos += strlen($code) - 1 + 2;
		}
		// A tag set to a value, parsed or not.
		elseif ($tag['type'] == 'unparsed_equals' || $tag['type'] == 'parsed_equals')
		{
			// The value may be quoted for some tags - check.
			if (isset($tag['quoted']))
			{
				$quoted = substr($message, $pos1, 6) == '&quot;';
				if ($tag['quoted'] != 'optional' && !$quoted)
					continue;

				if ($quoted)
					$pos1 += 6;
			}
			else
				$quoted = false;

			$pos2 = strpos($message, $quoted == false ? ']' : '&quot;]', $pos1);
			if ($pos2 === false)
				continue;

			$data = substr($message, $pos1, $pos2 - $pos1);

			// Validation for my parking, please!
			if (isset($tag['validate']))
				$tag['validate']($tag, $data, $disabled, $params);

			// For parsed content, we must recurse to avoid security problems.
			if ($tag['type'] != 'unparsed_equals')
				$data = parse_bbc($data, !empty($tag['parsed_tags_allowed']) ? false : true, '', !empty($tag['parsed_tags_allowed']) ? $tag['parsed_tags_allowed'] : array());

			$tag['after'] = strtr($tag['after'], array('$1' => $data));

			$open_tags[] = $tag;

			$code = strtr($tag['before'], array('$1' => $data));
			$message = substr($message, 0, $pos) . "\n" . $code . "\n" . substr($message, $pos2 + ($quoted == false ? 1 : 7));
			$pos += strlen($code) - 1 + 2;
		}

		// If this is block level, eat any breaks after it.
		if (!empty($tag['block_level']) && substr($message, $pos + 1, 4) == '<br>')
			$message = substr($message, 0, $pos + 1) . substr($message, $pos + 5);

		// Are we trimming outside this tag?
		if (!empty($tag['trim']) && $tag['trim'] != 'outside' && preg_match('~(<br>|&nbsp;|\s)*~', substr($message, $pos + 1), $matches) != 0)
			$message = substr($message, 0, $pos + 1) . substr($message, $pos + 1 + strlen($matches[0]));
	}

	// Close any remaining tags.
	while ($tag = array_pop($open_tags))
		$message .= "\n" . $tag['after'] . "\n";

	// Parse the smileys within the parts where it can be done safely.
	if ($smileys === true)
	{
		$message_parts = explode("\n", $message);
		for ($i = 0, $n = count($message_parts); $i < $n; $i += 2)
			parsesmileys($message_parts[$i]);

		$message = implode('', $message_parts);
	}

	// No smileys, just get rid of the markers.
	else
		$message = strtr($message, array("\n" => ''));

	if ($message !== '' && $message[0] === ' ')
		$message = '&nbsp;' . substr($message, 1);

	// Cleanup whitespace.
	$message = strtr($message, array('  ' => ' &nbsp;', "\r" => '', "\n" => '<br>', '<br> ' => '<br>&nbsp;', '&#13;' => "\n"));

	// Allow mods access to what parse_bbc created
	call_integration_hook('integrate_post_parsebbc', array(&$message, &$smileys, &$cache_id, &$parse_tags));

	// Cache the output if it took some time...
	if (isset($cache_key, $cache_t) && microtime(true) - $cache_t > 0.05)
		cache_put_data($cache_key, $message, 240);

	// If this was a force parse revert if needed.
	if (!empty($parse_tags))
	{
		if (empty($temp_bbc))
			$bbc_codes = array();
		else
		{
			$bbc_codes = $temp_bbc;
			unset($temp_bbc);
		}
	}

	return $message;
}

/**
 * Parse smileys in the passed message.
 *
 * The smiley parsing function which makes pretty faces appear :).
 * If custom smiley sets are turned off by smiley_enable, the default set of smileys will be used.
 * These are specifically not parsed in code tags [url=mailto:Dad@blah.com]
 * Caches the smileys from the database or array in memory.
 * Doesn't return anything, but rather modifies message directly.
 *
 * @param string &$message The message to parse smileys in
 */
function parsesmileys(&$message)
{
	global $modSettings, $txt, $user_info, $context, $smcFunc;
	static $smileyPregSearch = null, $smileyPregReplacements = array();

	// No smiley set at all?!
	if ($user_info['smiley_set'] == 'none' || trim($message) == '')
		return;

	// Maybe a mod wants to implement an alternative method (e.g. emojis instead of images)
	call_integration_hook('integrate_smileys', array(&$smileyPregSearch, &$smileyPregReplacements));

	// If smileyPregSearch hasn't been set, do it now.
	if (empty($smileyPregSearch))
	{
		// Use the default smileys if it is disabled. (better for "portability" of smileys.)
		if (empty($modSettings['smiley_enable']))
		{
			$smileysfrom = array('>:D', ':D', '::)', '>:(', ':))', ':)', ';)', ';D', ':(', ':o', '8)', ':P', '???', ':-[', ':-X', ':-*', ':\'(', ':-\\', '^-^', 'O0', 'C:-)', 'O:-)');
			$smileysto = array('evil', 'cheesy', 'rolleyes', 'angry', 'laugh', 'smiley', 'wink', 'grin', 'sad', 'shocked', 'cool', 'tongue', 'huh', 'embarrassed', 'lipsrsealed', 'kiss', 'cry', 'undecided', 'azn', 'afro', 'police', 'angel');
			$smileysdescs = array('', $txt['icon_cheesy'], $txt['icon_rolleyes'], $txt['icon_angry'], '', $txt['icon_smiley'], $txt['icon_wink'], $txt['icon_grin'], $txt['icon_sad'], $txt['icon_shocked'], $txt['icon_cool'], $txt['icon_tongue'], $txt['icon_huh'], $txt['icon_embarrassed'], $txt['icon_lips'], $txt['icon_kiss'], $txt['icon_cry'], $txt['icon_undecided'], '', '', '', '');
		}
		else
		{
			// Load the smileys in reverse order by length so they don't get parsed wrong.
			if (($temp = cache_get_data('parsing_smileys', 480)) == null)
			{
				$result = $smcFunc['db_query']('', '
					SELECT code, filename, description
					FROM {db_prefix}smileys
					ORDER BY LENGTH(code) DESC',
					array(
					)
				);
				$smileysfrom = array();
				$smileysto = array();
				$smileysdescs = array();
				while ($row = $smcFunc['db_fetch_assoc']($result))
				{
					$smileysfrom[] = $row['code'];
					$smileysto[] = $smcFunc['htmlspecialchars']($row['filename']);
					$smileysdescs[] = $row['description'];
				}
				$smcFunc['db_free_result']($result);

				cache_put_data('parsing_smileys', array($smileysfrom, $smileysto, $smileysdescs), 480);
			}
			else
				list ($smileysfrom, $smileysto, $smileysdescs) = $temp;
		}

		// Set proper extensions; do this post caching so cache doesn't become extension-specific
		foreach ($smileysto AS $ix => $file)
			// Need to use the default if user selection is disabled
			if (empty($modSettings['smiley_sets_enable']))
				$smileysto[$ix] = $file . $context['user']['smiley_set_default_ext'];
			else
				$smileysto[$ix] = $file . $user_info['smiley_set_ext'];

		// The non-breaking-space is a complex thing...
		$non_breaking_space = $context['utf8'] ? '\x{A0}' : '\xA0';

		// This smiley regex makes sure it doesn't parse smileys within code tags (so [url=mailto:David@bla.com] doesn't parse the :D smiley)
		$smileyPregReplacements = array();
		$searchParts = array();
		$smileys_path = $smcFunc['htmlspecialchars']($modSettings['smileys_url'] . '/' . $user_info['smiley_set'] . '/');

		for ($i = 0, $n = count($smileysfrom); $i < $n; $i++)
		{
			$specialChars = $smcFunc['htmlspecialchars']($smileysfrom[$i], ENT_QUOTES);
			$smileyCode = '<img src="' . $smileys_path . $smileysto[$i] . '" alt="' . strtr($specialChars, array(':' => '&#58;', '(' => '&#40;', ')' => '&#41;', '$' => '&#36;', '[' => '&#091;')) . '" title="' . strtr($smcFunc['htmlspecialchars']($smileysdescs[$i]), array(':' => '&#58;', '(' => '&#40;', ')' => '&#41;', '$' => '&#36;', '[' => '&#091;')) . '" class="smiley">';

			$smileyPregReplacements[$smileysfrom[$i]] = $smileyCode;

			$searchParts[] = $smileysfrom[$i];
			if ($smileysfrom[$i] != $specialChars)
			{
				$smileyPregReplacements[$specialChars] = $smileyCode;
				$searchParts[] = $specialChars;

				// Some 2.0 hex htmlchars are in there as 3 digits; allow for finding leading 0 or not
				$specialChars2 = preg_replace('/&#(\d{2});/', '&#0$1;', $specialChars);
				if ($specialChars2 != $specialChars)
				{
					$smileyPregReplacements[$specialChars2] = $smileyCode;
					$searchParts[] = $specialChars2;
				}
			}
		}

		$smileyPregSearch = '~(?<=[>:\?\.\s' . $non_breaking_space . '[\]()*\\\;]|(?<![a-zA-Z0-9])\(|^)(' . build_regex($searchParts, '~') . ')(?=[^[:alpha:]0-9]|$)~' . ($context['utf8'] ? 'u' : '');
	}

	// Replace away!
	$message = preg_replace_callback($smileyPregSearch,
		function($matches) use ($smileyPregReplacements)
		{
			return $smileyPregReplacements[$matches[1]];
		}, $message);
}

/**
 * Highlight any code.
 *
 * Uses PHP's highlight_string() to highlight PHP syntax
 * does special handling to keep the tabs in the code available.
 * used to parse PHP code from inside [code] and [php] tags.
 *
 * @param string $code The code
 * @return string The code with highlighted HTML.
 */
function highlight_php_code($code)
{
	// Remove special characters.
	$code = un_htmlspecialchars(strtr($code, array('<br />' => "\n", '<br>' => "\n", "\t" => 'SMF_TAB();', '&#91;' => '[')));

	$oldlevel = error_reporting(0);

	$buffer = str_replace(array("\n", "\r"), '', @highlight_string($code, true));

	error_reporting($oldlevel);

	// Yes, I know this is kludging it, but this is the best way to preserve tabs from PHP :P.
	$buffer = preg_replace('~SMF_TAB(?:</(?:font|span)><(?:font color|span style)="[^"]*?">)?\\(\\);~', '<pre style="display: inline;">' . "\t" . '</pre>', $buffer);

	return strtr($buffer, array('\'' => '&#039;', '<code>' => '', '</code>' => ''));
}

/**
 * Gets the appropriate URL to use for images (or whatever) when using SSL
 *
 * The returned URL may or may not be a proxied URL, depending on the situation.
 * Mods can implement alternative proxies using the 'integrate_proxy' hook.
 *
 * @param string $url The original URL of the requested resource
 * @return string The URL to use
 */
function get_proxied_url($url)
{
	global $boardurl, $image_proxy_enabled, $image_proxy_secret;

	// Only use the proxy if enabled and necessary
	if (empty($image_proxy_enabled) || parse_url($url, PHP_URL_SCHEME) === 'https')
		return $url;

	// We don't need to proxy our own resources
	if (strpos(strtr($url, array('http://' => 'https://')), strtr($boardurl, array('http://' => 'https://'))) === 0)
		return strtr($url, array('http://' => 'https://'));

	// By default, use SMF's own image proxy script
	$proxied_url = strtr($boardurl, array('http://' => 'https://')) . '/proxy.php?request=' . urlencode($url) . '&hash=' . md5($url . $image_proxy_secret);

	// Allow mods to easily implement an alternative proxy
	// MOD AUTHORS: To add settings UI for your proxy, use the integrate_general_settings hook.
	call_integration_hook('integrate_proxy', array($url, &$proxied_url));

	return $proxied_url;
}

/**
 * Make sure the browser doesn't come back and repost the form data.
 * Should be used whenever anything is posted.
 *
 * @param string $setLocation The URL to redirect them to
 * @param bool $refresh Whether to use a meta refresh instead
 * @param bool $permanent Whether to send a 301 Moved Permanently instead of a 302 Moved Temporarily
 */
function redirectexit($setLocation = '', $refresh = false, $permanent = false)
{
	global $scripturl, $context, $modSettings, $db_show_debug, $db_cache;

	// In case we have mail to send, better do that - as obExit doesn't always quite make it...
	if (!empty($context['flush_mail']))
		// @todo this relies on 'flush_mail' being only set in AddMailQueue itself... :\
		AddMailQueue(true);

	$add = preg_match('~^(ftp|http)[s]?://~', $setLocation) == 0 && substr($setLocation, 0, 6) != 'about:';

	if ($add)
		$setLocation = $scripturl . ($setLocation != '' ? '?' . $setLocation : '');

	// Put the session ID in.
	if (defined('SID') && SID != '')
		$setLocation = preg_replace('/^' . preg_quote($scripturl, '/') . '(?!\?' . preg_quote(SID, '/') . ')\\??/', $scripturl . '?' . SID . ';', $setLocation);
	// Keep that debug in their for template debugging!
	elseif (isset($_GET['debug']))
		$setLocation = preg_replace('/^' . preg_quote($scripturl, '/') . '\\??/', $scripturl . '?debug;', $setLocation);

	if (!empty($modSettings['queryless_urls']) && (empty($context['server']['is_cgi']) || ini_get('cgi.fix_pathinfo') == 1 || @get_cfg_var('cgi.fix_pathinfo') == 1) && (!empty($context['server']['is_apache']) || !empty($context['server']['is_lighttpd']) || !empty($context['server']['is_litespeed'])))
	{
		if (defined('SID') && SID != '')
			$setLocation = preg_replace_callback('~^' . preg_quote($scripturl, '~') . '\?(?:' . SID . '(?:;|&|&amp;))((?:board|topic)=[^#]+?)(#[^"]*?)?$~',
				function($m) use ($scripturl)
				{
					return $scripturl . '/' . strtr("$m[1]", '&;=', '//,') . '.html?' . SID . (isset($m[2]) ? "$m[2]" : "");
				}, $setLocation);
		else
			$setLocation = preg_replace_callback('~^' . preg_quote($scripturl, '~') . '\?((?:board|topic)=[^#"]+?)(#[^"]*?)?$~',
				function($m) use ($scripturl)
				{
					return $scripturl . '/' . strtr("$m[1]", '&;=', '//,') . '.html' . (isset($m[2]) ? "$m[2]" : "");
				}, $setLocation);
	}

	// Maybe integrations want to change where we are heading?
	call_integration_hook('integrate_redirect', array(&$setLocation, &$refresh, &$permanent));

	// Set the header.
	header('location: ' . str_replace(' ', '%20', $setLocation), true, $permanent ? 301 : 302);

	// Debugging.
	if (isset($db_show_debug) && $db_show_debug === true)
		$_SESSION['debug_redirect'] = $db_cache;

	obExit(false);
}

/**
 * Ends execution.  Takes care of template loading and remembering the previous URL.
 *
 * @param bool $header Whether to do the header
 * @param bool $do_footer Whether to do the footer
 * @param bool $from_index Whether we're coming from the board index
 * @param bool $from_fatal_error Whether we're coming from a fatal error
 */
function obExit($header = null, $do_footer = null, $from_index = false, $from_fatal_error = false)
{
	global $context, $settings, $modSettings, $txt, $smcFunc;
	static $header_done = false, $footer_done = false, $level = 0, $has_fatal_error = false;

	// Attempt to prevent a recursive loop.
	++$level;
	if ($level > 1 && !$from_fatal_error && !$has_fatal_error)
		exit;
	if ($from_fatal_error)
		$has_fatal_error = true;

	// Clear out the stat cache.
	trackStats();

	// If we have mail to send, send it.
	if (!empty($context['flush_mail']))
		// @todo this relies on 'flush_mail' being only set in AddMailQueue itself... :\
		AddMailQueue(true);

	$do_header = $header === null ? !$header_done : $header;
	if ($do_footer === null)
		$do_footer = $do_header;

	// Has the template/header been done yet?
	if ($do_header)
	{
		// Was the page title set last minute? Also update the HTML safe one.
		if (!empty($context['page_title']) && empty($context['page_title_html_safe']))
			$context['page_title_html_safe'] = $smcFunc['htmlspecialchars'](un_htmlspecialchars($context['page_title'])) . (!empty($context['current_page']) ? ' - ' . $txt['page'] . ' ' . ($context['current_page'] + 1) : '');

		// Start up the session URL fixer.
		ob_start('ob_sessrewrite');

		if (!empty($settings['output_buffers']) && is_string($settings['output_buffers']))
			$buffers = explode(',', $settings['output_buffers']);
		elseif (!empty($settings['output_buffers']))
			$buffers = $settings['output_buffers'];
		else
			$buffers = array();

		if (isset($modSettings['integrate_buffer']))
			$buffers = array_merge(explode(',', $modSettings['integrate_buffer']), $buffers);

		if (!empty($buffers))
			foreach ($buffers as $function)
			{
				$call = call_helper($function, true);

				// Is it valid?
				if (!empty($call))
					ob_start($call);
			}

		// Display the screen in the logical order.
		template_header();
		$header_done = true;
	}
	if ($do_footer)
	{
		loadSubTemplate(isset($context['sub_template']) ? $context['sub_template'] : 'main');

		// Anything special to put out?
		if (!empty($context['insert_after_template']) && !isset($_REQUEST['xml']))
			echo $context['insert_after_template'];

		// Just so we don't get caught in an endless loop of errors from the footer...
		if (!$footer_done)
		{
			$footer_done = true;
			template_footer();

			// (since this is just debugging... it's okay that it's after </html>.)
			if (!isset($_REQUEST['xml']))
				displayDebug();
		}
	}

	// Remember this URL in case someone doesn't like sending HTTP_REFERER.
	if (strpos($_SERVER['REQUEST_URL'], 'action=dlattach') === false && strpos($_SERVER['REQUEST_URL'], 'action=viewsmfile') === false)
		$_SESSION['old_url'] = $_SERVER['REQUEST_URL'];

	// For session check verification.... don't switch browsers...
	$_SESSION['USER_AGENT'] = empty($_SERVER['HTTP_USER_AGENT']) ? '' : $_SERVER['HTTP_USER_AGENT'];

	// Hand off the output to the portal, etc. we're integrated with.
	call_integration_hook('integrate_exit', array($do_footer));

	// Don't exit if we're coming from index.php; that will pass through normally.
	if (!$from_index)
		exit;
}

/**
 * Get the size of a specified image with better error handling.
 *
 * @todo see if it's better in Subs-Graphics, but one step at the time.
 * Uses getimagesize() to determine the size of a file.
 * Attempts to connect to the server first so it won't time out.
 *
 * @param string $url The URL of the image
 * @return array|false The image size as array (width, height), or false on failure
 */
function url_image_size($url)
{
	global $sourcedir;

	// Make sure it is a proper URL.
	$url = str_replace(' ', '%20', $url);

	// Can we pull this from the cache... please please?
	if (($temp = cache_get_data('url_image_size-' . md5($url), 240)) !== null)
		return $temp;
	$t = microtime(true);

	// Get the host to pester...
	preg_match('~^\w+://(.+?)/(.*)$~', $url, $match);

	// Can't figure it out, just try the image size.
	if ($url == '' || $url == 'http://' || $url == 'https://')
	{
		return false;
	}
	elseif (!isset($match[1]))
	{
		$size = @getimagesize($url);
	}
	else
	{
		// Try to connect to the server... give it half a second.
		$temp = 0;
		$fp = @fsockopen($match[1], 80, $temp, $temp, 0.5);

		// Successful?  Continue...
		if ($fp != false)
		{
			// Send the HEAD request (since we don't have to worry about chunked, HTTP/1.1 is fine here.)
			fwrite($fp, 'HEAD /' . $match[2] . ' HTTP/1.1' . "\r\n" . 'Host: ' . $match[1] . "\r\n" . 'User-Agent: PHP/SMF' . "\r\n" . 'Connection: close' . "\r\n\r\n");

			// Read in the HTTP/1.1 or whatever.
			$test = substr(fgets($fp, 11), -1);
			fclose($fp);

			// See if it returned a 404/403 or something.
			if ($test < 4)
			{
				$size = @getimagesize($url);

				// This probably means allow_url_fopen is off, let's try GD.
				if ($size === false && function_exists('imagecreatefromstring'))
				{
					// It's going to hate us for doing this, but another request...
					$image = @imagecreatefromstring(fetch_web_data($url));
					if ($image !== false)
					{
						$size = array(imagesx($image), imagesy($image));
						imagedestroy($image);
					}
				}
			}
		}
	}

	// If we didn't get it, we failed.
	if (!isset($size))
		$size = false;

	// If this took a long time, we may never have to do it again, but then again we might...
	if (microtime(true) - $t > 0.8)
		cache_put_data('url_image_size-' . md5($url), $size, 240);

	// Didn't work.
	return $size;
}

/**
 * Sets up the basic theme context stuff.
 *
 * @param bool $forceload Whether to load the theme even if it's already loaded
 */
function setupThemeContext($forceload = false)
{
	global $modSettings, $user_info, $scripturl, $context, $settings, $options, $txt, $maintenance;
	global $smcFunc;
	static $loaded = false;

	// Under SSI this function can be called more then once.  That can cause some problems.
	//   So only run the function once unless we are forced to run it again.
	if ($loaded && !$forceload)
		return;

	$loaded = true;

	$context['in_maintenance'] = !empty($maintenance);
	$context['current_time'] = timeformat(time(), false);
	$context['current_action'] = isset($_GET['action']) ? $smcFunc['htmlspecialchars']($_GET['action']) : '';

	// Get some news...
	$context['news_lines'] = array_filter(explode("\n", str_replace("\r", '', trim(addslashes($modSettings['news'])))));
	for ($i = 0, $n = count($context['news_lines']); $i < $n; $i++)
	{
		if (trim($context['news_lines'][$i]) == '')
			continue;

		// Clean it up for presentation ;).
		$context['news_lines'][$i] = parse_bbc(stripslashes(trim($context['news_lines'][$i])), true, 'news' . $i);
	}
	if (!empty($context['news_lines']))
		$context['random_news_line'] = $context['news_lines'][mt_rand(0, count($context['news_lines']) - 1)];

	if (!$user_info['is_guest'])
	{
		$context['user']['messages'] = &$user_info['messages'];
		$context['user']['unread_messages'] = &$user_info['unread_messages'];
		$context['user']['alerts'] = &$user_info['alerts'];

		// Personal message popup...
		if ($user_info['unread_messages'] > (isset($_SESSION['unread_messages']) ? $_SESSION['unread_messages'] : 0))
			$context['user']['popup_messages'] = true;
		else
			$context['user']['popup_messages'] = false;
		$_SESSION['unread_messages'] = $user_info['unread_messages'];

		if (allowedTo('moderate_forum'))
			$context['unapproved_members'] = !empty($modSettings['unapprovedMembers']) ? $modSettings['unapprovedMembers'] : 0;

		$context['user']['avatar'] = array();

		// Check for gravatar first since we might be forcing them...
		if (($modSettings['gravatarEnabled'] && substr($user_info['avatar']['url'], 0, 11) == 'gravatar://') || !empty($modSettings['gravatarOverride']))
		{
			if (!empty($modSettings['gravatarAllowExtraEmail']) && stristr($user_info['avatar']['url'], 'gravatar://') && strlen($user_info['avatar']['url']) > 11)
				$context['user']['avatar']['href'] = get_gravatar_url($smcFunc['substr']($user_info['avatar']['url'], 11));
			else
				$context['user']['avatar']['href'] = get_gravatar_url($user_info['email']);
		}
		// Uploaded?
		elseif ($user_info['avatar']['url'] == '' && !empty($user_info['avatar']['id_attach']))
			$context['user']['avatar']['href'] = $user_info['avatar']['custom_dir'] ? $modSettings['custom_avatar_url'] . '/' . $user_info['avatar']['filename'] : $scripturl . '?action=dlattach;attach=' . $user_info['avatar']['id_attach'] . ';type=avatar';
		// Full URL?
		elseif (strpos($user_info['avatar']['url'], 'http://') === 0 || strpos($user_info['avatar']['url'], 'https://') === 0)
			$context['user']['avatar']['href'] = $user_info['avatar']['url'];
		// Otherwise we assume it's server stored.
		elseif ($user_info['avatar']['url'] != '')
			$context['user']['avatar']['href'] = $modSettings['avatar_url'] . '/' . $smcFunc['htmlspecialchars']($user_info['avatar']['url']);
		// No avatar at all? Fine, we have a big fat default avatar ;)
		else
			$context['user']['avatar']['href'] = $modSettings['avatar_url'] . '/default.png';

		if (!empty($context['user']['avatar']))
			$context['user']['avatar']['image'] = '<img src="' . $context['user']['avatar']['href'] . '" alt="" class="avatar">';

		// Figure out how long they've been logged in.
		$context['user']['total_time_logged_in'] = array(
			'days' => floor($user_info['total_time_logged_in'] / 86400),
			'hours' => floor(($user_info['total_time_logged_in'] % 86400) / 3600),
			'minutes' => floor(($user_info['total_time_logged_in'] % 3600) / 60)
		);
	}
	else
	{
		$context['user']['messages'] = 0;
		$context['user']['unread_messages'] = 0;
		$context['user']['avatar'] = array();
		$context['user']['total_time_logged_in'] = array('days' => 0, 'hours' => 0, 'minutes' => 0);
		$context['user']['popup_messages'] = false;

		if (!empty($modSettings['registration_method']) && $modSettings['registration_method'] == 1)
			$txt['welcome_guest'] .= $txt['welcome_guest_activate'];

		// If we've upgraded recently, go easy on the passwords.
		if (!empty($modSettings['disableHashTime']) && ($modSettings['disableHashTime'] == 1 || time() < $modSettings['disableHashTime']))
			$context['disable_login_hashing'] = true;
	}

	// Setup the main menu items.
	setupMenuContext();

	// This is here because old index templates might still use it.
	$context['show_news'] = !empty($settings['enable_news']);

	// This is done to allow theme authors to customize it as they want.
	$context['show_pm_popup'] = $context['user']['popup_messages'] && !empty($options['popup_messages']) && (!isset($_REQUEST['action']) || $_REQUEST['action'] != 'pm');

	// 2.1+: Add the PM popup here instead. Theme authors can still override it simply by editing/removing the 'fPmPopup' in the array.
	if ($context['show_pm_popup'])
		addInlineJavaScript('
		jQuery(document).ready(function($) {
			new smc_Popup({
				heading: ' . JavaScriptEscape($txt['show_personal_messages_heading']) . ',
				content: ' . JavaScriptEscape(sprintf($txt['show_personal_messages'], $context['user']['unread_messages'], $scripturl . '?action=pm')) . ',
				icon_class: \'main_icons mail_new\'
			});
		});');

	// Add a generic "Are you sure?" confirmation message.
	addInlineJavaScript('
	var smf_you_sure =' . JavaScriptEscape($txt['quickmod_confirm']) . ';');

	// Now add the capping code for avatars.
	if (!empty($modSettings['avatar_max_width_external']) && !empty($modSettings['avatar_max_height_external']) && !empty($modSettings['avatar_action_too_large']) && $modSettings['avatar_action_too_large'] == 'option_css_resize')
		addInlineCss('
	img.avatar { max-width: ' . $modSettings['avatar_max_width_external'] . 'px; max-height: ' . $modSettings['avatar_max_height_external'] . 'px; }');

	// Add max image limits
	if (!empty($modSettings['max_image_width']))
		addInlineCss('
	.postarea .bbc_img { max-width: ' . $modSettings['max_image_width'] . 'px; }');

	if (!empty($modSettings['max_image_height']))
		addInlineCss('
	.postarea .bbc_img { max-height: ' . $modSettings['max_image_height'] . 'px; }');

	// This looks weird, but it's because BoardIndex.php references the variable.
	$context['common_stats']['latest_member'] = array(
		'id' => $modSettings['latestMember'],
		'name' => $modSettings['latestRealName'],
		'href' => $scripturl . '?action=profile;u=' . $modSettings['latestMember'],
		'link' => '<a href="' . $scripturl . '?action=profile;u=' . $modSettings['latestMember'] . '">' . $modSettings['latestRealName'] . '</a>',
	);
	$context['common_stats'] = array(
		'total_posts' => comma_format($modSettings['totalMessages']),
		'total_topics' => comma_format($modSettings['totalTopics']),
		'total_members' => comma_format($modSettings['totalMembers']),
		'latest_member' => $context['common_stats']['latest_member'],
	);
	$context['common_stats']['boardindex_total_posts'] = sprintf($txt['boardindex_total_posts'], $context['common_stats']['total_posts'], $context['common_stats']['total_topics'], $context['common_stats']['total_members']);

	if (empty($settings['theme_version']))
		addJavaScriptVar('smf_scripturl', $scripturl);

	if (!isset($context['page_title']))
		$context['page_title'] = '';

	// Set some specific vars.
	$context['page_title_html_safe'] = $smcFunc['htmlspecialchars'](un_htmlspecialchars($context['page_title'])) . (!empty($context['current_page']) ? ' - ' . $txt['page'] . ' ' . ($context['current_page'] + 1) : '');
	$context['meta_keywords'] = !empty($modSettings['meta_keywords']) ? $smcFunc['htmlspecialchars']($modSettings['meta_keywords']) : '';

	// Content related meta tags, including Open Graph
	$context['meta_tags'][] = array('property' => 'og:site_name', 'content' => $context['forum_name']);
	$context['meta_tags'][] = array('property' => 'og:title', 'content' => $context['page_title_html_safe']);

	if (!empty($context['meta_keywords']))
		$context['meta_tags'][] = array('name' => 'keywords', 'content' => $context['meta_keywords']);

	if (!empty($context['canonical_url']))
		$context['meta_tags'][] = array('property' => 'og:url', 'content' => $context['canonical_url']);

	if (!empty($settings['og_image']))
		$context['meta_tags'][] = array('property' => 'og:image', 'content' => $settings['og_image']);

	if (!empty($context['meta_description']))
	{
		$context['meta_tags'][] = array('property' => 'og:description', 'content' => $context['meta_description']);
		$context['meta_tags'][] = array('name' => 'description', 'content' => $context['meta_description']);
	}
	else
	{
		$context['meta_tags'][] = array('property' => 'og:description', 'content' => $context['page_title_html_safe']);
		$context['meta_tags'][] = array('name' => 'description', 'content' => $context['page_title_html_safe']);
	}

	call_integration_hook('integrate_theme_context');
}

/**
 * Helper function to set the system memory to a needed value
 * - If the needed memory is greater than current, will attempt to get more
 * - if in_use is set to true, will also try to take the current memory usage in to account
 *
 * @param string $needed The amount of memory to request, if needed, like 256M
 * @param bool $in_use Set to true to account for current memory usage of the script
 * @return boolean True if we have at least the needed memory
 */
function setMemoryLimit($needed, $in_use = false)
{
	// everything in bytes
	$memory_current = memoryReturnBytes(ini_get('memory_limit'));
	$memory_needed = memoryReturnBytes($needed);

	// should we account for how much is currently being used?
	if ($in_use)
		$memory_needed += function_exists('memory_get_usage') ? memory_get_usage() : (2 * 1048576);

	// if more is needed, request it
	if ($memory_current < $memory_needed)
	{
		@ini_set('memory_limit', ceil($memory_needed / 1048576) . 'M');
		$memory_current = memoryReturnBytes(ini_get('memory_limit'));
	}

	$memory_current = max($memory_current, memoryReturnBytes(get_cfg_var('memory_limit')));

	// return success or not
	return (bool) ($memory_current >= $memory_needed);
}

/**
 * Helper function to convert memory string settings to bytes
 *
 * @param string $val The byte string, like 256M or 1G
 * @return integer The string converted to a proper integer in bytes
 */
function memoryReturnBytes($val)
{
	if (is_integer($val))
		return $val;

	// Separate the number from the designator
	$val = trim($val);
	$num = intval(substr($val, 0, strlen($val) - 1));
	$last = strtolower(substr($val, -1));

	// convert to bytes
	switch ($last)
	{
		case 'g':
			$num *= 1024;
		case 'm':
			$num *= 1024;
		case 'k':
			$num *= 1024;
	}
	return $num;
}

/**
 * The header template
 */
function template_header()
{
	global $txt, $modSettings, $context, $user_info, $boarddir, $cachedir;

	setupThemeContext();

	// Print stuff to prevent caching of pages (except on attachment errors, etc.)
	if (empty($context['no_last_modified']))
	{
		header('expires: Mon, 26 Jul 1997 05:00:00 GMT');
		header('last-modified: ' . gmdate('D, d M Y H:i:s') . ' GMT');

		// Are we debugging the template/html content?
		if (!isset($_REQUEST['xml']) && isset($_GET['debug']) && !isBrowser('ie'))
			header('content-type: application/xhtml+xml');
		elseif (!isset($_REQUEST['xml']))
			header('content-type: text/html; charset=' . (empty($context['character_set']) ? 'ISO-8859-1' : $context['character_set']));
	}

	header('content-type: text/' . (isset($_REQUEST['xml']) ? 'xml' : 'html') . '; charset=' . (empty($context['character_set']) ? 'ISO-8859-1' : $context['character_set']));

	// We need to splice this in after the body layer, or after the main layer for older stuff.
	if ($context['in_maintenance'] && $context['user']['is_admin'])
	{
		$position = array_search('body', $context['template_layers']);
		if ($position === false)
			$position = array_search('main', $context['template_layers']);

		if ($position !== false)
		{
			$before = array_slice($context['template_layers'], 0, $position + 1);
			$after = array_slice($context['template_layers'], $position + 1);
			$context['template_layers'] = array_merge($before, array('maint_warning'), $after);
		}
	}

	$checked_securityFiles = false;
	$showed_banned = false;
	foreach ($context['template_layers'] as $layer)
	{
		loadSubTemplate($layer . '_above', true);

		// May seem contrived, but this is done in case the body and main layer aren't there...
		if (in_array($layer, array('body', 'main')) && allowedTo('admin_forum') && !$user_info['is_guest'] && !$checked_securityFiles)
		{
			$checked_securityFiles = true;

			$securityFiles = array('install.php', 'upgrade.php', 'convert.php', 'repair_paths.php', 'repair_settings.php', 'Settings.php~', 'Settings_bak.php~');

			// Add your own files.
			call_integration_hook('integrate_security_files', array(&$securityFiles));

			foreach ($securityFiles as $i => $securityFile)
			{
				if (!file_exists($boarddir . '/' . $securityFile))
					unset($securityFiles[$i]);
			}

			// We are already checking so many files...just few more doesn't make any difference! :P
			if (!empty($modSettings['currentAttachmentUploadDir']))
				$path = $modSettings['attachmentUploadDir'][$modSettings['currentAttachmentUploadDir']];

			else
				$path = $modSettings['attachmentUploadDir'];

			secureDirectory($path, true);
			secureDirectory($cachedir);

			// If agreement is enabled, at least the english version shall exists
			if ($modSettings['requireAgreement'])
				$agreement = !file_exists($boarddir . '/agreement.txt');

			if (!empty($securityFiles) || (!empty($modSettings['cache_enable']) && !is_writable($cachedir)) || !empty($agreement))
			{
				echo '
		<div class="errorbox">
			<p class="alert">!!</p>
			<h3>', empty($securityFiles) ? $txt['generic_warning'] : $txt['security_risk'], '</h3>
			<p>';

				foreach ($securityFiles as $securityFile)
				{
					echo '
				', $txt['not_removed'], '<strong>', $securityFile, '</strong>!<br>';

					if ($securityFile == 'Settings.php~' || $securityFile == 'Settings_bak.php~')
						echo '
				', sprintf($txt['not_removed_extra'], $securityFile, substr($securityFile, 0, -1)), '<br>';
				}

				if (!empty($modSettings['cache_enable']) && !is_writable($cachedir))
					echo '
				<strong>', $txt['cache_writable'], '</strong><br>';

				if (!empty($agreement))
					echo '
				<strong>', $txt['agreement_missing'], '</strong><br>';

				echo '
			</p>
		</div>';
			}
		}
		// If the user is banned from posting inform them of it.
		elseif (in_array($layer, array('main', 'body')) && isset($_SESSION['ban']['cannot_post']) && !$showed_banned)
		{
			$showed_banned = true;
			echo '
				<div class="windowbg alert" style="margin: 2ex; padding: 2ex; border: 2px dashed red;">
					', sprintf($txt['you_are_post_banned'], $user_info['is_guest'] ? $txt['guest_title'] : $user_info['name']);

			if (!empty($_SESSION['ban']['cannot_post']['reason']))
				echo '
					<div style="padding-left: 4ex; padding-top: 1ex;">', $_SESSION['ban']['cannot_post']['reason'], '</div>';

			if (!empty($_SESSION['ban']['expire_time']))
				echo '
					<div>', sprintf($txt['your_ban_expires'], timeformat($_SESSION['ban']['expire_time'], false)), '</div>';
			else
				echo '
					<div>', $txt['your_ban_expires_never'], '</div>';

			echo '
				</div>';
		}
	}
}

/**
 * Show the copyright.
 */
function theme_copyright()
{
	global $forum_copyright, $software_year, $forum_version;

	// Don't display copyright for things like SSI.
	if (!isset($forum_version) || !isset($software_year))
		return;

	// Put in the version...
	printf($forum_copyright, $forum_version, $software_year);
}

/**
 * The template footer
 */
function template_footer()
{
	global $context, $modSettings, $time_start, $db_count;

	// Show the load time?  (only makes sense for the footer.)
	$context['show_load_time'] = !empty($modSettings['timeLoadPageEnable']);
	$context['load_time'] = round(microtime(true) - $time_start, 3);
	$context['load_queries'] = $db_count;

	foreach (array_reverse($context['template_layers']) as $layer)
		loadSubTemplate($layer . '_below', true);
}

/**
 * Output the Javascript files
 * 	- tabbing in this function is to make the HTML source look good and proper
 *  - if deferred is set function will output all JS set to load at page end
 *
 * @param bool $do_deferred If true will only output the deferred JS (the stuff that goes right before the closing body tag)
 */
function template_javascript($do_deferred = false)
{
	global $context, $modSettings, $settings;

	// Use this hook to minify/optimize Javascript files and vars
	call_integration_hook('integrate_pre_javascript_output', array(&$do_deferred));

	$toMinify = array(
		'standard' => array(),
		'defer' => array(),
		'async' => array(),
	);

	// Ouput the declared Javascript variables.
	if (!empty($context['javascript_vars']) && !$do_deferred)
	{
		echo '
	<script>';

		foreach ($context['javascript_vars'] as $key => $value)
		{
			if (empty($value))
			{
				echo '
		var ', $key, ';';
			}
			else
			{
				echo '
		var ', $key, ' = ', $value, ';';
			}
		}

		echo '
	</script>';
	}

	// In the dark days before HTML5, deferred JS files needed to be loaded at the end of the body.
	// Now we load them in the head and use 'async' and/or 'defer' attributes. Much better performance.
	if (!$do_deferred)
	{
		// While we have JavaScript files to place in the template.
		foreach ($context['javascript_files'] as $id => $js_file)
		{
			// Last minute call! allow theme authors to disable single files.
			if (!empty($settings['disable_files']) && in_array($id, $settings['disable_files']))
				continue;

			// By default files don't get minimized unless the file explicitly says so!
			if (!empty($js_file['options']['minimize']) && !empty($modSettings['minimize_files']))
			{
				if (!empty($js_file['options']['async']))
					$toMinify['async'][] = $js_file;
				elseif (!empty($js_file['options']['defer']))
					$toMinify['defer'][] = $js_file;
				else
					$toMinify['standard'][] = $js_file;

				// Grab a random seed.
				if (!isset($minSeed) && isset($js_file['options']['seed']))
					$minSeed = $js_file['options']['seed'];
			}

			else
				echo '
	<script src="', $js_file['fileUrl'], '"', !empty($js_file['options']['async']) ? ' async' : '', !empty($js_file['options']['defer']) ? ' defer' : '', '></script>';
		}

		foreach ($toMinify as $js_files)
		{
			if (!empty($js_files))
			{
				$result = custMinify($js_files, 'js');

				$minSuccessful = array_keys($result) === array('smf_minified');

				foreach ($result as $minFile)
					echo '
	<script src="', $minFile['fileUrl'], $minSuccessful && isset($minSeed) ? $minSeed : '', '"', !empty($minFile['options']['async']) ? ' async' : '', !empty($minFile['options']['defer']) ? ' defer' : '', '></script>';
			}
		}
	}

	// Inline JavaScript - Actually useful some times!
	if (!empty($context['javascript_inline']))
	{
		if (!empty($context['javascript_inline']['defer']) && $do_deferred)
		{
			echo '
<script>
window.addEventListener("DOMContentLoaded", function() {';

			foreach ($context['javascript_inline']['defer'] as $js_code)
				echo $js_code;

			echo '
});
</script>';
		}

		if (!empty($context['javascript_inline']['standard']) && !$do_deferred)
		{
			echo '
	<script>';

			foreach ($context['javascript_inline']['standard'] as $js_code)
				echo $js_code;

			echo '
	</script>';
		}
	}
}

/**
 * Output the CSS files
 *
 */
function template_css()
{
	global $context, $db_show_debug, $boardurl, $settings, $modSettings;

	// Use this hook to minify/optimize CSS files
	call_integration_hook('integrate_pre_css_output');

	$toMinify = array();
	$normal = array();

	ksort($context['css_files_order']);
	$context['css_files'] = array_merge(array_flip($context['css_files_order']), $context['css_files']);

	foreach ($context['css_files'] as $id => $file)
	{
		// Last minute call! allow theme authors to disable single files.
		if (!empty($settings['disable_files']) && in_array($id, $settings['disable_files']))
			continue;

		// Files are minimized unless they explicitly opt out.
		if (!isset($file['options']['minimize']))
			$file['options']['minimize'] = true;

		if (!empty($file['options']['minimize']) && !empty($modSettings['minimize_files']) && !isset($_REQUEST['normalcss']))
		{
			$toMinify[] = $file;

			// Grab a random seed.
			if (!isset($minSeed) && isset($file['options']['seed']))
				$minSeed = $file['options']['seed'];
		}
		else
			$normal[] = $file['fileUrl'];
	}

	if (!empty($toMinify))
	{
		$result = custMinify($toMinify, 'css');

		$minSuccessful = array_keys($result) === array('smf_minified');

		foreach ($result as $minFile)
			echo '
	<link rel="stylesheet" href="', $minFile['fileUrl'], $minSuccessful && isset($minSeed) ? $minSeed : '', '">';
	}

	// Print the rest after the minified files.
	if (!empty($normal))
		foreach ($normal as $nf)
			echo '
	<link rel="stylesheet" href="', $nf, '">';

	if ($db_show_debug === true)
	{
		// Try to keep only what's useful.
		$repl = array($boardurl . '/Themes/' => '', $boardurl . '/' => '');
		foreach ($context['css_files'] as $file)
			$context['debug']['sheets'][] = strtr($file['fileName'], $repl);
	}

	if (!empty($context['css_header']))
	{
		echo '
	<style>';

		foreach ($context['css_header'] as $css)
			echo $css . '
	';

		echo '
	</style>';
	}
}

/**
 * Get an array of previously defined files and adds them to our main minified files.
 * Sets a one day cache to avoid re-creating a file on every request.
 *
 * @param array $data The files to minify.
 * @param string $type either css or js.
 * @return array Info about the minified file, or about the original files if the minify process failed.
 */
function custMinify($data, $type)
{
	global $settings, $txt;

	$types = array('css', 'js');
	$type = !empty($type) && in_array($type, $types) ? $type : false;
	$data = is_array($data) ? $data : array();

	if (empty($type) || empty($data))
		return $data;

	// Different pages include different files, so we use a hash to label the different combinations
	$hash = md5(implode(' ', array_map(function($file)
	{
		return $file['filePath'] . (int) @filesize($file['filePath']) . (int) @filemtime($file['filePath']);
	}, $data)));

	// Is this a deferred or asynchronous JavaScript file?
	$async = $type === 'js';
	$defer = $type === 'js';
	if ($type === 'js')
	{
		foreach ($data as $id => $file)
		{
			// A minified script should only be loaded asynchronously if all its components wanted to be.
			if (empty($file['options']['async']))
				$async = false;

			// A minified script should only be deferred if all its components wanted to be.
			if (empty($file['options']['defer']))
				$defer = false;
		}
	}

	// Did we already do this?
	$minified_file = $settings['theme_dir'] . '/' . ($type == 'css' ? 'css' : 'scripts') . '/minified_' . $hash . '.' . $type;
	$already_exists = file_exists($minified_file);

	// Already done?
	if ($already_exists)
	{
		return array('smf_minified' => array(
			'fileUrl' => $settings['theme_url'] . '/' . ($type == 'css' ? 'css' : 'scripts') . '/' . basename($minified_file),
			'filePath' => $minified_file,
			'fileName' => basename($minified_file),
			'options' => array('async' => !empty($async), 'defer' => !empty($defer)),
		));
	}
	// File has to exist. If it doesn't, try to create it.
	elseif (@fopen($minified_file, 'w') === false || !smf_chmod($minified_file))
	{
		loadLanguage('Errors');
		log_error(sprintf($txt['file_not_created'], $minified_file), 'general');

		// The process failed, so roll back to print each individual file.
		return $data;
	}

	// No namespaces, sorry!
	$classType = 'MatthiasMullie\\Minify\\' . strtoupper($type);

	$minifier = new $classType();

	foreach ($data as $id => $file)
	{
		if (empty($file['filePath']))
			$toAdd = false;
		else
		{
			$seed = isset($file['options']['seed']) ? $file['options']['seed'] : '';
			$tempFile = str_replace($seed, '', $file['filePath']);
			$toAdd = file_exists($tempFile) ? $tempFile : false;
		}

		// The file couldn't be located so it won't be added. Log this error.
		if (empty($toAdd))
		{
			loadLanguage('Errors');
			log_error(sprintf($txt['file_minimize_fail'], !empty($file['fileName']) ? $file['fileName'] : $id), 'general');
			continue;
		}

		// Add this file to the list.
		$minifier->add($toAdd);
	}

	// Create the file.
	$minifier->minify($minified_file);
	unset($minifier);
	clearstatcache();

	// Minify process failed.
	if (!filesize($minified_file))
	{
		loadLanguage('Errors');
		log_error(sprintf($txt['file_not_created'], $minified_file), 'general');

		// The process failed so roll back to print each individual file.
		return $data;
	}

	return array('smf_minified' => array(
		'fileUrl' => $settings['theme_url'] . '/' . ($type == 'css' ? 'css' : 'scripts') . '/' . basename($minified_file),
		'filePath' => $minified_file,
		'fileName' => basename($minified_file),
		'options' => array('async' => $async, 'defer' => $defer),
	));
}

/**
 * Clears out old minimized CSS and JavaScript files
 */
function deleteAllMinified()
{
	global $smcFunc, $txt;

	$not_deleted = array();

	// Kinda sucks that we need to do another query to get all the theme dirs, but c'est la vie.
	$request = $smcFunc['db_query']('', '
		SELECT id_theme AS id, value AS dir
		FROM {db_prefix}themes
		WHERE variable = {string:var}',
		array(
			'var' => 'theme_dir',
		)
	);
	while ($theme = $smcFunc['db_fetch_assoc']($request))
	{
		foreach (array('css', 'js') as $type)
		{
			foreach (glob(rtrim($theme['dir'], '/') . '/' . ($type == 'css' ? 'css' : 'scripts') . '/minified*.' . $type) as $filename)
			{
				// Try to delete the file. Add it to our error list if it fails.
				if (!@unlink($filename))
					$not_deleted[] = $filename;
			}
		}
	}
	$smcFunc['db_free_result']($request);

	// If any of the files could not be deleted, log an error about it.
	if (!empty($not_deleted))
	{
		loadLanguage('Errors');
		log_error(sprintf($txt['unlink_minimized_fail'], implode('<br>', $not_deleted)), 'general');
	}
}

/**
 * Get an attachment's encrypted filename. If $new is true, won't check for file existence.
 *
 * @todo this currently returns the hash if new, and the full filename otherwise.
 * Something messy like that.
 * @todo and of course everything relies on this behavior and work around it. :P.
 * Converters included.
 *
 * @param string $filename The name of the file
 * @param int $attachment_id The ID of the attachment
 * @param string $dir Which directory it should be in (null to use current one)
 * @param bool $new Whether this is a new attachment
 * @param string $file_hash The file hash
 * @return string The path to the file
 */
function getAttachmentFilename($filename, $attachment_id, $dir = null, $new = false, $file_hash = '')
{
	global $modSettings, $smcFunc;

	// Just make up a nice hash...
	if ($new)
		return sha1(md5($filename . time()) . mt_rand());

	// Just make sure that attachment id is only a int
	$attachment_id = (int) $attachment_id;

	// Grab the file hash if it wasn't added.
	// Left this for legacy.
	if ($file_hash === '')
	{
		$request = $smcFunc['db_query']('', '
			SELECT file_hash
			FROM {db_prefix}attachments
			WHERE id_attach = {int:id_attach}',
			array(
				'id_attach' => $attachment_id,
			)
		);

		if ($smcFunc['db_num_rows']($request) === 0)
			return false;

		list ($file_hash) = $smcFunc['db_fetch_row']($request);
		$smcFunc['db_free_result']($request);
	}

	// Still no hash? mmm...
	if (empty($file_hash))
		$file_hash = sha1(md5($filename . time()) . mt_rand());

	// Are we using multiple directories?
	if (is_array($modSettings['attachmentUploadDir']))
		$path = $modSettings['attachmentUploadDir'][$dir];

	else
		$path = $modSettings['attachmentUploadDir'];

	return $path . '/' . $attachment_id . '_' . $file_hash . '.dat';
}

/**
 * Convert a single IP to a ranged IP.
 * internal function used to convert a user-readable format to a format suitable for the database.
 *
 * @param string $fullip The full IP
 * @return array An array of IP parts
 */
function ip2range($fullip)
{
	// Pretend that 'unknown' is 255.255.255.255. (since that can't be an IP anyway.)
	if ($fullip == 'unknown')
		$fullip = '255.255.255.255';

	$ip_parts = explode('-', $fullip);
	$ip_array = array();

	// if ip 22.12.31.21
	if (count($ip_parts) == 1 && isValidIP($fullip))
	{
		$ip_array['low'] = $fullip;
		$ip_array['high'] = $fullip;
		return $ip_array;
	} // if ip 22.12.* -> 22.12.* - 22.12.*
	elseif (count($ip_parts) == 1)
	{
		$ip_parts[0] = $fullip;
		$ip_parts[1] = $fullip;
	}

	// if ip 22.12.31.21-12.21.31.21
	if (count($ip_parts) == 2 && isValidIP($ip_parts[0]) && isValidIP($ip_parts[1]))
	{
		$ip_array['low'] = $ip_parts[0];
		$ip_array['high'] = $ip_parts[1];
		return $ip_array;
	}
	elseif (count($ip_parts) == 2) // if ip 22.22.*-22.22.*
	{
		$valid_low = isValidIP($ip_parts[0]);
		$valid_high = isValidIP($ip_parts[1]);
		$count = 0;
		$mode = (preg_match('/:/', $ip_parts[0]) > 0 ? ':' : '.');
		$max = ($mode == ':' ? 'ffff' : '255');
		$min = 0;
		if (!$valid_low)
		{
			$ip_parts[0] = preg_replace('/\*/', '0', $ip_parts[0]);
			$valid_low = isValidIP($ip_parts[0]);
			while (!$valid_low)
			{
				$ip_parts[0] .= $mode . $min;
				$valid_low = isValidIP($ip_parts[0]);
				$count++;
				if ($count > 9) break;
			}
		}

		$count = 0;
		if (!$valid_high)
		{
			$ip_parts[1] = preg_replace('/\*/', $max, $ip_parts[1]);
			$valid_high = isValidIP($ip_parts[1]);
			while (!$valid_high)
			{
				$ip_parts[1] .= $mode . $max;
				$valid_high = isValidIP($ip_parts[1]);
				$count++;
				if ($count > 9) break;
			}
		}

		if ($valid_high && $valid_low)
		{
			$ip_array['low'] = $ip_parts[0];
			$ip_array['high'] = $ip_parts[1];
		}
	}

	return $ip_array;
}

/**
 * Lookup an IP; try shell_exec first because we can do a timeout on it.
 *
 * @param string $ip The IP to get the hostname from
 * @return string The hostname
 */
function host_from_ip($ip)
{
	global $modSettings;

	if (($host = cache_get_data('hostlookup-' . $ip, 600)) !== null)
		return $host;
	$t = microtime(true);

	// Try the Linux host command, perhaps?
	if (!isset($host) && (strpos(strtolower(PHP_OS), 'win') === false || strpos(strtolower(PHP_OS), 'darwin') !== false) && mt_rand(0, 1) == 1)
	{
		if (!isset($modSettings['host_to_dis']))
			$test = @shell_exec('host -W 1 ' . @escapeshellarg($ip));
		else
			$test = @shell_exec('host ' . @escapeshellarg($ip));

		// Did host say it didn't find anything?
		if (strpos($test, 'not found') !== false)
			$host = '';
		// Invalid server option?
		elseif ((strpos($test, 'invalid option') || strpos($test, 'Invalid query name 1')) && !isset($modSettings['host_to_dis']))
			updateSettings(array('host_to_dis' => 1));
		// Maybe it found something, after all?
		elseif (preg_match('~\s([^\s]+?)\.\s~', $test, $match) == 1)
			$host = $match[1];
	}

	// This is nslookup; usually only Windows, but possibly some Unix?
	if (!isset($host) && stripos(PHP_OS, 'win') !== false && strpos(strtolower(PHP_OS), 'darwin') === false && mt_rand(0, 1) == 1)
	{
		$test = @shell_exec('nslookup -timeout=1 ' . @escapeshellarg($ip));
		if (strpos($test, 'Non-existent domain') !== false)
			$host = '';
		elseif (preg_match('~Name:\s+([^\s]+)~', $test, $match) == 1)
			$host = $match[1];
	}

	// This is the last try :/.
	if (!isset($host) || $host === false)
		$host = @gethostbyaddr($ip);

	// It took a long time, so let's cache it!
	if (microtime(true) - $t > 0.5)
		cache_put_data('hostlookup-' . $ip, $host, 600);

	return $host;
}

/**
 * Chops a string into words and prepares them to be inserted into (or searched from) the database.
 *
 * @param string $text The text to split into words
 * @param int $max_chars The maximum number of characters per word
 * @param bool $encrypt Whether to encrypt the results
 * @return array An array of ints or words depending on $encrypt
 */
function text2words($text, $max_chars = 20, $encrypt = false)
{
	global $smcFunc, $context;

	// Step 1: Remove entities/things we don't consider words:
	$words = preg_replace('~(?:[\x0B\0' . ($context['utf8'] ? '\x{A0}' : '\xA0') . '\t\r\s\n(){}\\[\\]<>!@$%^*.,:+=`\~\?/\\\\]+|&(?:amp|lt|gt|quot);)+~' . ($context['utf8'] ? 'u' : ''), ' ', strtr($text, array('<br>' => ' ')));

	// Step 2: Entities we left to letters, where applicable, lowercase.
	$words = un_htmlspecialchars($smcFunc['strtolower']($words));

	// Step 3: Ready to split apart and index!
	$words = explode(' ', $words);

	if ($encrypt)
	{
		$possible_chars = array_flip(array_merge(range(46, 57), range(65, 90), range(97, 122)));
		$returned_ints = array();
		foreach ($words as $word)
		{
			if (($word = trim($word, '-_\'')) !== '')
			{
				$encrypted = substr(crypt($word, 'uk'), 2, $max_chars);
				$total = 0;
				for ($i = 0; $i < $max_chars; $i++)
					$total += $possible_chars[ord($encrypted{$i})] * pow(63, $i);
				$returned_ints[] = $max_chars == 4 ? min($total, 16777215) : $total;
			}
		}
		return array_unique($returned_ints);
	}
	else
	{
		// Trim characters before and after and add slashes for database insertion.
		$returned_words = array();
		foreach ($words as $word)
			if (($word = trim($word, '-_\'')) !== '')
				$returned_words[] = $max_chars === null ? $word : substr($word, 0, $max_chars);

		// Filter out all words that occur more than once.
		return array_unique($returned_words);
	}
}

/**
 * Creates an image/text button
 *
 * @param string $name The name of the button (should be a main_icons class or the name of an image)
 * @param string $alt The alt text
 * @param string $label The $txt string to use as the label
 * @param string $custom Custom text/html to add to the img tag (only when using an actual image)
 * @param boolean $force_use Whether to force use of this when template_create_button is available
 * @return string The HTML to display the button
 */
function create_button($name, $alt, $label = '', $custom = '', $force_use = false)
{
	global $settings, $txt;

	// Does the current loaded theme have this and we are not forcing the usage of this function?
	if (function_exists('template_create_button') && !$force_use)
		return template_create_button($name, $alt, $label = '', $custom = '');

	if (!$settings['use_image_buttons'])
		return $txt[$alt];
	elseif (!empty($settings['use_buttons']))
		return '<span class="main_icons ' . $name . '" alt="' . $txt[$alt] . '"></span>' . ($label != '' ? '&nbsp;<strong>' . $txt[$label] . '</strong>' : '');
	else
		return '<img src="' . $settings['lang_images_url'] . '/' . $name . '" alt="' . $txt[$alt] . '" ' . $custom . '>';
}

/**
 * Sets up all of the top menu buttons
 * Saves them in the cache if it is available and on
 * Places the results in $context
 *
 */
function setupMenuContext()
{
	global $context, $modSettings, $user_info, $txt, $scripturl, $sourcedir, $settings, $smcFunc;

	// Set up the menu privileges.
	$context['allow_search'] = !empty($modSettings['allow_guestAccess']) ? allowedTo('search_posts') : (!$user_info['is_guest'] && allowedTo('search_posts'));
	$context['allow_admin'] = allowedTo(array('admin_forum', 'manage_boards', 'manage_permissions', 'moderate_forum', 'manage_membergroups', 'manage_bans', 'send_mail', 'edit_news', 'manage_attachments', 'manage_smileys'));

	$context['allow_memberlist'] = allowedTo('view_mlist');
	$context['allow_calendar'] = allowedTo('calendar_view') && !empty($modSettings['cal_enabled']);
	$context['allow_moderation_center'] = $context['user']['can_mod'];
	$context['allow_pm'] = allowedTo('pm_read');

	$cacheTime = $modSettings['lastActive'] * 60;

	// Initial "can you post an event in the calendar" option - but this might have been set in the calendar already.
	if (!isset($context['allow_calendar_event']))
	{
		$context['allow_calendar_event'] = $context['allow_calendar'] && allowedTo('calendar_post');

		// If you don't allow events not linked to posts and you're not an admin, we have more work to do...
		if ($context['allow_calendar'] && $context['allow_calendar_event'] && empty($modSettings['cal_allow_unlinked']) && !$user_info['is_admin'])
		{
			$boards_can_post = boardsAllowedTo('post_new');
			$context['allow_calendar_event'] &= !empty($boards_can_post);
		}
	}

	// There is some menu stuff we need to do if we're coming at this from a non-guest perspective.
	if (!$context['user']['is_guest'])
	{
		addInlineJavaScript('
	var user_menus = new smc_PopupMenu();
	user_menus.add("profile", "' . $scripturl . '?action=profile;area=popup");
	user_menus.add("alerts", "' . $scripturl . '?action=profile;area=alerts_popup;u=' . $context['user']['id'] . '");', true);
		if ($context['allow_pm'])
			addInlineJavaScript('
	user_menus.add("pm", "' . $scripturl . '?action=pm;sa=popup");', true);

		if (!empty($modSettings['enable_ajax_alerts']))
		{
			require_once($sourcedir . '/Subs-Notify.php');

			$timeout = getNotifyPrefs($context['user']['id'], 'alert_timeout', true);
			$timeout = empty($timeout) ? 10000 : $timeout[$context['user']['id']]['alert_timeout'] * 1000;

			addInlineJavaScript('
	var new_alert_title = "' . $context['forum_name'] . '";
	var alert_timeout = ' . $timeout . ';');
			loadJavaScriptFile('alerts.js', array('minimize' => true), 'smf_alerts');
		}
	}

	// All the buttons we can possible want and then some, try pulling the final list of buttons from cache first.
	if (($menu_buttons = cache_get_data('menu_buttons-' . implode('_', $user_info['groups']) . '-' . $user_info['language'], $cacheTime)) === null || time() - $cacheTime <= $modSettings['settings_updated'])
	{
		$buttons = array(
			'home' => array(
				'title' => $txt['home'],
				'href' => $scripturl,
				'show' => true,
				'sub_buttons' => array(
				),
				'is_last' => $context['right_to_left'],
			),
			'search' => array(
				'title' => $txt['search'],
				'href' => $scripturl . '?action=search',
				'show' => $context['allow_search'],
				'sub_buttons' => array(
				),
			),
			'admin' => array(
				'title' => $txt['admin'],
				'href' => $scripturl . '?action=admin',
				'show' => $context['allow_admin'],
				'sub_buttons' => array(
					'featuresettings' => array(
						'title' => $txt['modSettings_title'],
						'href' => $scripturl . '?action=admin;area=featuresettings',
						'show' => allowedTo('admin_forum'),
					),
					'packages' => array(
						'title' => $txt['package'],
						'href' => $scripturl . '?action=admin;area=packages',
						'show' => allowedTo('admin_forum'),
					),
					'errorlog' => array(
						'title' => $txt['errorlog'],
						'href' => $scripturl . '?action=admin;area=logs;sa=errorlog;desc',
						'show' => allowedTo('admin_forum') && !empty($modSettings['enableErrorLogging']),
					),
					'permissions' => array(
						'title' => $txt['edit_permissions'],
						'href' => $scripturl . '?action=admin;area=permissions',
						'show' => allowedTo('manage_permissions'),
					),
					'memberapprove' => array(
						'title' => $txt['approve_members_waiting'],
						'href' => $scripturl . '?action=admin;area=viewmembers;sa=browse;type=approve',
						'show' => !empty($context['unapproved_members']),
						'is_last' => true,
					),
				),
			),
			'moderate' => array(
				'title' => $txt['moderate'],
				'href' => $scripturl . '?action=moderate',
				'show' => $context['allow_moderation_center'],
				'sub_buttons' => array(
					'modlog' => array(
						'title' => $txt['modlog_view'],
						'href' => $scripturl . '?action=moderate;area=modlog',
						'show' => !empty($modSettings['modlog_enabled']) && !empty($user_info['mod_cache']) && $user_info['mod_cache']['bq'] != '0=1',
					),
					'poststopics' => array(
						'title' => $txt['mc_unapproved_poststopics'],
						'href' => $scripturl . '?action=moderate;area=postmod;sa=posts',
						'show' => $modSettings['postmod_active'] && !empty($user_info['mod_cache']['ap']),
					),
					'attachments' => array(
						'title' => $txt['mc_unapproved_attachments'],
						'href' => $scripturl . '?action=moderate;area=attachmod;sa=attachments',
						'show' => $modSettings['postmod_active'] && !empty($user_info['mod_cache']['ap']),
					),
					'reports' => array(
						'title' => $txt['mc_reported_posts'],
						'href' => $scripturl . '?action=moderate;area=reportedposts',
						'show' => !empty($user_info['mod_cache']) && $user_info['mod_cache']['bq'] != '0=1',
					),
					'reported_members' => array(
						'title' => $txt['mc_reported_members'],
						'href' => $scripturl . '?action=moderate;area=reportedmembers',
						'show' => allowedTo('moderate_forum'),
						'is_last' => true,
					)
				),
			),
			'calendar' => array(
				'title' => $txt['calendar'],
				'href' => $scripturl . '?action=calendar',
				'show' => $context['allow_calendar'],
				'sub_buttons' => array(
					'view' => array(
						'title' => $txt['calendar_menu'],
						'href' => $scripturl . '?action=calendar',
						'show' => $context['allow_calendar_event'],
					),
					'post' => array(
						'title' => $txt['calendar_post_event'],
						'href' => $scripturl . '?action=calendar;sa=post',
						'show' => $context['allow_calendar_event'],
						'is_last' => true,
					),
				),
			),
			'mlist' => array(
				'title' => $txt['members_title'],
				'href' => $scripturl . '?action=mlist',
				'show' => $context['allow_memberlist'],
				'sub_buttons' => array(
					'mlist_view' => array(
						'title' => $txt['mlist_menu_view'],
						'href' => $scripturl . '?action=mlist',
						'show' => true,
					),
					'mlist_search' => array(
						'title' => $txt['mlist_search'],
						'href' => $scripturl . '?action=mlist;sa=search',
						'show' => true,
						'is_last' => true,
					),
				),
			),
			'signup' => array(
				'title' => $txt['register'],
				'href' => $scripturl . '?action=signup',
				'show' => $user_info['is_guest'] && $context['can_register'],
				'sub_buttons' => array(
				),
				'is_last' => !$context['right_to_left'],
			),
			'logout' => array(
				'title' => $txt['logout'],
				'href' => $scripturl . '?action=logout;%1$s=%2$s',
				'show' => !$user_info['is_guest'],
				'sub_buttons' => array(
				),
				'is_last' => !$context['right_to_left'],
			),
		);

		// Allow editing menu buttons easily.
		call_integration_hook('integrate_menu_buttons', array(&$buttons));

		// Now we put the buttons in the context so the theme can use them.
		$menu_buttons = array();
		foreach ($buttons as $act => $button)
			if (!empty($button['show']))
			{
				$button['active_button'] = false;

				// This button needs some action.
				if (isset($button['action_hook']))
					$needs_action_hook = true;

				// Make sure the last button truly is the last button.
				if (!empty($button['is_last']))
				{
					if (isset($last_button))
						unset($menu_buttons[$last_button]['is_last']);
					$last_button = $act;
				}

				// Go through the sub buttons if there are any.
				if (!empty($button['sub_buttons']))
					foreach ($button['sub_buttons'] as $key => $subbutton)
					{
						if (empty($subbutton['show']))
							unset($button['sub_buttons'][$key]);

						// 2nd level sub buttons next...
						if (!empty($subbutton['sub_buttons']))
						{
							foreach ($subbutton['sub_buttons'] as $key2 => $sub_button2)
							{
								if (empty($sub_button2['show']))
									unset($button['sub_buttons'][$key]['sub_buttons'][$key2]);
							}
						}
					}

				// Does this button have its own icon?
				if (isset($button['icon']) && file_exists($settings['theme_dir'] . '/images/' . $button['icon']))
					$button['icon'] = '<img src="' . $settings['images_url'] . '/' . $button['icon'] . '" alt="">';
				elseif (isset($button['icon']) && file_exists($settings['default_theme_dir'] . '/images/' . $button['icon']))
					$button['icon'] = '<img src="' . $settings['default_images_url'] . '/' . $button['icon'] . '" alt="">';
				elseif (isset($button['icon']))
					$button['icon'] = '<span class="main_icons ' . $button['icon'] . '"></span>';
				else
					$button['icon'] = '<span class="main_icons ' . $act . '"></span>';

				$menu_buttons[$act] = $button;
			}

		if (!empty($modSettings['cache_enable']) && $modSettings['cache_enable'] >= 2)
			cache_put_data('menu_buttons-' . implode('_', $user_info['groups']) . '-' . $user_info['language'], $menu_buttons, $cacheTime);
	}

	$context['menu_buttons'] = $menu_buttons;

	// Logging out requires the session id in the url.
	if (isset($context['menu_buttons']['logout']))
		$context['menu_buttons']['logout']['href'] = sprintf($context['menu_buttons']['logout']['href'], $context['session_var'], $context['session_id']);

	// Figure out which action we are doing so we can set the active tab.
	// Default to home.
	$current_action = 'home';

	if (isset($context['menu_buttons'][$context['current_action']]))
		$current_action = $context['current_action'];
	elseif ($context['current_action'] == 'search2')
		$current_action = 'search';
	elseif ($context['current_action'] == 'theme')
		$current_action = isset($_REQUEST['sa']) && $_REQUEST['sa'] == 'pick' ? 'profile' : 'admin';
	elseif ($context['current_action'] == 'register2')
		$current_action = 'register';
	elseif ($context['current_action'] == 'login2' || ($user_info['is_guest'] && $context['current_action'] == 'reminder'))
		$current_action = 'login';
	elseif ($context['current_action'] == 'groups' && $context['allow_moderation_center'])
		$current_action = 'moderate';

	// There are certain exceptions to the above where we don't want anything on the menu highlighted.
	if ($context['current_action'] == 'profile' && !empty($context['user']['is_owner']))
	{
		$current_action = !empty($_GET['area']) && $_GET['area'] == 'showalerts' ? 'self_alerts' : 'self_profile';
		$context[$current_action] = true;
	}
	elseif ($context['current_action'] == 'pm')
	{
		$current_action = 'self_pm';
		$context['self_pm'] = true;
	}

	$context['total_mod_reports'] = 0;
	$context['total_admin_reports'] = 0;

	if (!empty($user_info['mod_cache']) && $user_info['mod_cache']['bq'] != '0=1' && !empty($context['open_mod_reports']) && !empty($context['menu_buttons']['moderate']['sub_buttons']['reports']))
	{
		$context['total_mod_reports'] = $context['open_mod_reports'];
		$context['menu_buttons']['moderate']['sub_buttons']['reports']['amt'] = $context['open_mod_reports'];
	}

	// Show how many errors there are
	if (!empty($context['menu_buttons']['admin']['sub_buttons']['errorlog']))
	{
		// Get an error count, if necessary
		if (!isset($context['num_errors']))
		{
			$query = $smcFunc['db_query']('', '
				SELECT COUNT(*)
				FROM {db_prefix}log_errors',
				array()
			);

			list($context['num_errors']) = $smcFunc['db_fetch_row']($query);
			$smcFunc['db_free_result']($query);
		}

		if (!empty($context['num_errors']))
		{
			$context['total_admin_reports'] += $context['num_errors'];
			$context['menu_buttons']['admin']['sub_buttons']['errorlog']['amt'] = $context['num_errors'];
		}
	}

	// Show number of reported members
	if (!empty($context['open_member_reports']) && !empty($context['menu_buttons']['moderate']['sub_buttons']['reported_members']))
	{
		$context['total_mod_reports'] += $context['open_member_reports'];
		$context['menu_buttons']['moderate']['sub_buttons']['reported_members']['amt'] = $context['open_member_reports'];
	}

	if (!empty($context['unapproved_members']) && !empty($context['menu_buttons']['admin']))
	{
		$context['menu_buttons']['admin']['sub_buttons']['memberapprove']['amt'] = $context['unapproved_members'];
		$context['total_admin_reports'] += $context['unapproved_members'];
	}

	if ($context['total_admin_reports'] > 0 && !empty($context['menu_buttons']['admin']))
	{
		$context['menu_buttons']['admin']['amt'] = $context['total_admin_reports'];
	}

	// Do we have any open reports?
	if ($context['total_mod_reports'] > 0 && !empty($context['menu_buttons']['moderate']))
	{
		$context['menu_buttons']['moderate']['amt'] = $context['total_mod_reports'];
	}

	// Not all actions are simple.
	if (!empty($needs_action_hook))
		call_integration_hook('integrate_current_action', array(&$current_action));

	if (isset($context['menu_buttons'][$current_action]))
		$context['menu_buttons'][$current_action]['active_button'] = true;
}

/**
 * Generate a random seed and ensure it's stored in settings.
 */
function smf_seed_generator()
{
	updateSettings(array('rand_seed' => microtime(true)));
}

/**
 * Process functions of an integration hook.
 * calls all functions of the given hook.
 * supports static class method calls.
 *
 * @param string $hook The hook name
 * @param array $parameters An array of parameters this hook implements
 * @return array The results of the functions
 */
function call_integration_hook($hook, $parameters = array())
{
	global $modSettings, $settings, $boarddir, $sourcedir, $db_show_debug;
	global $context, $txt;

	if ($db_show_debug === true)
		$context['debug']['hooks'][] = $hook;

	// Need to have some control.
	if (!isset($context['instances']))
		$context['instances'] = array();

	$results = array();
	if (empty($modSettings[$hook]))
		return $results;

	$functions = explode(',', $modSettings[$hook]);
	// Loop through each function.
	foreach ($functions as $function)
	{
		// Hook has been marked as "disabled". Skip it!
		if (strpos($function, '!') !== false)
			continue;

		$call = call_helper($function, true);

		// Is it valid?
		if (!empty($call))
			$results[$function] = call_user_func_array($call, $parameters);

		// Whatever it was suppose to call, it failed :(
		elseif (!empty($function))
		{
			loadLanguage('Errors');

			// Get a full path to show on error.
			if (strpos($function, '|') !== false)
			{
				list ($file, $string) = explode('|', $function);
				$absPath = empty($settings['theme_dir']) ? (strtr(trim($file), array('$boarddir' => $boarddir, '$sourcedir' => $sourcedir))) : (strtr(trim($file), array('$boarddir' => $boarddir, '$sourcedir' => $sourcedir, '$themedir' => $settings['theme_dir'])));
				log_error(sprintf($txt['hook_fail_call_to'], $string, $absPath), 'general');
			}

			// "Assume" the file resides on $boarddir somewhere...
			else
				log_error(sprintf($txt['hook_fail_call_to'], $function, $boarddir), 'general');
		}
	}

	return $results;
}

/**
 * Add a function for integration hook.
 * does nothing if the function is already added.
 *
 * @param string $hook The complete hook name.
 * @param string $function The function name. Can be a call to a method via Class::method.
 * @param bool $permanent If true, updates the value in settings table.
 * @param string $file The file. Must include one of the following wildcards: $boarddir, $sourcedir, $themedir, example: $sourcedir/Test.php
 * @param bool $object Indicates if your class will be instantiated when its respective hook is called. If true, your function must be a method.
 */
function add_integration_function($hook, $function, $permanent = true, $file = '', $object = false)
{
	global $smcFunc, $modSettings;

	// Any objects?
	if ($object)
		$function = $function . '#';

	// Any files  to load?
	if (!empty($file) && is_string($file))
		$function = $file . (!empty($function) ? '|' . $function : '');

	// Get the correct string.
	$integration_call = $function;

	// Is it going to be permanent?
	if ($permanent)
	{
		$request = $smcFunc['db_query']('', '
			SELECT value
			FROM {db_prefix}settings
			WHERE variable = {string:variable}',
			array(
				'variable' => $hook,
			)
		);
		list ($current_functions) = $smcFunc['db_fetch_row']($request);
		$smcFunc['db_free_result']($request);

		if (!empty($current_functions))
		{
			$current_functions = explode(',', $current_functions);
			if (in_array($integration_call, $current_functions))
				return;

			$permanent_functions = array_merge($current_functions, array($integration_call));
		}
		else
			$permanent_functions = array($integration_call);

		updateSettings(array($hook => implode(',', $permanent_functions)));
	}

	// Make current function list usable.
	$functions = empty($modSettings[$hook]) ? array() : explode(',', $modSettings[$hook]);

	// Do nothing, if it's already there.
	if (in_array($integration_call, $functions))
		return;

	$functions[] = $integration_call;
	$modSettings[$hook] = implode(',', $functions);
}

/**
 * Remove an integration hook function.
 * Removes the given function from the given hook.
 * Does nothing if the function is not available.
 *
 * @param string $hook The complete hook name.
 * @param string $function The function name. Can be a call to a method via Class::method.
 * @param boolean $permanent Irrelevant for the function itself but need to declare it to match
 * @param string $file The filename. Must include one of the following wildcards: $boarddir, $sourcedir, $themedir, example: $sourcedir/Test.php
 * @param boolean $object Indicates if your class will be instantiated when its respective hook is called. If true, your function must be a method.
 * @see add_integration_function
 */
function remove_integration_function($hook, $function, $permanent = true, $file = '', $object = false)
{
	global $smcFunc, $modSettings;

	// Any objects?
	if ($object)
		$function = $function . '#';

	// Any files  to load?
	if (!empty($file) && is_string($file))
		$function = $file . '|' . $function;

	// Get the correct string.
	$integration_call = $function;

	// Get the permanent functions.
	$request = $smcFunc['db_query']('', '
		SELECT value
		FROM {db_prefix}settings
		WHERE variable = {string:variable}',
		array(
			'variable' => $hook,
		)
	);
	list ($current_functions) = $smcFunc['db_fetch_row']($request);
	$smcFunc['db_free_result']($request);

	if (!empty($current_functions))
	{
		$current_functions = explode(',', $current_functions);

		if (in_array($integration_call, $current_functions))
			updateSettings(array($hook => implode(',', array_diff($current_functions, array($integration_call)))));
	}

	// Turn the function list into something usable.
	$functions = empty($modSettings[$hook]) ? array() : explode(',', $modSettings[$hook]);

	// You can only remove it if it's available.
	if (!in_array($integration_call, $functions))
		return;

	$functions = array_diff($functions, array($integration_call));
	$modSettings[$hook] = implode(',', $functions);
}

/**
 * Receives a string and tries to figure it out if its a method or a function.
 * If a method is found, it looks for a "#" which indicates SMF should create a new instance of the given class.
 * Checks the string/array for is_callable() and return false/fatal_lang_error is the given value results in a non callable string/array.
 * Prepare and returns a callable depending on the type of method/function found.
 *
 * @param mixed $string The string containing a function name or a static call. The function can also accept a closure, object or a callable array (object/class, valid_callable)
 * @param boolean $return If true, the function will not call the function/method but instead will return the formatted string.
 * @return string|array|boolean Either a string or an array that contains a callable function name or an array with a class and method to call. Boolean false if the given string cannot produce a callable var.
 */
function call_helper($string, $return = false)
{
	global $context, $smcFunc, $txt, $db_show_debug;

	// Really?
	if (empty($string))
		return false;

	// An array? should be a "callable" array IE array(object/class, valid_callable).
	// A closure? should be a callable one.
	if (is_array($string) || $string instanceof Closure)
		return $return ? $string : (is_callable($string) ? call_user_func($string) : false);

	// No full objects, sorry! pass a method or a property instead!
	if (is_object($string))
		return false;

	// Stay vitaminized my friends...
	$string = $smcFunc['htmlspecialchars']($smcFunc['htmltrim']($string));

	// Is there a file to load?
	$string = load_file($string);

	// Loaded file failed
	if (empty($string))
		return false;

	// Found a method.
	if (strpos($string, '::') !== false)
	{
		list ($class, $method) = explode('::', $string);

		// Check if a new object will be created.
		if (strpos($method, '#') !== false)
		{
			// Need to remove the # thing.
			$method = str_replace('#', '', $method);

			// Don't need to create a new instance for every method.
			if (empty($context['instances'][$class]) || !($context['instances'][$class] instanceof $class))
			{
				$context['instances'][$class] = new $class;

				// Add another one to the list.
				if ($db_show_debug === true)
				{
					if (!isset($context['debug']['instances']))
						$context['debug']['instances'] = array();

					$context['debug']['instances'][$class] = $class;
				}
			}

			$func = array($context['instances'][$class], $method);
		}

		// Right then. This is a call to a static method.
		else
			$func = array($class, $method);
	}

	// Nope! just a plain regular function.
	else
		$func = $string;

	// Right, we got what we need, time to do some checks.
	if (!is_callable($func, false, $callable_name))
	{
		loadLanguage('Errors');
		log_error(sprintf($txt['sub_action_fail'], $callable_name), 'general');

		// Gotta tell everybody.
		return false;
	}

	// Everything went better than expected.
	else
	{
		// What are we gonna do about it?
		if ($return)
			return $func;

		// If this is a plain function, avoid the heat of calling call_user_func().
		else
		{
			if (is_array($func))
				call_user_func($func);

			else
				$func();
		}
	}
}

/**
 * Receives a string and tries to figure it out if it contains info to load a file.
 * Checks for a | (pipe) symbol and tries to load a file with the info given.
 * The string should be format as follows File.php|. You can use the following wildcards: $boarddir, $sourcedir and if available at the moment of execution, $themedir.
 *
 * @param string $string The string containing a valid format.
 * @return string|boolean The given string with the pipe and file info removed. Boolean false if the file couldn't be loaded.
 */
function load_file($string)
{
	global $sourcedir, $txt, $boarddir, $settings;

	if (empty($string))
		return false;

	if (strpos($string, '|') !== false)
	{
		list ($file, $string) = explode('|', $string);

		// Match the wildcards to their regular vars.
		if (empty($settings['theme_dir']))
			$absPath = strtr(trim($file), array('$boarddir' => $boarddir, '$sourcedir' => $sourcedir));

		else
			$absPath = strtr(trim($file), array('$boarddir' => $boarddir, '$sourcedir' => $sourcedir, '$themedir' => $settings['theme_dir']));

		// Load the file if it can be loaded.
		if (file_exists($absPath))
			require_once($absPath);

		// No? try a fallback to $sourcedir
		else
		{
			$absPath = $sourcedir . '/' . $file;

			if (file_exists($absPath))
				require_once($absPath);

			// Sorry, can't do much for you at this point.
			else
			{
				loadLanguage('Errors');
				log_error(sprintf($txt['hook_fail_loading_file'], $absPath), 'general');

				// File couldn't be loaded.
				return false;
			}
		}
	}

	return $string;
}

/**
 * Get the contents of a URL, irrespective of allow_url_fopen.
 *
 * - reads the contents of an http or ftp address and returns the page in a string
 * - will accept up to 3 page redirections (redirectio_level in the function call is private)
 * - if post_data is supplied, the value and length is posted to the given url as form data
 * - URL must be supplied in lowercase
 *
 * @param string $url The URL
 * @param string $post_data The data to post to the given URL
 * @param bool $keep_alive Whether to send keepalive info
 * @param int $redirection_level How many levels of redirection
 * @return string|false The fetched data or false on failure
 */
function fetch_web_data($url, $post_data = '', $keep_alive = false, $redirection_level = 0)
{
	global $webmaster_email, $sourcedir;
	static $keep_alive_dom = null, $keep_alive_fp = null;

	preg_match('~^(http|ftp)(s)?://([^/:]+)(:(\d+))?(.+)$~', $url, $match);

	// No scheme? No data for you!
	if (empty($match[1]))
		return false;

	// An FTP url. We should try connecting and RETRieving it...
	elseif ($match[1] == 'ftp')
	{
		// Include the file containing the ftp_connection class.
		require_once($sourcedir . '/Class-Package.php');

		// Establish a connection and attempt to enable passive mode.
		$ftp = new ftp_connection(($match[2] ? 'ssl://' : '') . $match[3], empty($match[5]) ? 21 : $match[5], 'anonymous', $webmaster_email);
		if ($ftp->error !== false || !$ftp->passive())
			return false;

		// I want that one *points*!
		fwrite($ftp->connection, 'RETR ' . $match[6] . "\r\n");

		// Since passive mode worked (or we would have returned already!) open the connection.
		$fp = @fsockopen($ftp->pasv['ip'], $ftp->pasv['port'], $err, $err, 5);
		if (!$fp)
			return false;

		// The server should now say something in acknowledgement.
		$ftp->check_response(150);

		$data = '';
		while (!feof($fp))
			$data .= fread($fp, 4096);
		fclose($fp);

		// All done, right?  Good.
		$ftp->check_response(226);
		$ftp->close();
	}

	// This is more likely; a standard HTTP URL.
	elseif (isset($match[1]) && $match[1] == 'http')
	{
		// First try to use fsockopen, because it is fastest.
		if ($keep_alive && $match[3] == $keep_alive_dom)
			$fp = $keep_alive_fp;
		if (empty($fp))
		{
			// Open the socket on the port we want...
			$fp = @fsockopen(($match[2] ? 'ssl://' : '') . $match[3], empty($match[5]) ? ($match[2] ? 443 : 80) : $match[5], $err, $err, 5);
		}
		if (!empty($fp))
		{
			if ($keep_alive)
			{
				$keep_alive_dom = $match[3];
				$keep_alive_fp = $fp;
			}

			// I want this, from there, and I'm not going to be bothering you for more (probably.)
			if (empty($post_data))
			{
				fwrite($fp, 'GET ' . ($match[6] !== '/' ? str_replace(' ', '%20', $match[6]) : '') . ' HTTP/1.0' . "\r\n");
				fwrite($fp, 'Host: ' . $match[3] . (empty($match[5]) ? ($match[2] ? ':443' : '') : ':' . $match[5]) . "\r\n");
				fwrite($fp, 'user-agent: PHP/SMF' . "\r\n");
				if ($keep_alive)
					fwrite($fp, 'connection: Keep-Alive' . "\r\n\r\n");
				else
					fwrite($fp, 'connection: close' . "\r\n\r\n");
			}
			else
			{
				fwrite($fp, 'POST ' . ($match[6] !== '/' ? $match[6] : '') . ' HTTP/1.0' . "\r\n");
				fwrite($fp, 'Host: ' . $match[3] . (empty($match[5]) ? ($match[2] ? ':443' : '') : ':' . $match[5]) . "\r\n");
				fwrite($fp, 'user-agent: PHP/SMF' . "\r\n");
				if ($keep_alive)
					fwrite($fp, 'connection: Keep-Alive' . "\r\n");
				else
					fwrite($fp, 'connection: close' . "\r\n");
				fwrite($fp, 'content-type: application/x-www-form-urlencoded' . "\r\n");
				fwrite($fp, 'content-length: ' . strlen($post_data) . "\r\n\r\n");
				fwrite($fp, $post_data);
			}

			$response = fgets($fp, 768);

			// Redirect in case this location is permanently or temporarily moved.
			if ($redirection_level < 3 && preg_match('~^HTTP/\S+\s+30[127]~i', $response) === 1)
			{
				$header = '';
				$location = '';
				while (!feof($fp) && trim($header = fgets($fp, 4096)) != '')
					if (stripos($header, 'location:') !== false)
						$location = trim(substr($header, strpos($header, ':') + 1));

				if (empty($location))
					return false;
				else
				{
					if (!$keep_alive)
						fclose($fp);
					return fetch_web_data($location, $post_data, $keep_alive, $redirection_level + 1);
				}
			}

			// Make sure we get a 200 OK.
			elseif (preg_match('~^HTTP/\S+\s+20[01]~i', $response) === 0)
				return false;

			// Skip the headers...
			while (!feof($fp) && trim($header = fgets($fp, 4096)) != '')
			{
				if (preg_match('~content-length:\s*(\d+)~i', $header, $match) != 0)
					$content_length = $match[1];
				elseif (preg_match('~connection:\s*close~i', $header) != 0)
				{
					$keep_alive_dom = null;
					$keep_alive = false;
				}

				continue;
			}

			$data = '';
			if (isset($content_length))
			{
				while (!feof($fp) && strlen($data) < $content_length)
					$data .= fread($fp, $content_length - strlen($data));
			}
			else
			{
				while (!feof($fp))
					$data .= fread($fp, 4096);
			}

			if (!$keep_alive)
				fclose($fp);
		}

		// If using fsockopen didn't work, try to use cURL if available.
		elseif (function_exists('curl_init'))
		{
			// Include the file containing the curl_fetch_web_data class.
			require_once($sourcedir . '/Class-CurlFetchWeb.php');

			$fetch_data = new curl_fetch_web_data();
			$fetch_data->get_url_data($url, $post_data);

			// no errors and a 200 result, then we have a good dataset, well we at least have data. ;)
			if ($fetch_data->result('code') == 200 && !$fetch_data->result('error'))
				$data = $fetch_data->result('body');
			else
				return false;
		}

		// Neither fsockopen nor curl are available. Well, phooey.
		else
			return false;
	}
	else
	{
		// Umm, this shouldn't happen?
		trigger_error('fetch_web_data(): Bad URL', E_USER_NOTICE);
		$data = false;
	}

	return $data;
}

/**
 * Prepares an array of "likes" info for the topic specified by $topic
 *
 * @param integer $topic The topic ID to fetch the info from.
 * @return array An array of IDs of messages in the specified topic that the current user likes
 */
function prepareLikesContext($topic)
{
	global $user_info, $smcFunc;

	// Make sure we have something to work with.
	if (empty($topic))
		return array();

	// We already know the number of likes per message, we just want to know whether the current user liked it or not.
	$user = $user_info['id'];
	$cache_key = 'likes_topic_' . $topic . '_' . $user;
	$ttl = 180;

	if (($temp = cache_get_data($cache_key, $ttl)) === null)
	{
		$temp = array();
		$request = $smcFunc['db_query']('', '
			SELECT content_id
			FROM {db_prefix}user_likes AS l
				INNER JOIN {db_prefix}messages AS m ON (l.content_id = m.id_msg)
			WHERE l.id_member = {int:current_user}
				AND l.content_type = {literal:msg}
				AND m.id_topic = {int:topic}',
			array(
				'current_user' => $user,
				'topic' => $topic,
			)
		);
		while ($row = $smcFunc['db_fetch_assoc']($request))
			$temp[] = (int) $row['content_id'];

		cache_put_data($cache_key, $temp, $ttl);
	}

	return $temp;
}

/**
 * Microsoft uses their own character set Code Page 1252 (CP1252), which is a
 * superset of ISO 8859-1, defining several characters between DEC 128 and 159
 * that are not normally displayable.  This converts the popular ones that
 * appear from a cut and paste from windows.
 *
 * @param string $string The string
 * @return string The sanitized string
 */
function sanitizeMSCutPaste($string)
{
	global $context;

	if (empty($string))
		return $string;

	// UTF-8 occurences of MS special characters
	$findchars_utf8 = array(
		"\xe2\x80\x9a",	// single low-9 quotation mark
		"\xe2\x80\x9e",	// double low-9 quotation mark
		"\xe2\x80\xa6",	// horizontal ellipsis
		"\xe2\x80\x98",	// left single curly quote
		"\xe2\x80\x99",	// right single curly quote
		"\xe2\x80\x9c",	// left double curly quote
		"\xe2\x80\x9d",	// right double curly quote
		"\xe2\x80\x93",	// en dash
		"\xe2\x80\x94",	// em dash
	);

	// windows 1252 / iso equivalents
	$findchars_iso = array(
		chr(130),
		chr(132),
		chr(133),
		chr(145),
		chr(146),
		chr(147),
		chr(148),
		chr(150),
		chr(151),
	);

	// safe replacements
	$replacechars = array(
		',',	// &sbquo;
		',,',	// &bdquo;
		'...',	// &hellip;
		"'",	// &lsquo;
		"'",	// &rsquo;
		'"',	// &ldquo;
		'"',	// &rdquo;
		'-',	// &ndash;
		'--',	// &mdash;
	);

	if ($context['utf8'])
		$string = str_replace($findchars_utf8, $replacechars, $string);
	else
		$string = str_replace($findchars_iso, $replacechars, $string);

	return $string;
}

/**
 * Decode numeric html entities to their ascii or UTF8 equivalent character.
 *
 * Callback function for preg_replace_callback in subs-members
 * Uses capture group 2 in the supplied array
 * Does basic scan to ensure characters are inside a valid range
 *
 * @param array $matches An array of matches (relevant info should be the 3rd item)
 * @return string A fixed string
 */
function replaceEntities__callback($matches)
{
	global $context;

	if (!isset($matches[2]))
		return '';

	$num = $matches[2][0] === 'x' ? hexdec(substr($matches[2], 1)) : (int) $matches[2];

	// remove left to right / right to left overrides
	if ($num === 0x202D || $num === 0x202E)
		return '';

	// Quote, Ampersand, Apostrophe, Less/Greater Than get html replaced
	if (in_array($num, array(0x22, 0x26, 0x27, 0x3C, 0x3E)))
		return '&#' . $num . ';';

	if (empty($context['utf8']))
	{
		// no control characters
		if ($num < 0x20)
			return '';
		// text is text
		elseif ($num < 0x80)
			return chr($num);
		// all others get html-ised
		else
			return '&#' . $matches[2] . ';';
	}
	else
	{
		// <0x20 are control characters, 0x20 is a space, > 0x10FFFF is past the end of the utf8 character set
		// 0xD800 >= $num <= 0xDFFF are surrogate markers (not valid for utf8 text)
		if ($num < 0x20 || $num > 0x10FFFF || ($num >= 0xD800 && $num <= 0xDFFF))
			return '';
		// <0x80 (or less than 128) are standard ascii characters a-z A-Z 0-9 and punctuation
		elseif ($num < 0x80)
			return chr($num);
		// <0x800 (2048)
		elseif ($num < 0x800)
			return chr(($num >> 6) + 192) . chr(($num & 63) + 128);
		// < 0x10000 (65536)
		elseif ($num < 0x10000)
			return chr(($num >> 12) + 224) . chr((($num >> 6) & 63) + 128) . chr(($num & 63) + 128);
		// <= 0x10FFFF (1114111)
		else
			return chr(($num >> 18) + 240) . chr((($num >> 12) & 63) + 128) . chr((($num >> 6) & 63) + 128) . chr(($num & 63) + 128);
	}
}

/**
 * Converts html entities to utf8 equivalents
 *
 * Callback function for preg_replace_callback
 * Uses capture group 1 in the supplied array
 * Does basic checks to keep characters inside a viewable range.
 *
 * @param array $matches An array of matches (relevant info should be the 2nd item in the array)
 * @return string The fixed string
 */
function fixchar__callback($matches)
{
	if (!isset($matches[1]))
		return '';

	$num = $matches[1][0] === 'x' ? hexdec(substr($matches[1], 1)) : (int) $matches[1];

	// <0x20 are control characters, > 0x10FFFF is past the end of the utf8 character set
	// 0xD800 >= $num <= 0xDFFF are surrogate markers (not valid for utf8 text), 0x202D-E are left to right overrides
	if ($num < 0x20 || $num > 0x10FFFF || ($num >= 0xD800 && $num <= 0xDFFF) || $num === 0x202D || $num === 0x202E)
		return '';
	// <0x80 (or less than 128) are standard ascii characters a-z A-Z 0-9 and punctuation
	elseif ($num < 0x80)
		return chr($num);
	// <0x800 (2048)
	elseif ($num < 0x800)
		return chr(($num >> 6) + 192) . chr(($num & 63) + 128);
	// < 0x10000 (65536)
	elseif ($num < 0x10000)
		return chr(($num >> 12) + 224) . chr((($num >> 6) & 63) + 128) . chr(($num & 63) + 128);
	// <= 0x10FFFF (1114111)
	else
		return chr(($num >> 18) + 240) . chr((($num >> 12) & 63) + 128) . chr((($num >> 6) & 63) + 128) . chr(($num & 63) + 128);
}

/**
 * Strips out invalid html entities, replaces others with html style &#123; codes
 *
 * Callback function used of preg_replace_callback in smcFunc $ent_checks, for example
 * strpos, strlen, substr etc
 *
 * @param array $matches An array of matches (relevant info should be the 3rd item in the array)
 * @return string The fixed string
 */
function entity_fix__callback($matches)
{
	if (!isset($matches[2]))
		return '';

	$num = $matches[2][0] === 'x' ? hexdec(substr($matches[2], 1)) : (int) $matches[2];

	// we don't allow control characters, characters out of range, byte markers, etc
	if ($num < 0x20 || $num > 0x10FFFF || ($num >= 0xD800 && $num <= 0xDFFF) || $num == 0x202D || $num == 0x202E)
		return '';
	else
		return '&#' . $num . ';';
}

/**
 * Return a Gravatar URL based on
 * - the supplied email address,
 * - the global maximum rating,
 * - the global default fallback,
 * - maximum sizes as set in the admin panel.
 *
 * It is SSL aware, and caches most of the parameters.
 *
 * @param string $email_address The user's email address
 * @return string The gravatar URL
 */
function get_gravatar_url($email_address)
{
	global $modSettings, $smcFunc;
	static $url_params = null;

	if ($url_params === null)
	{
		$ratings = array('G', 'PG', 'R', 'X');
		$defaults = array('mm', 'identicon', 'monsterid', 'wavatar', 'retro', 'blank');
		$url_params = array();
		if (!empty($modSettings['gravatarMaxRating']) && in_array($modSettings['gravatarMaxRating'], $ratings))
			$url_params[] = 'rating=' . $modSettings['gravatarMaxRating'];
		if (!empty($modSettings['gravatarDefault']) && in_array($modSettings['gravatarDefault'], $defaults))
			$url_params[] = 'default=' . $modSettings['gravatarDefault'];
		if (!empty($modSettings['avatar_max_width_external']))
			$size_string = (int) $modSettings['avatar_max_width_external'];
		if (!empty($modSettings['avatar_max_height_external']) && !empty($size_string))
			if ((int) $modSettings['avatar_max_height_external'] < $size_string)
				$size_string = $modSettings['avatar_max_height_external'];

		if (!empty($size_string))
			$url_params[] = 's=' . $size_string;
	}
	$http_method = !empty($modSettings['force_ssl']) ? 'https://secure' : 'http://www';

	return $http_method . '.gravatar.com/avatar/' . md5($smcFunc['strtolower']($email_address)) . '?' . implode('&', $url_params);
}

/**
 * Get a list of timezones.
 *
 * @param string $when An optional date or time for which to calculate the timezone offset values. May be a Unix timestamp or any string that strtotime() can understand. Defaults to 'now'.
 * @return array An array of timezone info.
 */
function smf_list_timezones($when = 'now')
{
	global $smcFunc, $modSettings, $tztxt, $txt;
	static $timezones = null, $lastwhen = null;

	// No point doing this over if we already did it once
	if (!empty($timezones) && $when == $lastwhen)
		return $timezones;
	else
		$lastwhen = $when;

	// Parseable datetime string?
	if (is_int($timestamp = strtotime($when)))
		$when = $timestamp;

	// A Unix timestamp?
	elseif (is_numeric($when))
		$when = intval($when);

	// Invalid value? Just get current Unix timestamp.
	else
		$when = time();

	// We'll need these too
	$date_when = date_create('@' . $when);
	$later = (int) date_format(date_add($date_when, date_interval_create_from_date_string('1 year')), 'U');

	// Load up any custom time zone descriptions we might have
	loadLanguage('Timezones');

	// Should we put time zones from certain countries at the top of the list?
	$priority_countries = !empty($modSettings['timezone_priority_countries']) ? explode(',', $modSettings['timezone_priority_countries']) : array();
	$priority_tzids = array();
	foreach ($priority_countries as $country)
	{
		$country_tzids = @timezone_identifiers_list(DateTimeZone::PER_COUNTRY, strtoupper(trim($country)));
		if (!empty($country_tzids))
			$priority_tzids = array_merge($priority_tzids, $country_tzids);
	}

	// Antarctic research stations should be listed last, unless you're running a penguin forum
	$low_priority_tzids = !in_array('AQ', $priority_countries) ? timezone_identifiers_list(DateTimeZone::ANTARCTICA) : array();

	// Process the preferred timezones first, then the normal ones, then the low priority ones.
	$tzids = array_merge(array_keys($tztxt), array_diff(timezone_identifiers_list(), array_keys($tztxt), $low_priority_tzids), $low_priority_tzids);

	// Idea here is to get exactly one representative identifier for each and every unique set of time zone rules.
	foreach ($tzids as $tzid)
	{
		// We don't want UTC right now
		if ($tzid == 'UTC')
			continue;

		$tz = timezone_open($tzid);

		// First, get the set of transition rules for this tzid
		$tzinfo = timezone_transitions_get($tz, $when, $later);

		// Use the entire set of transition rules as the array *key* so we can avoid duplicates
		$tzkey = serialize($tzinfo);

		// Next, get the geographic info for this tzid
		$tzgeo = timezone_location_get($tz);

		// Don't overwrite our preferred tzids
		if (empty($zones[$tzkey]['tzid']))
		{
			$zones[$tzkey]['tzid'] = $tzid;
			$zones[$tzkey]['abbr'] = $tzinfo[0]['abbr'];
		}

		// A time zone from a prioritized country?
		if (in_array($tzid, $priority_tzids))
			$priority_zones[$tzkey] = true;

		// Keep track of the location and offset for this tzid
		if (!empty($txt[$tzid]))
			$zones[$tzkey]['locations'][] = $txt[$tzid];
		else
		{
			$tzid_parts = explode('/', $tzid);
			$zones[$tzkey]['locations'][] = str_replace(array('St_', '_'), array('St. ', ' '), array_pop($tzid_parts));
		}
		$offsets[$tzkey] = $tzinfo[0]['offset'];
		$longitudes[$tzkey] = empty($longitudes[$tzkey]) ? $tzgeo['longitude'] : $longitudes[$tzkey];
	}

	// Sort by offset then longitude
	array_multisort($offsets, SORT_ASC, SORT_NUMERIC, $longitudes, SORT_ASC, SORT_NUMERIC, $zones);

	// Build the final array of formatted values
	$priority_timezones = array();
	$timezones = array();
	foreach ($zones as $tzkey => $tzvalue)
	{
		date_timezone_set($date_when, timezone_open($tzvalue['tzid']));

		// Use the custom description, if there is one
		if (!empty($tztxt[$tzvalue['tzid']]))
			$desc = $tztxt[$tzvalue['tzid']];
		// Otherwise, use the list of locations (max 5, so things don't get silly)
		else
			$desc = implode(', ', array_slice(array_unique($tzvalue['locations']), 0, 5)) . (count($tzvalue['locations']) > 5 ? ', ' . $txt['etc'] : '');

		// Show the UTC offset and the abbreviation, if it's something like 'MST' and not '-06'
		$desc = '[UTC' . date_format($date_when, 'P') . '] - ' . (!strspn($tzvalue['abbr'], '+-') ? $tzvalue['abbr'] . ' - ' : '') . $desc;

		if (isset($priority_zones[$tzkey]))
			$priority_timezones[$tzvalue['tzid']] = $desc;
		else
			$timezones[$tzvalue['tzid']] = $desc;
	}

	if (!empty($priority_timezones))
		$priority_timezones[] = '-----';

	$timezones = array_merge(
		$priority_timezones,
		array('' => '(Forum Default)', 'UTC' => 'UTC - ' . $tztxt['UTC'], '-----'),
		$timezones
	);

	return $timezones;
}

/**
 * @param string $ip_address An IP address in IPv4, IPv6 or decimal notation
 * @return string|false The IP address in binary or false
 */
function inet_ptod($ip_address)
{
	if (!isValidIP($ip_address))
		return $ip_address;

	$bin = inet_pton($ip_address);
	return $bin;
}

/**
 * @param string $bin An IP address in IPv4, IPv6 (Either string (postgresql) or binary (other databases))
 * @return string|false The IP address in presentation format or false on error
 */
function inet_dtop($bin)
{
	if (empty($bin))
		return '';

	global $db_type;

	if ($db_type == 'postgresql')
		return $bin;

	$ip_address = inet_ntop($bin);

	return $ip_address;
}

/**
 * Safe serialize() and unserialize() replacements
 *
 * @license Public Domain
 *
 * @author anthon (dot) pang (at) gmail (dot) com
 */

/**
 * Safe serialize() replacement. Recursive
 * - output a strict subset of PHP's native serialized representation
 * - does not serialize objects
 *
 * @param mixed $value
 * @return string
 */
function _safe_serialize($value)
{
	if (is_null($value))
		return 'N;';

	if (is_bool($value))
		return 'b:' . (int) $value . ';';

	if (is_int($value))
		return 'i:' . $value . ';';

	if (is_float($value))
		return 'd:' . str_replace(',', '.', $value) . ';';

	if (is_string($value))
		return 's:' . strlen($value) . ':"' . $value . '";';

	if (is_array($value))
	{
		$out = '';
		foreach ($value as $k => $v)
			$out .= _safe_serialize($k) . _safe_serialize($v);

		return 'a:' . count($value) . ':{' . $out . '}';
	}

	// safe_serialize cannot serialize resources or objects.
	return false;
}

/**
 * Wrapper for _safe_serialize() that handles exceptions and multibyte encoding issues.
 *
 * @param mixed $value
 * @return string
 */
function safe_serialize($value)
{
	// Make sure we use the byte count for strings even when strlen() is overloaded by mb_strlen()
	if (function_exists('mb_internal_encoding') &&
		(((int) ini_get('mbstring.func_overload')) & 2))
	{
		$mbIntEnc = mb_internal_encoding();
		mb_internal_encoding('ASCII');
	}

	$out = _safe_serialize($value);

	if (isset($mbIntEnc))
		mb_internal_encoding($mbIntEnc);

	return $out;
}

/**
 * Safe unserialize() replacement
 * - accepts a strict subset of PHP's native serialized representation
 * - does not unserialize objects
 *
 * @param string $str
 * @return mixed
 * @throw Exception if $str is malformed or contains unsupported types (e.g., resources, objects)
 */
function _safe_unserialize($str)
{
	// Input  is not a string.
	if (empty($str) || !is_string($str))
		return false;

	$stack = array();
	$expected = array();

	/*
	 * states:
	 *   0 - initial state, expecting a single value or array
	 *   1 - terminal state
	 *   2 - in array, expecting end of array or a key
	 *   3 - in array, expecting value or another array
	 */
	$state = 0;
	while ($state != 1)
	{
		$type = isset($str[0]) ? $str[0] : '';
		if ($type == '}')
			$str = substr($str, 1);

		elseif ($type == 'N' && $str[1] == ';')
		{
			$value = null;
			$str = substr($str, 2);
		}
		elseif ($type == 'b' && preg_match('/^b:([01]);/', $str, $matches))
		{
			$value = $matches[1] == '1' ? true : false;
			$str = substr($str, 4);
		}
		elseif ($type == 'i' && preg_match('/^i:(-?[0-9]+);(.*)/s', $str, $matches))
		{
			$value = (int) $matches[1];
			$str = $matches[2];
		}
		elseif ($type == 'd' && preg_match('/^d:(-?[0-9]+\.?[0-9]*(E[+-][0-9]+)?);(.*)/s', $str, $matches))
		{
			$value = (float) $matches[1];
			$str = $matches[3];
		}
		elseif ($type == 's' && preg_match('/^s:([0-9]+):"(.*)/s', $str, $matches) && substr($matches[2], (int) $matches[1], 2) == '";')
		{
			$value = substr($matches[2], 0, (int) $matches[1]);
			$str = substr($matches[2], (int) $matches[1] + 2);
		}
		elseif ($type == 'a' && preg_match('/^a:([0-9]+):{(.*)/s', $str, $matches))
		{
			$expectedLength = (int) $matches[1];
			$str = $matches[2];
		}

		// Object or unknown/malformed type.
		else
			return false;

		switch ($state)
		{
			case 3: // In array, expecting value or another array.
				if ($type == 'a')
				{
					$stack[] = &$list;
					$list[$key] = array();
					$list = &$list[$key];
					$expected[] = $expectedLength;
					$state = 2;
					break;
				}
				if ($type != '}')
				{
					$list[$key] = $value;
					$state = 2;
					break;
				}

				// Missing array value.
				return false;

			case 2: // in array, expecting end of array or a key
				if ($type == '}')
				{
					// Array size is less than expected.
					if (count($list) < end($expected))
						return false;

					unset($list);
					$list = &$stack[count($stack) - 1];
					array_pop($stack);

					// Go to terminal state if we're at the end of the root array.
					array_pop($expected);

					if (count($expected) == 0)
						$state = 1;

					break;
				}

				if ($type == 'i' || $type == 's')
				{
					// Array size exceeds expected length.
					if (count($list) >= end($expected))
						return false;

					$key = $value;
					$state = 3;
					break;
				}

				// Illegal array index type.
				return false;

			// Expecting array or value.
			case 0:
				if ($type == 'a')
				{
					$data = array();
					$list = &$data;
					$expected[] = $expectedLength;
					$state = 2;
					break;
				}

				if ($type != '}')
				{
					$data = $value;
					$state = 1;
					break;
				}

				// Not in array.
				return false;
		}
	}

	// Trailing data in input.
	if (!empty($str))
		return false;

	return $data;
}

/**
 * Wrapper for _safe_unserialize() that handles exceptions and multibyte encoding issue
 *
 * @param string $str
 * @return mixed
 */
function safe_unserialize($str)
{
	// Make sure we use the byte count for strings even when strlen() is overloaded by mb_strlen()
	if (function_exists('mb_internal_encoding') &&
		(((int) ini_get('mbstring.func_overload')) & 0x02))
	{
		$mbIntEnc = mb_internal_encoding();
		mb_internal_encoding('ASCII');
	}

	$out = _safe_unserialize($str);

	if (isset($mbIntEnc))
		mb_internal_encoding($mbIntEnc);

	return $out;
}

/**
 * Tries different modes to make file/dirs writable. Wrapper function for chmod()
 *
 * @param string $file The file/dir full path.
 * @param int $value Not needed, added for legacy reasons.
 * @return boolean  true if the file/dir is already writable or the function was able to make it writable, false if the function couldn't make the file/dir writable.
 */
function smf_chmod($file, $value = 0)
{
	// No file? no checks!
	if (empty($file))
		return false;

	// Already writable?
	if (is_writable($file))
		return true;

	// Do we have a file or a dir?
	$isDir = is_dir($file);
	$isWritable = false;

	// Set different modes.
	$chmodValues = $isDir ? array(0750, 0755, 0775, 0777) : array(0644, 0664, 0666);

	foreach ($chmodValues as $val)
	{
		// If it's writable, break out of the loop.
		if (is_writable($file))
		{
			$isWritable = true;
			break;
		}

		else
			@chmod($file, $val);
	}

	return $isWritable;
}

/**
 * Wrapper function for json_decode() with error handling.
 *
 * @param string $json The string to decode.
 * @param bool $returnAsArray To return the decoded string as an array or an object, SMF only uses Arrays but to keep on compatibility with json_decode its set to false as default.
 * @param bool $logIt To specify if the error will be logged if theres any.
 * @return array Either an empty array or the decoded data as an array.
 */
function smf_json_decode($json, $returnAsArray = false, $logIt = true)
{
	global $txt;

	// Come on...
	if (empty($json) || !is_string($json))
		return array();

	$returnArray = @json_decode($json, $returnAsArray);

	// PHP 5.3 so no json_last_error_msg()
	switch (json_last_error())
	{
		case JSON_ERROR_NONE:
			$jsonError = false;
			break;
		case JSON_ERROR_DEPTH:
			$jsonError = 'JSON_ERROR_DEPTH';
			break;
		case JSON_ERROR_STATE_MISMATCH:
			$jsonError = 'JSON_ERROR_STATE_MISMATCH';
			break;
		case JSON_ERROR_CTRL_CHAR:
			$jsonError = 'JSON_ERROR_CTRL_CHAR';
			break;
		case JSON_ERROR_SYNTAX:
			$jsonError = 'JSON_ERROR_SYNTAX';
			break;
		case JSON_ERROR_UTF8:
			$jsonError = 'JSON_ERROR_UTF8';
			break;
		default:
			$jsonError = 'unknown';
			break;
	}

	// Something went wrong!
	if (!empty($jsonError) && $logIt)
	{
		// Being a wrapper means we lost our smf_error_handler() privileges :(
		$jsonDebug = debug_backtrace();
		$jsonDebug = $jsonDebug[0];
		loadLanguage('Errors');

		if (!empty($jsonDebug))
			log_error($txt['json_' . $jsonError], 'critical', $jsonDebug['file'], $jsonDebug['line']);

		else
			log_error($txt['json_' . $jsonError], 'critical');

		// Everyone expects an array.
		return array();
	}

	return $returnArray;
}

/**
 * Check the given String if he is a valid IPv4 or IPv6
 * return true or false
 *
 * @param string $IPString
 *
 * @return bool
 */
function isValidIP($IPString)
{
	return filter_var($IPString, FILTER_VALIDATE_IP) !== false;
}

/**
 * Outputs a response.
 * It assumes the data is already a string.
 *
 * @param string $data The data to print
 * @param string $type The content type. Defaults to Json.
 * @return void
 */
function smf_serverResponse($data = '', $type = 'content-type: application/json')
{
	global $db_show_debug, $modSettings;

	// Defensive programming anyone?
	if (empty($data))
		return false;

	// Don't need extra stuff...
	$db_show_debug = false;

	// Kill anything else.
	ob_end_clean();

	if (!empty($modSettings['CompressedOutput']))
		@ob_start('ob_gzhandler');

	else
		ob_start();

	// Set the header.
	header($type);

	// Echo!
	echo $data;

	// Done.
	obExit(false);
}

/**
 * Creates an optimized regex to match all known top level domains.
 *
 * The optimized regex is stored in $modSettings['tld_regex'].
 *
 * To update the stored version of the regex to use the latest list of valid TLDs from iana.org, set
 * the $update parameter to true. Updating can take some time, based on network connectivity, so it
 * should normally only be done by calling this function from a background or scheduled task.
 *
 * If $update is not true, but the regex is missing or invalid, the regex will be regenerated from a
 * hard-coded list of TLDs. This regenerated regex will be overwritten on the next scheduled update.
 *
 * @param bool $update If true, fetch and process the latest official list of TLDs from iana.org.
 */
function set_tld_regex($update = false)
{
	global $sourcedir, $smcFunc, $modSettings;
	static $done = false;

	// If we don't need to do anything, don't
	if (!$update && $done)
		return;

	// Should we get a new copy of the official list of TLDs?
	if ($update)
	{
		$tlds = fetch_web_data('https://data.iana.org/TLD/tlds-alpha-by-domain.txt');

		// If the Internet Assigned Numbers Authority can't be reached, the Internet is GONE!
		// We're probably running on a server hidden in a bunker deep underground to protect it from
		// marauding bandits roaming on the surface. We don't want to waste precious electricity on
		// pointlessly repeating background tasks, so we'll wait until the next regularly scheduled
		// update to see if civilization has been restored.
		if ($tlds === false)
			$postapocalypticNightmare = true;
	}
	// If we aren't updating and the regex is valid, we're done
	elseif (!empty($modSettings['tld_regex']) && @preg_match('~' . $modSettings['tld_regex'] . '~', null) !== false)
	{
		$done = true;
		return;
	}

	// If we successfully got an update, process the list into an array
	if (!empty($tlds))
	{
		// Clean $tlds and convert it to an array
		$tlds = array_filter(explode("\n", strtolower($tlds)), function($line)
		{
			$line = trim($line);
			if (empty($line) || strpos($line, '#') !== false || strpos($line, ' ') !== false)
				return false;
			else
				return true;
		});

		// Convert Punycode to Unicode
		require_once($sourcedir . '/Class-Punycode.php');
		$Punycode = new Punycode();
		$tlds = array_map(function($input) use ($Punycode)
		{
			return $Punycode->decode($input);
		}, $tlds);
	}
	// Otherwise, use the 2012 list of gTLDs and ccTLDs for now and schedule a background update
	else
	{
		$tlds = array('com', 'net', 'org', 'edu', 'gov', 'mil', 'aero', 'asia', 'biz', 'cat',
			'coop', 'info', 'int', 'jobs', 'mobi', 'museum', 'name', 'post', 'pro', 'tel',
			'travel', 'xxx', 'ac', 'ad', 'ae', 'af', 'ag', 'ai', 'al', 'am', 'an', 'ao', 'aq',
			'ar', 'as', 'at', 'au', 'aw', 'ax', 'az', 'ba', 'bb', 'bd', 'be', 'bf', 'bg', 'bh',
			'bi', 'bj', 'bm', 'bn', 'bo', 'br', 'bs', 'bt', 'bv', 'bw', 'by', 'bz', 'ca', 'cc',
			'cd', 'cf', 'cg', 'ch', 'ci', 'ck', 'cl', 'cm', 'cn', 'co', 'cr', 'cs', 'cu', 'cv',
			'cx', 'cy', 'cz', 'dd', 'de', 'dj', 'dk', 'dm', 'do', 'dz', 'ec', 'ee', 'eg', 'eh',
			'er', 'es', 'et', 'eu', 'fi', 'fj', 'fk', 'fm', 'fo', 'fr', 'ga', 'gb', 'gd', 'ge',
			'gf', 'gg', 'gh', 'gi', 'gl', 'gm', 'gn', 'gp', 'gq', 'gr', 'gs', 'gt', 'gu', 'gw',
			'gy', 'hk', 'hm', 'hn', 'hr', 'ht', 'hu', 'id', 'ie', 'il', 'im', 'in', 'io', 'iq',
			'ir', 'is', 'it', 'ja', 'je', 'jm', 'jo', 'jp', 'ke', 'kg', 'kh', 'ki', 'km', 'kn',
			'kp', 'kr', 'kw', 'ky', 'kz', 'la', 'lb', 'lc', 'li', 'lk', 'lr', 'ls', 'lt', 'lu',
			'lv', 'ly', 'ma', 'mc', 'md', 'me', 'mg', 'mh', 'mk', 'ml', 'mm', 'mn', 'mo', 'mp',
			'mq', 'mr', 'ms', 'mt', 'mu', 'mv', 'mw', 'mx', 'my', 'mz', 'na', 'nc', 'ne', 'nf',
			'ng', 'ni', 'nl', 'no', 'np', 'nr', 'nu', 'nz', 'om', 'pa', 'pe', 'pf', 'pg', 'ph',
			'pk', 'pl', 'pm', 'pn', 'pr', 'ps', 'pt', 'pw', 'py', 'qa', 're', 'ro', 'rs', 'ru',
			'rw', 'sa', 'sb', 'sc', 'sd', 'se', 'sg', 'sh', 'si', 'sj', 'sk', 'sl', 'sm', 'sn',
			'so', 'sr', 'ss', 'st', 'su', 'sv', 'sx', 'sy', 'sz', 'tc', 'td', 'tf', 'tg', 'th',
			'tj', 'tk', 'tl', 'tm', 'tn', 'to', 'tp', 'tr', 'tt', 'tv', 'tw', 'tz', 'ua', 'ug',
			'uk', 'us', 'uy', 'uz', 'va', 'vc', 've', 'vg', 'vi', 'vn', 'vu', 'wf', 'ws', 'ye',
			'yt', 'yu', 'za', 'zm', 'zw');

		// Schedule a background update, unless civilization has collapsed and/or we are having connectivity issues.
		if (empty($postapocalypticNightmare))
		{
			$smcFunc['db_insert']('insert', '{db_prefix}background_tasks',
				array('task_file' => 'string-255', 'task_class' => 'string-255', 'task_data' => 'string', 'claimed_time' => 'int'),
				array('$sourcedir/tasks/UpdateTldRegex.php', 'Update_TLD_Regex', '', 0), array()
			);
		}
	}

	// Get an optimized regex to match all the TLDs
	$tld_regex = build_regex($tlds);

	// Remember the new regex in $modSettings
	updateSettings(array('tld_regex' => $tld_regex));

	// Redundant repetition is redundant
	$done = true;
}

/**
 * Creates optimized regular expressions from an array of strings.
 *
 * An optimized regex built using this function will be much faster than a simple regex built using
 * `implode('|', $strings)` --- anywhere from several times to several orders of magnitude faster.
 *
 * However, the time required to build the optimized regex is approximately equal to the time it
 * takes to execute the simple regex. Therefore, it is only worth calling this function if the
 * resulting regex will be used more than once.
 *
 * Because PHP places an upper limit on the allowed length of a regex, very large arrays of $strings
 * may not fit in a single regex. Normally, the excess strings will simply be dropped. However, if
 * the $returnArray parameter is set to true, this function will build as many regexes as necessary
 * to accommodate everything in $strings and return them in an array. You will need to iterate
 * through all elements of the returned array in order to test all possible matches.
 *
 * @param array $strings An array of strings to make a regex for.
 * @param string $delim An optional delimiter character to pass to preg_quote().
 * @param bool $returnArray If true, returns an array of regexes.
 * @return string|array One or more regular expressions to match any of the input strings.
 */
function build_regex($strings, $delim = null, $returnArray = false)
{
	global $smcFunc;

	// The mb_* functions are faster than the $smcFunc ones, but may not be available
	if (function_exists('mb_internal_encoding') && function_exists('mb_detect_encoding') && function_exists('mb_strlen') && function_exists('mb_substr'))
	{
		if (($string_encoding = mb_detect_encoding(implode(' ', $strings))) !== false)
		{
			$current_encoding = mb_internal_encoding();
			mb_internal_encoding($string_encoding);
		}

		$strlen = 'mb_strlen';
		$substr = 'mb_substr';
	}
	else
	{
		$strlen = $smcFunc['strlen'];
		$substr = $smcFunc['substr'];
	}

	// This recursive function creates the index array from the strings
	$add_string_to_index = function($string, $index) use (&$strlen, &$substr, &$add_string_to_index)
	{
		static $depth = 0;
		$depth++;

		$first = $substr($string, 0, 1);

		if (empty($index[$first]))
			$index[$first] = array();

		if ($strlen($string) > 1)
		{
			// Sanity check on recursion
			if ($depth > 99)
				$index[$first][$substr($string, 1)] = '';

			else
				$index[$first] = $add_string_to_index($substr($string, 1), $index[$first]);
		}
		else
			$index[$first][''] = '';

		$depth--;
		return $index;
	};

	// This recursive function turns the index array into a regular expression
	$index_to_regex = function(&$index, $delim) use (&$strlen, &$index_to_regex)
	{
		static $depth = 0;
		$depth++;

		// Absolute max length for a regex is 32768, but we might need wiggle room
		$max_length = 30000;

		$regex = array();
		$length = 0;

		foreach ($index as $key => $value)
		{
			$key_regex = preg_quote($key, $delim);
			$new_key = $key;

			if (empty($value))
				$sub_regex = '';
			else
			{
				$sub_regex = $index_to_regex($value, $delim);

				if (count(array_keys($value)) == 1)
				{
					$new_key_array = explode('(?' . '>', $sub_regex);
					$new_key .= $new_key_array[0];
				}
				else
					$sub_regex = '(?' . '>' . $sub_regex . ')';
			}

			if ($depth > 1)
				$regex[$new_key] = $key_regex . $sub_regex;
			else
			{
				if (($length += strlen($key_regex) + 1) < $max_length || empty($regex))
				{
					$regex[$new_key] = $key_regex . $sub_regex;
					unset($index[$key]);
				}
				else
					break;
			}
		}

		// Sort by key length and then alphabetically
		uksort($regex, function($k1, $k2) use (&$strlen)
		{
			$l1 = $strlen($k1);
			$l2 = $strlen($k2);

			if ($l1 == $l2)
				return strcmp($k1, $k2) > 0 ? 1 : -1;
			else
				return $l1 > $l2 ? -1 : 1;
		});

		$depth--;
		return implode('|', $regex);
	};

	// Now that the functions are defined, let's do this thing
	$index = array();
	$regex = '';

	foreach ($strings as $string)
		$index = $add_string_to_index($string, $index);

	if ($returnArray === true)
	{
		$regex = array();
		while (!empty($index))
			$regex[] = '(?' . '>' . $index_to_regex($index, $delim) . ')';
	}
	else
		$regex = '(?' . '>' . $index_to_regex($index, $delim) . ')';

	// Restore PHP's internal character encoding to whatever it was originally
	if (!empty($current_encoding))
		mb_internal_encoding($current_encoding);

	return $regex;
}

/**
 * Check if the passed url has an SSL certificate.
 *
 * Returns true if a cert was found & false if not.
 *
 * @param string $url to check, in $boardurl format (no trailing slash).
 */
function ssl_cert_found($url)
{
	// This check won't work without OpenSSL
	if (!extension_loaded('openssl'))
		return true;

	// First, strip the subfolder from the passed url, if any
	$parsedurl = parse_url($url);
	$url = 'ssl://' . $parsedurl['host'] . ':443';

	// Next, check the ssl stream context for certificate info
	if (version_compare(PHP_VERSION, '5.6.0', '<'))
		$ssloptions = array("capture_peer_cert" => true);
	else
		$ssloptions = array("capture_peer_cert" => true, "verify_peer" => true, "allow_self_signed" => true);

	$result = false;
	$context = stream_context_create(array("ssl" => $ssloptions));
	$stream = @stream_socket_client($url, $errno, $errstr, 30, STREAM_CLIENT_CONNECT, $context);
	if ($stream !== false)
	{
		$params = stream_context_get_params($stream);
		$result = isset($params["options"]["ssl"]["peer_certificate"]) ? true : false;
	}
	return $result;
}

/**
 * Check if the passed url has a redirect to https:// by querying headers.
 *
 * Returns true if a redirect was found & false if not.
 * Note that when force_ssl = 2, SMF issues its own redirect...  So if this
 * returns true, it may be caused by SMF, not necessarily an .htaccess redirect.
 *
 * @param string $url to check, in $boardurl format (no trailing slash).
 */
function https_redirect_active($url)
{
	// Ask for the headers for the passed url, but via http...
	// Need to add the trailing slash, or it puts it there & thinks there's a redirect when there isn't...
	$url = str_ireplace('https://', 'http://', $url) . '/';
	$headers = @get_headers($url);
	if ($headers === false)
		return false;

	// Now to see if it came back https...
	// First check for a redirect status code in first row (301, 302, 307)
	if (strstr($headers[0], '301') === false && strstr($headers[0], '302') === false && strstr($headers[0], '307') === false)
		return false;

	// Search for the location entry to confirm https
	$result = false;
	foreach ($headers as $header)
	{
		if (stristr($header, 'Location: https://') !== false)
		{
			$result = true;
			break;
		}
	}
	return $result;
}

/**
 * Build query_wanna_see_board and query_see_board for a userid
 *
 * Returns array with keys query_wanna_see_board and query_see_board
 *
 * @param int $userid of the user
 */
function build_query_board($userid)
{
	global $user_info, $modSettings, $smcFunc, $db_prefix;

	$query_part = array();
	$groups = array();
	$is_admin = false;
	$mod_cache;
	$ignoreboards;

	// If we come from cron, we can't have a $user_info.
	if (isset($user_info['id']) && $user_info['id'] == $userid)
	{
		$groups = $user_info['groups'];
		$is_admin = $user_info['is_admin'];
		$mod_cache = !empty($user_info['mod_cache']) ? $user_info['mod_cache'] : null;
		$ignoreboards = !empty($user_info['ignoreboards']) ? $user_info['ignoreboards'] : null;
	}
	else
	{
		$request = $smcFunc['db_query']('', '
			SELECT mem.ignore_boards, mem.id_group, mem.additional_groups, mem.id_post_group
			FROM {db_prefix}members AS mem
			WHERE mem.id_member = {int:id_member}
			LIMIT 1',
			array(
				'id_member' => $userid,
			)
		);

		$row = $smcFunc['db_fetch_assoc']($request);

		if (empty($row['additional_groups']))
			$groups = array($row['id_group'], $row['id_post_group']);
		else
			$groups = array_merge(
				array($row['id_group'], $row['id_post_group']),
				explode(',', $row['additional_groups'])
			);

		// Because history has proven that it is possible for groups to go bad - clean up in case.
		foreach ($groups as $k => $v)
			$groups[$k] = (int) $v;

		$is_admin = in_array(1, $groups);

		$ignoreboards = !empty($row['ignore_boards']) && !empty($modSettings['allow_ignore_boards']) ? explode(',', $row['ignore_boards']) : array();

		// What boards are they the moderator of?
		$boards_mod = array();

		$request = $smcFunc['db_query']('', '
			SELECT id_board
			FROM {db_prefix}moderators
			WHERE id_member = {int:current_member}',
			array(
				'current_member' => $userid,
			)
		);
		while ($row = $smcFunc['db_fetch_assoc']($request))
			$boards_mod[] = $row['id_board'];
		$smcFunc['db_free_result']($request);

		// Can any of the groups they're in moderate any of the boards?
		$request = $smcFunc['db_query']('', '
			SELECT id_board
			FROM {db_prefix}moderator_groups
			WHERE id_group IN({array_int:groups})',
			array(
				'groups' => $groups,
			)
		);
		while ($row = $smcFunc['db_fetch_assoc']($request))
			$boards_mod[] = $row['id_board'];
		$smcFunc['db_free_result']($request);

		// Just in case we've got duplicates here...
		$boards_mod = array_unique($boards_mod);

		$mod_cache['mq'] = empty($boards_mod) ? '0=1' : 'b.id_board IN (' . implode(',', $boards_mod) . ')';
	}

	// Just build this here, it makes it easier to change/use - administrators can see all boards.
	if ($is_admin)
		$query_part['query_see_board'] = '1=1';
	// Otherwise just the groups in $user_info['groups'].
	else
	{
		$query_part['query_see_board'] = '
			EXISTS (
				SELECT bpv.id_board
				FROM ' . $db_prefix . 'board_permissions_view AS bpv
				WHERE bpv.id_group IN ('. implode(',', $groups) .')
					AND bpv.deny = 0
					AND bpv.id_board = b.id_board
			)';

		if (!empty($modSettings['deny_boards_access']))
			$query_part['query_see_board'] .= '
			AND NOT EXISTS (
				SELECT bpv.id_board
				FROM ' . $db_prefix . 'board_permissions_view AS bpv
				WHERE bpv.id_group IN ( '. implode(',', $groups) .')
					AND bpv.deny = 1
					AND bpv.id_board = b.id_board
			)';
	}

	// Build the list of boards they WANT to see.
	// This will take the place of query_see_boards in certain spots, so it better include the boards they can see also

	// If they aren't ignoring any boards then they want to see all the boards they can see
	if (empty($ignoreboards))
		$query_part['query_wanna_see_board'] = $query_part['query_see_board'];
	// Ok I guess they don't want to see all the boards
	else
		$query_part['query_wanna_see_board'] = '(' . $query_part['query_see_board'] . ' AND b.id_board NOT IN (' . implode(',', $ignoreboards) . '))';

	return $query_part;
}

/**
 * Check if the connection is using https.
 *
 * @return boolean true if connection used https
 */
function httpsOn()
{
	$secure = false;

	if (isset($_SERVER['HTTPS']) && $_SERVER['HTTPS'] == 'on')
		$secure = true;
	elseif (!empty($_SERVER['HTTP_X_FORWARDED_PROTO']) && $_SERVER['HTTP_X_FORWARDED_PROTO'] == 'https' || !empty($_SERVER['HTTP_X_FORWARDED_SSL']) && $_SERVER['HTTP_X_FORWARDED_SSL'] == 'on')
		$secure = true;

	return $secure;
}

/**
 * A wrapper for `filter_var($url, FILTER_VALIDATE_URL)` that can handle URLs
 * with international characters (a.k.a. IRIs)
 *
 * @param string $iri The IRI to test.
 * @param int $flags Optional flags to pass to filter_var()
 * @return string|bool Either the original IRI, or false if the IRI was invalid.
 */
function validate_iri($iri, $flags = null)
{
	$url = iri_to_url($iri);

	if (filter_var($url, FILTER_VALIDATE_URL, $flags) !== false)
		return $iri;
	else
		return false;
}

/**
 * A wrapper for `filter_var($url, FILTER_SANITIZE_URL)` that can handle URLs
 * with international characters (a.k.a. IRIs)
 *
 * Note: The returned value will still be an IRI, not a URL. To convert to URL,
 * feed the result of this function to iri_to_url()
 *
 * @param string $iri The IRI to sanitize.
 * @return string|bool The sanitized version of the IRI
 */
function sanitize_iri($iri)
{
	// Encode any non-ASCII characters (but not space or control characters of any sort)
	$iri = preg_replace_callback('~[^\x00-\x7F\pZ\pC]~u', function($matches)
	{
		return rawurlencode($matches[0]);
	}, $iri);

	// Perform normal sanitization
	$iri = filter_var($iri, FILTER_SANITIZE_URL);

	// Decode the non-ASCII characters
	$iri = rawurldecode($iri);

	return $iri;
}

/**
 * Converts a URL with international characters (an IRI) into a pure ASCII URL
 *
 * Uses Punycode to encode any non-ASCII characters in the domain name, and uses
 * standard URL encoding on the rest.
 *
 * @param string $iri A IRI that may or may not contain non-ASCII characters.
 * @return string|bool The URL version of the IRI.
 */
function iri_to_url($iri)
{
	global $sourcedir;

	$host = parse_url((strpos($iri, '://') === false ? 'http://' : '') . ltrim($iri, ':/'), PHP_URL_HOST);

	if (empty($host))
		return $iri;

	// Convert the domain using the Punycode algorithm
	require_once($sourcedir . '/Class-Punycode.php');
	$Punycode = new Punycode();
	$encoded_host = $Punycode->encode($host);
	$pos = strpos($iri, $host);
	$iri = substr_replace($iri, $encoded_host, $pos, strlen($host));

	// Encode any disallowed characters in the rest of the URL
	$unescaped = array(
		'%21' => '!', '%23' => '#', '%24' => '$', '%26' => '&',
		'%27' => "'", '%28' => '(', '%29' => ')', '%2A' => '*',
		'%2B' => '+', '%2C' => ',', '%2F' => '/', '%3A' => ':',
		'%3B' => ';', '%3D' => '=', '%3F' => '?', '%40' => '@',
		'%25' => '%',
	);
	$iri = strtr(rawurlencode($iri), $unescaped);

	return $iri;
}

/**
 * Decodes a URL containing encoded international characters to UTF-8
 *
 * Decodes any Punycode encoded characters in the domain name, then uses
 * standard URL decoding on the rest.
 *
 * @param string $url The pure ASCII version of a URL.
 * @return string|bool The UTF-8 version of the URL.
 */
function url_to_iri($url)
{
	global $sourcedir;

	$host = parse_url((strpos($url, '://') === false ? 'http://' : '') . ltrim($url, ':/'), PHP_URL_HOST);

	if (empty($host))
		return $url;

	// Decode the domain from Punycode
	require_once($sourcedir . '/Class-Punycode.php');
	$Punycode = new Punycode();
	$decoded_host = $Punycode->decode($host);
	$pos = strpos($url, $host);
	$url = substr_replace($url, $decoded_host, $pos, strlen($host));

	// Decode the rest of the URL
	$url = rawurldecode($url);

	return $url;
}

/**
 * Ensures SMF's scheduled tasks are being run as intended
 *
 * If the admin activated the cron_is_real_cron setting, but the cron job is
 * not running things at least once per day, we need to go back to SMF's default
 * behaviour using "web cron" JavaScript calls.
 */
function check_cron()
{
	global $user_info, $modSettings, $smcFunc, $txt;

	if (empty($modSettings['cron_last_checked']))
		$modSettings['cron_last_checked'] = 0;

	if (!empty($modSettings['cron_is_real_cron']) && time() - $modSettings['cron_last_checked'] > 84600)
	{
		$request = $smcFunc['db_query']('', '
			SELECT time_run
			FROM {db_prefix}log_scheduled_tasks
			ORDER BY id_log DESC
			LIMIT 1',
			array()
		);
		list($time_run) = $smcFunc['db_fetch_row']($request);
		$smcFunc['db_free_result']($request);

		// If it's been more than 24 hours since the last task ran, cron must not be working
		if (!empty($time_run) && time() - $time_run > 84600)
		{
			loadLanguage('ManageScheduledTasks');
			log_error($txt['cron_not_working']);
			updateSettings(array('cron_is_real_cron' => 0));
		}
		else
			updateSettings(array('cron_last_checked' => time()));
	}
}

/**
 * Sends an appropriate HTTP status header based on a given status code
 *
 * @param int $code The status code
 * @param string $status The string for the status. Set automatically if not provided.
 */
function send_http_status($code, $status = '')
{
	$statuses = array(
		206 => 'Partial Content',
		304 => 'Not Modified',
		400 => 'Bad Request',
		403 => 'Forbidden',
		404 => 'Not Found',
		410 => 'Gone',
		500 => 'Internal Server Error',
		503 => 'Service Unavailable',
	);

	$protocol = preg_match('~^\s*(HTTP/[12]\.\d)\s*$~i', $_SERVER['SERVER_PROTOCOL'], $matches) ? $matches[1] : 'HTTP/1.0';

	if (!isset($statuses[$code]) && empty($status))
		header($protocol . ' 500 Internal Server Error');
	else
		header($protocol . ' ' . $code . ' ' . (!empty($status) ? $status : $statuses[$code]));
}

/**
 * Concatenates an array of strings into a grammatically correct sentence list
 *
 * Uses formats defined in the language files to build the list appropropriately
 * for the currently loaded language.
 *
 * @param array $list An array of strings to concatenate.
 * @return string The localized sentence list.
 */
function sentence_list($list)
{
	global $txt;

	// Make sure the bare necessities are defined
	if (empty($txt['sentence_list_format']['n']))
		$txt['sentence_list_format']['n'] = '{series}';
	if (!isset($txt['sentence_list_separator']))
		$txt['sentence_list_separator'] = ', ';
	if (!isset($txt['sentence_list_separator_alt']))
		$txt['sentence_list_separator_alt'] = '; ';

	// Which format should we use?
	if (isset($txt['sentence_list_format'][count($list)]))
		$format = $txt['sentence_list_format'][count($list)];
	else
		$format = $txt['sentence_list_format']['n'];

	// Do we want the normal separator or the alternate?
	$separator = $txt['sentence_list_separator'];
	foreach ($list as $item)
	{
		if (strpos($item, $separator) !== false)
		{
			$separator = $txt['sentence_list_separator_alt'];
			$format = strtr($format, trim($txt['sentence_list_separator']), trim($separator));
			break;
		}
	}

	$replacements = array();

	// Special handling for the last items on the list
	$i = 0;
	while (empty($done))
	{
		if (strpos($format, '{'. --$i . '}') !== false)
			$replacements['{'. $i . '}'] = array_pop($list);
		else
			$done = true;
	}
	unset($done);

	// Special handling for the first items on the list
	$i = 0;
	while (empty($done))
	{
		if (strpos($format, '{'. ++$i . '}') !== false)
			$replacements['{'. $i . '}'] = array_shift($list);
		else
			$done = true;
	}
	unset($done);

	// Whatever is left
	$replacements['{series}'] = implode($separator, $list);

	// Do the deed
	return strtr($format, $replacements);
}

?><|MERGE_RESOLUTION|>--- conflicted
+++ resolved
@@ -1215,11 +1215,7 @@
 					'height' => array('optional' => true, 'match' => '(\d+)'),
 				),
 				'content' => '$1',
-<<<<<<< HEAD
-				'validate' => function (&$tag, &$data, $disabled, $params) use ($modSettings, $context, $sourcedir, $txt, $smcFunc)
-=======
-				'validate' => function(&$tag, &$data, $disabled, $params) use ($modSettings, $context, $sourcedir, $txt)
->>>>>>> 29024fdf
+				'validate' => function(&$tag, &$data, $disabled, $params) use ($modSettings, $context, $sourcedir, $txt, $smcFunc)
 				{
 					$returnContext = '';
 
