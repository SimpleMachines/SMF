--- conflicted
+++ resolved
@@ -1730,11 +1730,7 @@
 					'alt' => array('optional' => true),
 					'title' => array('optional' => true),
 				),
-<<<<<<< HEAD
-				'content' => '<img src="$1" alt="{alt}" title="{title}"{width}{height} class="bbc_img resized" loading="lazy">',
-=======
-				'content' => '<img src="$1" alt="{alt}" title="{title}" class="bbc_img">',
->>>>>>> 07a69e20
+				'content' => '<img src="$1" alt="{alt}" title="{title}" class="bbc_img" loading="lazy">',
 				'validate' => function(&$tag, &$data, $disabled)
 				{
 					$data = strtr($data, array('<br>' => ''));
