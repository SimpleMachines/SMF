--- conflicted
+++ resolved
@@ -2035,28 +2035,16 @@
 				}
 				
 				// Extract the parameters from the opening tag.
-<<<<<<< HEAD
-				if ($possible['type'] != 'closed') {
-=======
 				if (isset($possible['type']) && $possible['type'] == 'closed') {
 					// Closed type BBCodes require a simpler approach. Side effect is that a closed type BBC can't accept a ] in its params. But SMF doesn't ship with any BBC that this would affect anyway.
 					$given_param_string = substr($message, $pos1 - 1, strpos($message, ']', $pos1) - $pos1 + 1);
 				}
 				else {
->>>>>>> cfd06335
 					// This regex works even if there are a bunch of ] characters in the params.
 					preg_match('~\[' . $possible['tag'] . '(.*)\](?' . '>.|(?R))*?\[/' . $possible['tag'] . '\]~i', substr($message, $pos), $matches);
 					$given_param_string = $matches[1];
 				}
-<<<<<<< HEAD
-				else {
-					// Closed type BBCodes require another, simpler approach. Side effect is that a closed type BBC can't accept a ] in its params. But SMF doesn't ship with any BBC that this would affect anyway.
-					$given_param_string = substr($message, $pos1 - 1, strpos($message, ']', $pos1) - $pos1 + 1);
-				}	
-=======
 	
->>>>>>> cfd06335
-
 				$given_params = preg_split('~\s(?=(' . implode('|', $splitters) . '))~i', $given_param_string);
 				sort($given_params, SORT_STRING);
 				$given_param_string = implode(' ', $given_params);
