<?php

/**
 * Classes used for reading gif files (in case PHP's GD doesn't provide the
 * proper gif-functions).
 *
 * Gif Util copyright 2003 by Yamasoft (S/C). All rights reserved.
 * Do not remove this portion of the header, or use these functions except
 * from the original author. To get it, please navigate to:
 * http://www.yamasoft.com/php-gif.zip
 *
 * Simple Machines Forum (SMF)
 *
 * @package SMF
 * @author Simple Machines http://www.simplemachines.org
 * @copyright 2018 Simple Machines and individual contributors
 * @license http://www.simplemachines.org/about/smf/license.php BSD
 *
 * @version 2.1 Beta 4
 */

if (!defined('SMF'))
	die('No direct access...');

/**
 * Class gif_lzw_compression
 *
 * An implementation of the LZW compression algorithm
 */
class gif_lzw_compression
{
	public $MAX_LZW_BITS;
	public $Fresh, $CodeSize, $SetCodeSize, $MaxCode, $MaxCodeSize, $FirstCode, $OldCode;
	public $ClearCode, $EndCode, $Next, $Vals, $Stack, $sp, $Buf, $CurBit, $LastBit, $Done, $LastByte;

	public function __construct()
	{
		$this->MAX_LZW_BITS = 12;
		unset($this->Next, $this->Vals, $this->Stack, $this->Buf);

		$this->Next = range(0, (1 << $this->MAX_LZW_BITS) - 1);
		$this->Vals = range(0, (1 << $this->MAX_LZW_BITS) - 1);
		$this->Stack = range(0, (1 << ($this->MAX_LZW_BITS + 1)) - 1);
		$this->Buf = range(0, 279);
	}

	public function decompress($data, &$datLen)
	{
		$stLen = strlen($data);
		$datLen = 0;
		$ret = '';

		$this->LZWCommand($data, true);

		while (($iIndex = $this->LZWCommand($data, false)) >= 0)
			$ret .= chr($iIndex);

		$datLen = $stLen - strlen($data);

		if ($iIndex != -2)
			return false;

		return $ret;
	}

	public function LZWCommand(&$data, $bInit)
	{
		if ($bInit)
		{
			$this->SetCodeSize = ord($data[0]);
			$data = substr($data, 1);

			$this->CodeSize = $this->SetCodeSize + 1;
			$this->ClearCode = 1 << $this->SetCodeSize;
			$this->EndCode = $this->ClearCode + 1;
			$this->MaxCode = $this->ClearCode + 2;
			$this->MaxCodeSize = $this->ClearCode << 1;

			$this->GetCode($data, $bInit);

			$this->Fresh = 1;
			for ($i = 0; $i < $this->ClearCode; $i++)
			{
				$this->Next[$i] = 0;
				$this->Vals[$i] = $i;
			}

			for (; $i < (1 << $this->MAX_LZW_BITS); $i++)
			{
				$this->Next[$i] = 0;
				$this->Vals[$i] = 0;
			}

			$this->sp = 0;
			return 1;
		}

		if ($this->Fresh)
		{
			$this->Fresh = 0;
			do
			{
				$this->FirstCode = $this->GetCode($data, $bInit);
				$this->OldCode = $this->FirstCode;
			}
			while ($this->FirstCode == $this->ClearCode);

			return $this->FirstCode;
		}

		if ($this->sp > 0)
		{
			$this->sp--;
			return $this->Stack[$this->sp];
		}

		while (($Code = $this->GetCode($data, $bInit)) >= 0)
		{
			if ($Code == $this->ClearCode)
			{
				for ($i = 0; $i < $this->ClearCode; $i++)
				{
					$this->Next[$i] = 0;
					$this->Vals[$i] = $i;
				}

				for (; $i < (1 << $this->MAX_LZW_BITS); $i++)
				{
					$this->Next[$i] = 0;
					$this->Vals[$i] = 0;
				}

				$this->CodeSize = $this->SetCodeSize + 1;
				$this->MaxCodeSize = $this->ClearCode << 1;
				$this->MaxCode = $this->ClearCode + 2;
				$this->sp = 0;
				$this->FirstCode = $this->GetCode($data, $bInit);
				$this->OldCode = $this->FirstCode;

				return $this->FirstCode;
			}

			if ($Code == $this->EndCode)
				return -2;

			$InCode = $Code;
			if ($Code >= $this->MaxCode)
			{
				$this->Stack[$this->sp] = $this->FirstCode;
				$this->sp++;
				$Code = $this->OldCode;
			}

			while ($Code >= $this->ClearCode)
			{
				$this->Stack[$this->sp] = $this->Vals[$Code];
				$this->sp++;

				if ($Code == $this->Next[$Code]) // Circular table entry, big GIF Error!
					return -1;

				$Code = $this->Next[$Code];
			}

			$this->FirstCode = $this->Vals[$Code];
			$this->Stack[$this->sp] = $this->FirstCode;
			$this->sp++;

			if (($Code = $this->MaxCode) < (1 << $this->MAX_LZW_BITS))
			{
				$this->Next[$Code] = $this->OldCode;
				$this->Vals[$Code] = $this->FirstCode;
				$this->MaxCode++;

				if (($this->MaxCode >= $this->MaxCodeSize) && ($this->MaxCodeSize < (1 << $this->MAX_LZW_BITS)))
				{
					$this->MaxCodeSize *= 2;
					$this->CodeSize++;
				}
			}

			$this->OldCode = $InCode;
			if ($this->sp > 0)
			{
				$this->sp--;
				return $this->Stack[$this->sp];
			}
		}

		return $Code;
	}

	public function GetCode(&$data, $bInit)
	{
		if ($bInit)
		{
			$this->CurBit = 0;
			$this->LastBit = 0;
			$this->Done = 0;
			$this->LastByte = 2;

			return 1;
		}

		if (($this->CurBit + $this->CodeSize) >= $this->LastBit)
		{
			if ($this->Done)
			{
				// Ran off the end of my bits...
				if ($this->CurBit >= $this->LastBit)
					return 0;

				return -1;
			}

			$this->Buf[0] = $this->Buf[$this->LastByte - 2];
			$this->Buf[1] = $this->Buf[$this->LastByte - 1];

			$count = ord($data[0]);
			$data = substr($data, 1);

			if ($count)
			{
				for ($i = 0; $i < $count; $i++)
					$this->Buf[2 + $i] = ord($data{$i});

				$data = substr($data, $count);
			}
			else
				$this->Done = 1;

			$this->LastByte = 2 + $count;
			$this->CurBit = ($this->CurBit - $this->LastBit) + 16;
			$this->LastBit = (2 + $count) << 3;
		}

		$iRet = 0;
		for ($i = $this->CurBit, $j = 0; $j < $this->CodeSize; $i++, $j++)
			$iRet |= (($this->Buf[intval($i / 8)] & (1 << ($i % 8))) != 0) << $j;

		$this->CurBit += $this->CodeSize;
		return $iRet;
	}
}

class gif_color_table
{
	public $m_nColors;
	public $m_arColors;

	public function __construct()
	{
		unset($this->m_nColors, $this->m_arColors);
	}

	public function load($lpData, $num)
	{
		$this->m_nColors = 0;
		$this->m_arColors = array();

		for ($i = 0; $i < $num; $i++)
		{
			$rgb = substr($lpData, $i * 3, 3);
			if (strlen($rgb) < 3)
				return false;

			$this->m_arColors[] = (ord($rgb[2]) << 16) + (ord($rgb[1]) << 8) + ord($rgb[0]);
			$this->m_nColors++;
		}

		return true;
	}

	public function toString()
	{
		$ret = '';

		for ($i = 0; $i < $this->m_nColors; $i++)
		{
			$ret .=
				chr(($this->m_arColors[$i] & 0x000000FF)) . // R
				chr(($this->m_arColors[$i] & 0x0000FF00) >> 8) . // G
				chr(($this->m_arColors[$i] & 0x00FF0000) >> 16);  // B
		}

		return $ret;
	}

	public function colorIndex($rgb)
	{
<<<<<<< HEAD
		$dif  = 0;
		$rgb  = intval($rgb) & 0xFFFFFF;
		$r1   = ($rgb & 0x0000FF);
		$g1   = ($rgb & 0x00FF00) >>  8;
		$b1   = ($rgb & 0xFF0000) >> 16;
		$idx  = -1;
=======
		$rgb = intval($rgb) & 0xFFFFFF;
		$r1 = ($rgb & 0x0000FF);
		$g1 = ($rgb & 0x00FF00) >> 8;
		$b1 = ($rgb & 0xFF0000) >> 16;
		$idx = -1;
>>>>>>> a9eeb803

		for ($i = 0; $i < $this->m_nColors; $i++)
		{
			$r2 = ($this->m_arColors[$i] & 0x000000FF);
			$g2 = ($this->m_arColors[$i] & 0x0000FF00) >> 8;
			$b2 = ($this->m_arColors[$i] & 0x00FF0000) >> 16;
			$d = abs($r2 - $r1) + abs($g2 - $g1) + abs($b2 - $b1);

			if (($idx == -1) || ($d < $dif))
			{
				$idx = $i;
				$dif = $d;
			}
		}

		return $idx;
	}
}

class gif_file_header
{
	public $m_lpVer, $m_nWidth, $m_nHeight, $m_bGlobalClr, $m_nColorRes;
	public $m_bSorted, $m_nTableSize, $m_nBgColor, $m_nPixelRatio;
	public $m_colorTable;

	public function __construct()
	{
		unset($this->m_lpVer, $this->m_nWidth, $this->m_nHeight, $this->m_bGlobalClr, $this->m_nColorRes);
		unset($this->m_bSorted, $this->m_nTableSize, $this->m_nBgColor, $this->m_nPixelRatio, $this->m_colorTable);
	}

	public function load($lpData, &$hdrLen)
	{
		$hdrLen = 0;

		$this->m_lpVer = substr($lpData, 0, 6);
		if (($this->m_lpVer != 'GIF87a') && ($this->m_lpVer != 'GIF89a'))
			return false;

		list ($this->m_nWidth, $this->m_nHeight) = array_values(unpack('v2', substr($lpData, 6, 4)));

		if (!$this->m_nWidth || !$this->m_nHeight)
			return false;

		$b = ord(substr($lpData, 10, 1));
		$this->m_bGlobalClr = ($b & 0x80) ? true : false;
		$this->m_nColorRes = ($b & 0x70) >> 4;
		$this->m_bSorted = ($b & 0x08) ? true : false;
		$this->m_nTableSize = 2 << ($b & 0x07);
		$this->m_nBgColor = ord(substr($lpData, 11, 1));
		$this->m_nPixelRatio = ord(substr($lpData, 12, 1));
		$hdrLen = 13;

		if ($this->m_bGlobalClr)
		{
			$this->m_colorTable = new gif_color_table();
			if (!$this->m_colorTable->load(substr($lpData, $hdrLen), $this->m_nTableSize))
				return false;

			$hdrLen += 3 * $this->m_nTableSize;
		}

		return true;
	}
}

class gif_image_header
{
	public $m_nLeft, $m_nTop, $m_nWidth, $m_nHeight, $m_bLocalClr;
	public $m_bInterlace, $m_bSorted, $m_nTableSize, $m_colorTable;

	public function __construct()
	{
		unset($this->m_nLeft, $this->m_nTop, $this->m_nWidth, $this->m_nHeight, $this->m_bLocalClr);
		unset($this->m_bInterlace, $this->m_bSorted, $this->m_nTableSize, $this->m_colorTable);
	}

	public function load($lpData, &$hdrLen)
	{
		$hdrLen = 0;

		// Get the width/height/etc. from the header.
		list ($this->m_nLeft, $this->m_nTop, $this->m_nWidth, $this->m_nHeight) = array_values(unpack('v4', substr($lpData, 0, 8)));

		if (!$this->m_nWidth || !$this->m_nHeight)
			return false;

		$b = ord($lpData[8]);
		$this->m_bLocalClr = ($b & 0x80) ? true : false;
		$this->m_bInterlace = ($b & 0x40) ? true : false;
		$this->m_bSorted = ($b & 0x20) ? true : false;
		$this->m_nTableSize = 2 << ($b & 0x07);
		$hdrLen = 9;

		if ($this->m_bLocalClr)
		{
			$this->m_colorTable = new gif_color_table();
			if (!$this->m_colorTable->load(substr($lpData, $hdrLen), $this->m_nTableSize))
				return false;

			$hdrLen += 3 * $this->m_nTableSize;
		}

		return true;
	}
}

class gif_image
{
	public $m_disp, $m_bUser, $m_bTrans, $m_nDelay, $m_nTrans, $m_lpComm;
	public $m_gih, $m_data, $m_lzw;

	public function __construct()
	{
		unset($this->m_disp, $this->m_bUser, $this->m_nDelay, $this->m_nTrans, $this->m_lpComm, $this->m_data);
		$this->m_gih = new gif_image_header();
		$this->m_lzw = new gif_lzw_compression();
	}

	public function load($data, &$datLen)
	{
		$datLen = 0;

		while (true)
		{
			$b = ord($data[0]);
			$data = substr($data, 1);
			$datLen++;

			switch ($b)
			{
				// Extension...
				case 0x21:
					$len = 0;
					if (!$this->skipExt($data, $len))
						return false;

					$datLen += $len;
					break;

				// Image...
				case 0x2C:
					// Load the header and color table.
					$len = 0;
					if (!$this->m_gih->load($data, $len))
						return false;

					$data = substr($data, $len);
					$datLen += $len;

					// Decompress the data, and ride on home ;).
					$len = 0;
					if (!($this->m_data = $this->m_lzw->decompress($data, $len)))
						return false;

					$datLen += $len;

					if ($this->m_gih->m_bInterlace)
						$this->deInterlace();

					return true;

				case 0x3B: // EOF
				default:
					return false;
			}
		}
		return false;
	}

	public function skipExt(&$data, &$extLen)
	{
		$extLen = 0;

		$b = ord($data[0]);
		$data = substr($data, 1);
		$extLen++;

		switch ($b)
		{
			// Graphic Control...
			case 0xF9:
				$b = ord($data[1]);
				$this->m_disp = ($b & 0x1C) >> 2;
				$this->m_bUser = ($b & 0x02) ? true : false;
				$this->m_bTrans = ($b & 0x01) ? true : false;
				list ($this->m_nDelay) = array_values(unpack('v', substr($data, 2, 2)));
				$this->m_nTrans = ord($data[4]);
				break;

			// Comment...
			case 0xFE:
				$this->m_lpComm = substr($data, 1, ord($data[0]));
				break;

			// Plain text...
			case 0x01:
				break;

			// Application...
			case 0xFF:
				break;
		}

		// Skip default as defs may change.
		$b = ord($data[0]);
		$data = substr($data, 1);
		$extLen++;
		while ($b > 0)
		{
			$data = substr($data, $b);
			$extLen += $b;
			$b = ord($data[0]);
			$data = substr($data, 1);
			$extLen++;
		}
		return true;
	}

	public function deInterlace()
	{
		$data = $this->m_data;

		for ($i = 0; $i < 4; $i++)
		{
			switch ($i)
			{
				case 0:
					$s = 8;
					$y = 0;
					break;

				case 1:
					$s = 8;
					$y = 4;
					break;

				case 2:
					$s = 4;
					$y = 2;
					break;

				case 3:
					$s = 2;
					$y = 1;
					break;
			}

			for (; $y < $this->m_gih->m_nHeight; $y += $s)
			{
				$lne = substr($this->m_data, 0, $this->m_gih->m_nWidth);
				$this->m_data = substr($this->m_data, $this->m_gih->m_nWidth);

				$data =
					substr($data, 0, $y * $this->m_gih->m_nWidth) .
					$lne .
					substr($data, ($y + 1) * $this->m_gih->m_nWidth);
			}
		}

		$this->m_data = $data;
	}
}

class gif_file
{
	public $header, $image, $data, $loaded;

	public function __construct()
	{
		$this->data = '';
		$this->loaded = false;
		$this->header = new gif_file_header();
		$this->image = new gif_image();
	}

	public function loadFile($filename, $iIndex)
	{
		if ($iIndex < 0)
			return false;

		$this->data = @file_get_contents($filename);
		if ($this->data === false)
			return false;

		// Tell the header to load up....
		$len = 0;
		if (!$this->header->load($this->data, $len))
			return false;

		$this->data = substr($this->data, $len);

		// Keep reading (at least once) so we get to the actual image we're looking for.
		for ($j = 0; $j <= $iIndex; $j++)
		{
			$imgLen = 0;
			if (!$this->image->load($this->data, $imgLen))
				return false;

			$this->data = substr($this->data, $imgLen);
		}

		$this->loaded = true;
		return true;
	}

	public function get_png_data($background_color)
	{
		if (!$this->loaded)
			return false;

		// Prepare the color table.
		if ($this->image->m_gih->m_bLocalClr)
		{
			$colors = $this->image->m_gih->m_nTableSize;
			$pal = $this->image->m_gih->m_colorTable->toString();

			if ($background_color != -1)
				$background_color = $this->image->m_gih->m_colorTable->colorIndex($background_color);
		}
		elseif ($this->header->m_bGlobalClr)
		{
			$colors = $this->header->m_nTableSize;
			$pal = $this->header->m_colorTable->toString();

			if ($background_color != -1)
				$background_color = $this->header->m_colorTable->colorIndex($background_color);
		}
		else
		{
			$colors = 0;
			$background_color = -1;
		}

		if ($background_color == -1)
			$background_color = $this->header->m_nBgColor;

		$data = &$this->image->m_data;
		$header = &$this->image->m_gih;

		$i = 0;
		$bmp = '';

		// Prepare the bitmap itself.
		for ($y = 0; $y < $this->header->m_nHeight; $y++)
		{
			$bmp .= "\x00";

			for ($x = 0; $x < $this->header->m_nWidth; $x++, $i++)
			{
				// Is this in the proper range?  If so, get the specific pixel data...
				if ($x >= $header->m_nLeft && $y >= $header->m_nTop && $x < ($header->m_nLeft + $header->m_nWidth) && $y < ($header->m_nTop + $header->m_nHeight))
					$bmp .= $data{$i};
				// Otherwise, this is background...
				else
					$bmp .= chr($background_color);
			}
		}

		$bmp = gzcompress($bmp, 9);

		// Output the basic signature first of all.
		$out = "\x89\x50\x4E\x47\x0D\x0A\x1A\x0A";

		// Now, we want the header...
		$out .= "\x00\x00\x00\x0D";
		$tmp = 'IHDR' . pack('N', (int) $this->header->m_nWidth) . pack('N', (int) $this->header->m_nHeight) . "\x08\x03\x00\x00\x00";
		$out .= $tmp . pack('N', smf_crc32($tmp));

		// The palette, assuming we have one to speak of...
		if ($colors > 0)
		{
			$out .= pack('N', (int) $colors * 3);
			$tmp = 'PLTE' . $pal;
			$out .= $tmp . pack('N', smf_crc32($tmp));
		}

		// Do we have any transparency we want to make available?
		if ($this->image->m_bTrans && $colors > 0)
		{
			$out .= pack('N', (int) $colors);
			$tmp = 'tRNS';

			// Stick each color on - full transparency or none.
			for ($i = 0; $i < $colors; $i++)
				$tmp .= $i == $this->image->m_nTrans ? "\x00" : "\xFF";

			$out .= $tmp . pack('N', smf_crc32($tmp));
		}

		// Here's the data itself!
		$out .= pack('N', strlen($bmp));
		$tmp = 'IDAT' . $bmp;
		$out .= $tmp . pack('N', smf_crc32($tmp));

		// EOF marker...
		$out .= "\x00\x00\x00\x00" . 'IEND' . "\xAE\x42\x60\x82";

		return $out;
	}
}

// 64-bit only functions?
if (!function_exists('smf_crc32'))
{
	require_once $sourcedir . '/Subs-Compat.php';
}

?><|MERGE_RESOLUTION|>--- conflicted
+++ resolved
@@ -288,20 +288,12 @@
 
 	public function colorIndex($rgb)
 	{
-<<<<<<< HEAD
-		$dif  = 0;
-		$rgb  = intval($rgb) & 0xFFFFFF;
-		$r1   = ($rgb & 0x0000FF);
-		$g1   = ($rgb & 0x00FF00) >>  8;
-		$b1   = ($rgb & 0xFF0000) >> 16;
-		$idx  = -1;
-=======
+		$dif = 0;
 		$rgb = intval($rgb) & 0xFFFFFF;
 		$r1 = ($rgb & 0x0000FF);
 		$g1 = ($rgb & 0x00FF00) >> 8;
 		$b1 = ($rgb & 0xFF0000) >> 16;
 		$idx = -1;
->>>>>>> a9eeb803
 
 		for ($i = 0; $i < $this->m_nColors; $i++)
 		{
