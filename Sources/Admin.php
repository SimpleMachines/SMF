--- conflicted
+++ resolved
@@ -993,12 +993,5 @@
 		if (strpos($key, '-admin') !== false)
 			unset($_SESSION['token'][$key]);
 
-<<<<<<< HEAD
-	redirectexit('?action=admin');
-}
-=======
 	redirectexit('action=admin');
-}
-
-?>
->>>>>>> 0f0f217c
+}