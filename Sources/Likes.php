<?php

/**
 * This file contains liking posts and displaying the list of who liked a post.
 *
 * Simple Machines Forum (SMF)
 *
 * @package SMF
 * @author Simple Machines http://www.simplemachines.org
 * @copyright 2018 Simple Machines and individual contributors
 * @license http://www.simplemachines.org/about/smf/license.php BSD
 *
 * @version 2.1 RC1
 */

if (!defined('SMF'))
	die('No direct access...');

/**
 * Class Likes
 */
class Likes
{
	/**
	 * @var boolean Know if a request comes from an ajax call or not, depends on $_GET['js'] been set.
	 */
	protected $_js = false;

	/**
	 * @var string If filled, its value will contain a string matching a key on a language var $txt[$this->_error]
	 */
	protected $_error = false;

	/**
	 * @var string The unique type to like, needs to be unique and it needs to be no longer than 6 characters, only numbers and letters are allowed.
	 */
	protected $_type = '';

	/**
<<<<<<< HEAD
	 *@var string|boolean A generic string used if you need to pass any extra info. It gets set via $_GET['extra'].
=======
	 * @var string A generic string used if you need to pass any extra info. It gets set via $_GET['extra'].
>>>>>>> cc6b057d
	 */
	protected $_extra = false;

	/**
	 * @var integer a valid ID to identify your like content.
	 */
	protected $_content = 0;

	/**
	 * @var integer The number of times your content has been liked.
	 */
	protected $_numLikes = 0;

	/**
	 * @var boolean If the current user has already liked this content.
	 */
	protected $_alreadyLiked = false;

	/**
	 * @var array $_validLikes mostly used for external integration, needs to be filled as an array with the following keys:
	 * => 'can_like' boolean|string whether or not the current user can actually like your content.
	 * for can_like: Return a boolean true if the user can, otherwise return a string, the string will be used as key in a regular $txt language error var. The code assumes you already loaded your language file. If no value is returned or the $txt var isn't set, the code will use a generic error message.
	 * => 'redirect' string To add support for non JS users, It is highly encouraged to set a valid URL to redirect the user to, if you don't provide any, the code will redirect the user to the main page. The code only performs a light check to see if the redirect is valid so be extra careful while building it.
	 * => 'type' string 6 letters or numbers. The unique identifier for your content, the code doesn't check for duplicate entries, if there are 2 or more exact hook calls, the code will take the first registered one so make sure you provide a unique identifier. Must match with what you sent in $_GET['ltype'].
	 * => 'flush_cache' boolean this is optional, it tells the code to reset your like content's cache entry after a new entry has been inserted.
	 * => 'callback' callable optional, useful if you don't want to issue a separate hook for updating your data, it is called immediately after the data was inserted or deleted and before the actual hook. Uses call_helper(); so the same format for your function/method can be applied here.
	 * => 'json' boolean optional defaults to false, if true the Like class will return a json object as response instead of HTML.
	 */
	protected $_validLikes = array(
		'can_like' => false,
		'redirect' => '',
		'type' => '',
		'flush_cache' => '',
		'callback' => false,
		'json' => false,
	);

	/**
	 * @var array The current user info ($user_info).
	 */
	protected $_user;

	/**
	 * @var integer The topic ID, used for liking messages.
	 */
	protected $_idTopic = 0;

	/**
	 * @var boolean to know if response(); will be executed as normal. If this is set to false it indicates the method already solved its own way to send back a response.
	 */
	protected $_setResponse = true;

	/**
	 * Likes::__construct()
	 *
	 * Sets the basic data needed for the rest of the process.
	 */
	public function __construct()
	{
		global $db_show_debug;

		$this->_type = isset($_GET['ltype']) ? $_GET['ltype'] : '';
		$this->_content = isset($_GET['like']) ? (int) $_GET['like'] : 0;
		$this->_js = isset($_GET['js']) ? true : false;
		$this->_sa = isset($_GET['sa']) ? $_GET['sa'] : 'like';
		$this->_extra = isset($_GET['extra']) ? $_GET['extra'] : false;

		// We do not want to output debug information here.
		if ($this->_js)
			$db_show_debug = false;
	}

	/**
	 * Likes::call()
	 *
	 * The main handler. Verifies permissions (whether the user can see the content in question), dispatch different method for different sub-actions.
	 * Accessed from index.php?action=likes
	 */
	public function call()
	{
		global $context;

		$this->_user = $context['user'];

		// Make sure the user can see and like your content.
		$this->check();

		$subActions = array(
			'like',
			'view',
			'delete',
			'insert',
			'_count',
		);

		// So at this point, whatever type of like the user supplied and the item of content in question,
		// we know it exists, now we need to figure out what we're doing with that.
		if (in_array($this->_sa, $subActions) && !is_string($this->_error))
		{
			// To avoid ambiguity, turn the property to a normal var.
			$call = $this->_sa;

			// Guest can only view likes.
			if ($call != 'view')
				is_not_guest();

			checkSession('get');

			// Call the appropriate method.
			$this->$call();
		}

		// else An error message.
		$this->response();
	}

	/**
	 * Likes::get()
	 *
	 * A simple getter for all protected properties.
	 * Accessed from index.php?action=likes
	 *
	 * @param string $property The name of the property to get.
	 * @return mixed Either return the property or false if there isn't a property with that name.
	 */
	public function get($property = '')
	{
		// All properties inside Likes are protected, thus, an underscore is used.
		$property = '_' . $property;
		return property_exists($this, $property) ? $this->$property : false;
	}

	/**
	 * Likes::check()
	 *
	 * Performs basic checks on the data provided, checks for a valid msg like.
	 * Calls integrate_valid_likes hook for retrieving all the data needed and apply checks based on the data provided.
	 */
	protected function check()
	{
		global $smcFunc, $modSettings;

		// This feature is currently disable.
		if (empty($modSettings['enable_likes']))
			return $this->_error = 'like_disable';

		// Zerothly, they did indicate some kind of content to like, right?
		preg_match('~^([a-z0-9\-\_]{1,6})~i', $this->_type, $matches);
		$this->_type = isset($matches[1]) ? $matches[1] : '';

		if ($this->_type == '' || $this->_content <= 0)
			return $this->_error = 'cannot_';

		// First we need to verify if the user can see the type of content or not. This is set up to be extensible,
		// so we'll check for the one type we do know about, and if it's not that, we'll defer to any hooks.
		if ($this->_type == 'msg')
		{
			// So we're doing something off a like. We need to verify that it exists, and that the current user can see it.
			// Fortunately for messages, this is quite easy to do - and we'll get the topic id while we're at it, because
			// we need this later for other things.
			$request = $smcFunc['db_query']('', '
				SELECT m.id_topic, m.id_member
				FROM {db_prefix}messages AS m
					INNER JOIN {db_prefix}boards AS b ON (m.id_board = b.id_board)
				WHERE {query_see_board}
					AND m.id_msg = {int:msg}',
				array(
					'msg' => $this->_content,
				)
			);
			if ($smcFunc['db_num_rows']($request) == 1)
				list ($this->_idTopic, $topicOwner) = $smcFunc['db_fetch_row']($request);

			$smcFunc['db_free_result']($request);
			if (empty($this->_idTopic))
				return $this->_error = 'cannot_';

			// So we know what topic it's in and more importantly we know the user can see it.
			// If we're not viewing, we need some info set up.
			$this->_validLikes['type'] = 'msg';
			$this->_validLikes['flush_cache'] = 'likes_topic_' . $this->_idTopic . '_' . $this->_user['id'];
			$this->_validLikes['redirect'] = 'topic=' . $this->_idTopic . '.msg' . $this->_content . '#msg' . $this->_content;

			$this->_validLikes['can_like'] = ($this->_user['id'] == $topicOwner ? 'cannot_like_content' : (allowedTo('likes_like') ? true : 'cannot_like_content'));
		}

		else
		{
			// Modders: This will give you whatever the user offers up in terms of liking, e.g. $this->_type=msg, $this->_content=1
			// When you hook this, check $this->_type first. If it is not something your mod worries about, return false.
			// Otherwise, fill an array according to the docs for $this->_validLikes. Determine (however you need to) that the user can see and can_like the relevant liked content (and it exists) Remember that users can't like their own content.
			// If the user can like it, you MUST return your type in the 'type' key back.
			// See also issueLike() for further notes.
			$can_like = call_integration_hook('integrate_valid_likes', array($this->_type, $this->_content, $this->_sa, $this->_js, $this->_extra));

			$found = false;
			if (!empty($can_like))
			{
				$can_like = (array) $can_like;
				foreach ($can_like as $result)
				{
					if ($result !== false)
					{
						// Match the type with what we already have.
						if (!isset($result['type']) || $result['type'] != $this->_type)
							return $this->_error = 'not_valid_like_type';

						// Fill out the rest.
						$this->_type = $result['type'];
						$this->_validLikes = array_merge($this->_validLikes, $result);
						$found = true;
						break;
					}
				}
			}

			if (!$found)
				return $this->_error = 'cannot_';
		}

		// Does the user can like this? Viewing a list of likes doesn't require this permission.
		if ($this->_sa != 'view' && isset($this->_validLikes['can_like']) && is_string($this->_validLikes['can_like']))
			return $this->_error = $this->_validLikes['can_like'];
	}

	/**
	 * Likes::delete()
	 *
	 * Deletes an entry from user_likes table, needs 3 properties: $_content, $_type and $_user['id'].
	 */
	protected function delete()
	{
		global $smcFunc;

		$smcFunc['db_query']('', '
			DELETE FROM {db_prefix}user_likes
			WHERE content_id = {int:like_content}
				AND content_type = {string:like_type}
				AND id_member = {int:id_member}',
			array(
				'like_content' => $this->_content,
				'like_type' => $this->_type,
				'id_member' => $this->_user['id'],
			)
		);

		// Are we calling this directly? if so, set a proper data for the response. Do note that __METHOD__ returns both the class name and the function name.
		if ($this->_sa == __FUNCTION__)
			$this->_data = __FUNCTION__;
	}

	/**
	 * Likes::insert()
	 *
	 * Inserts a new entry on user_likes table. Creates a background task for the inserted entry.
	 */
	protected function insert()
	{
		global $smcFunc;

		// Any last minute changes? Temporarily turn the passed properties to normal vars to prevent unexpected behaviour with other methods using these properties.
		$type = $this->_type;
		$content = $this->_content;
		$user = $this->_user;
		$time = time();

		call_integration_hook('integrate_issue_like_before', array(&$type, &$content, &$user, &$time));

		// Insert the like.
		$smcFunc['db_insert']('insert',
			'{db_prefix}user_likes',
			array('content_id' => 'int', 'content_type' => 'string-6', 'id_member' => 'int', 'like_time' => 'int'),
			array($content, $type, $user['id'], $time),
			array('content_id', 'content_type', 'id_member')
		);

		// Add a background task to process sending alerts.
		// Mod author, you can add your own background task for your own custom like event using the "integrate_issue_like" hook or your callback, both are immediately called after this.
		if ($this->_type == 'msg')
			$smcFunc['db_insert']('insert',
				'{db_prefix}background_tasks',
				array('task_file' => 'string', 'task_class' => 'string', 'task_data' => 'string', 'claimed_time' => 'int'),
				array('$sourcedir/tasks/Likes-Notify.php', 'Likes_Notify_Background', $smcFunc['json_encode'](array(
					'content_id' => $content,
					'content_type' => $type,
					'sender_id' => $user['id'],
					'sender_name' => $user['name'],
					'time' => $time,
				)), 0),
				array('id_task')
			);

		// Are we calling this directly? if so, set a proper data for the response. Do note that __METHOD__ returns both the class name and the function name.
		if ($this->_sa == __FUNCTION__)
			$this->_data = __FUNCTION__;
	}

	/**
	 * Likes::_count()
	 *
	 * Sets $_numLikes with the actual number of likes your content has, needs two properties: $_content and $_view. When called directly it will return the number of likes as response.
	 */
	protected function _count()
	{
		global $smcFunc;

		$request = $smcFunc['db_query']('', '
			SELECT COUNT(id_member)
			FROM {db_prefix}user_likes
			WHERE content_id = {int:like_content}
				AND content_type = {string:like_type}',
			array(
				'like_content' => $this->_content,
				'like_type' => $this->_type,
			)
		);
		list ($this->_numLikes) = $smcFunc['db_fetch_row']($request);
		$smcFunc['db_free_result']($request);

		// If you want to call this directly, fill out _data property too.
		if ($this->_sa == __FUNCTION__)
			$this->_data = $this->_numLikes;
	}

	/**
	 * Likes::like()
	 *
	 * Performs a like action, either like or unlike. Counts the total of likes and calls a hook after the event.
	 */
	protected function like()
	{
		global $smcFunc;

		// Safety first!
		if (empty($this->_type) || empty($this->_content))
			return $this->_error = 'cannot_';

		// Do we already like this?
		$request = $smcFunc['db_query']('', '
			SELECT content_id, content_type, id_member
			FROM {db_prefix}user_likes
			WHERE content_id = {int:like_content}
				AND content_type = {string:like_type}
				AND id_member = {int:id_member}',
			array(
				'like_content' => $this->_content,
				'like_type' => $this->_type,
				'id_member' => $this->_user['id'],
			)
		);
		$this->_alreadyLiked = (bool) $smcFunc['db_num_rows']($request) != 0;
		$smcFunc['db_free_result']($request);

		if ($this->_alreadyLiked)
			$this->delete();

		else
			$this->insert();

		// Now, how many people like this content now? We *could* just +1 / -1 the relevant container but that has proven to become unstable.
		$this->_count();

		// Update the likes count for messages.
		if ($this->_type == 'msg')
			$this->msgIssueLike();

		// Any callbacks?
		elseif (!empty($this->_validLikes['callback']))
		{
			$call = call_helper($this->_validLikes['callback'], true);

			if (!empty($call))
				call_user_func_array($call, array($this));
		}

		// Sometimes there might be other things that need updating after we do this like.
		call_integration_hook('integrate_issue_like', array($this));

		// Now some clean up. This is provided here for any like handlers that want to do any cache flushing.
		// This way a like handler doesn't need to explicitly declare anything in integrate_issue_like, but do so
		// in integrate_valid_likes where it absolutely has to exist.
		if (!empty($this->_validLikes['flush_cache']))
			cache_put_data($this->_validLikes['flush_cache'], null);

		// All done, start building the data to pass as response.
		$this->_data = array(
			'id_topic' => !empty($this->_idTopic) ? $this->_idTopic : 0,
			'id_content' => $this->_content,
			'count' => $this->_numLikes,
			'can_like' => $this->_validLikes['can_like'],
			'already_liked' => empty($this->_alreadyLiked),
			'type' => $this->_type,
		);
	}

	/**
	 * Likes::msgIssueLike()
	 *
	 * Partly it indicates how it's supposed to work and partly it deals with updating the count of likes
	 * attached to this message now.
	 */
	function msgIssueLike()
	{
		global $smcFunc;

		if ($this->_type !== 'msg')
			return;

		$smcFunc['db_query']('', '
			UPDATE {db_prefix}messages
			SET likes = {int:num_likes}
			WHERE id_msg = {int:id_msg}',
			array(
				'id_msg' => $this->_content,
				'num_likes' => $this->_numLikes,
			)
		);

		// Note that we could just as easily have cleared the cache here, or set up the redirection address
		// but if your liked content doesn't need to do anything other than have the record in smf_user_likes,
		// there's no point in creating another function unnecessarily.
	}

	/**
	 * Likes::view()
	 *
	 * This is for viewing the people who liked a thing.
	 * Accessed from index.php?action=likes;view and should generally load in a popup.
	 * We use a template for this in case themers want to style it.
	 */
	function view()
	{
		global $smcFunc, $txt, $context, $memberContext;

		// Firstly, load what we need. We already know we can see this, so that's something.
		$context['likers'] = array();
		$request = $smcFunc['db_query']('', '
			SELECT id_member, like_time
			FROM {db_prefix}user_likes
			WHERE content_id = {int:like_content}
				AND content_type = {string:like_type}
			ORDER BY like_time DESC',
			array(
				'like_content' => $this->_content,
				'like_type' => $this->_type,
			)
		);
		while ($row = $smcFunc['db_fetch_assoc']($request))
			$context['likers'][$row['id_member']] = array('timestamp' => $row['like_time']);

		// Now to get member data, including avatars and so on.
		$members = array_keys($context['likers']);
		$loaded = loadMemberData($members);
		if (count($loaded) != count($members))
		{
			$members = array_diff($members, $loaded);
			foreach ($members as $not_loaded)
				unset ($context['likers'][$not_loaded]);
		}

		foreach ($context['likers'] as $liker => $dummy)
		{
			$loaded = loadMemberContext($liker);
			if (!$loaded)
			{
				unset ($context['likers'][$liker]);
				continue;
			}

			$context['likers'][$liker]['profile'] = &$memberContext[$liker];
			$context['likers'][$liker]['time'] = !empty($dummy['timestamp']) ? timeformat($dummy['timestamp']) : '';
		}

		$count = count($context['likers']);
		$title_base = isset($txt['likes_' . $count]) ? 'likes_' . $count : 'likes_n';
		$context['page_title'] = strip_tags(sprintf($txt[$title_base], '', comma_format($count)));

		// Lastly, setting up for display.
		loadTemplate('Likes');
		loadLanguage('Help'); // For the close window button.
		$context['template_layers'] = array();
		$context['sub_template'] = 'popup';

		// We already took care of our response so there is no need to bother with respond();
		$this->_setResponse = false;
	}

	/**
	 * Likes::response()
	 *
	 * Checks if the user can use JavaScript and acts accordingly.
	 * Calls the appropriate sub-template for each method
	 * Handles error messages.
	 */
	protected function response()
	{
		global $context, $txt;

		// Don't do anything if someone else has already take care of the response.
		if (!$this->_setResponse)
			return;

		// Want a json response huh?
		if ($this->_validLikes['json'])
			return $this->jsonResponse();

		// Set everything up for display.
		loadTemplate('Likes');
		$context['template_layers'] = array();

		// If there are any errors, process them first.
		if ($this->_error)
		{
			// If this is a generic error, set it up good.
			if ($this->_error == 'cannot_')
				$this->_error = $this->_sa == 'view' ? 'cannot_view_likes' : 'cannot_like_content';

			// Is this request coming from an ajax call?
			if ($this->_js)
			{
				$context['sub_template'] = 'generic';
				$context['data'] = isset($txt[$this->_error]) ? $txt[$this->_error] : $txt['like_error'];
			}

			// Nope?  then just do a redirect to whatever URL was provided.
			else
				redirectexit(!empty($this->_validLikes['redirect']) ? $this->_validLikes['redirect'] . ';error=' . $this->_error : '');

			return;
		}

		// A like operation.
		else
		{
			// Not an ajax request so send the user back to the previous location or the main page.
			if (!$this->_js)
				redirectexit(!empty($this->_validLikes['redirect']) ? $this->_validLikes['redirect'] : '');

			// These fine gentlemen all share the same template.
			$generic = array('delete', 'insert', '_count');
			if (in_array($this->_sa, $generic))
			{
				$context['sub_template'] = 'generic';
				$context['data'] = isset($txt['like_' . $this->_data]) ? $txt['like_' . $this->_data] : $this->_data;
			}

			// Directly pass the current called sub-action and the data generated by its associated Method.
			else
			{
				$context['sub_template'] = $this->_sa;
				$context['data'] = $this->_data;
			}
		}
	}

	/**
	 * Outputs a JSON-encoded response
	 */
	protected function jsonResponse()
	{
		global $smcFunc;

		$print = array(
			'data' => $this->_data,
		);

		// If there is an error, send it.
		if ($this->_error)
		{
			if ($this->_error == 'cannot_')
				$this->_error = $this->_sa == 'view' ? 'cannot_view_likes' : 'cannot_like_content';

			$print['error'] = $this->_error;
		}

		// Do you want to add something at the very last minute?
		call_integration_hook('integrate_likes_json_response', array(&$print));

		// Print the data.
		smf_serverResponse($smcFunc['json_encode']($print));
		die;
	}
}

/**
 * What's this?  I dunno, what are you talking about?  Never seen this before, nope.  No sir.
 */
function BookOfUnknown()
{
	global $context, $scripturl;

	echo '<!DOCTYPE html>
<html', $context['right_to_left'] ? ' dir="rtl"' : '', '>
	<head>
		<title>The Book of Unknown, ', @$_GET['verse'] == '2:18' ? '2:18' : '4:16', '</title>
		<style>
			em
			{
				font-size: 1.3em;
				line-height: 0;
			}
		</style>
	</head>
	<body style="background-color: #444455; color: white; font-style: italic; font-family: serif;">
		<div style="margin-top: 12%; font-size: 1.1em; line-height: 1.4; text-align: center;">';

	if (!isset($_GET['verse']) || ($_GET['verse'] != '2:18' && $_GET['verse'] != '22:1-2'))
		$_GET['verse'] = '4:16';

	if ($_GET['verse'] == '2:18')
		echo '
			Woe, it was that his name wasn\'t <em>known</em>, that he came in mystery, and was recognized by none.&nbsp;And it became to be in those days <em>something</em>.&nbsp; Something not yet <em id="unknown" name="[Unknown]">unknown</em> to mankind.&nbsp; And thus what was to be known the <em>secret project</em> began into its existence.&nbsp; Henceforth the opposition was only <em>weary</em> and <em>fearful</em>, for now their match was at arms against them.';
	elseif ($_GET['verse'] == '4:16')
		echo '
			And it came to pass that the <em>unbelievers</em> dwindled in number and saw rise of many <em>proselytizers</em>, and the opposition found fear in the face of the <em>x</em> and the <em>j</em> while those who stood with the <em>something</em> grew stronger and came together.&nbsp; Still, this was only the <em>beginning</em>, and what lay in the future was <em id="unknown" name="[Unknown]">unknown</em> to all, even those on the right side.';
	elseif ($_GET['verse'] == '22:1-2')
		echo '
			<p>Now <em>behold</em>, that which was once the secret project was <em id="unknown" name="[Unknown]">unknown</em> no longer.&nbsp; Alas, it needed more than <em>only one</em>, but yet even thought otherwise.&nbsp; It became that the opposition <em>rumored</em> and lied, but still to no avail.&nbsp; Their match, though not <em>perfect</em>, had them outdone.</p>
			<p style="margin: 2ex 1ex 0 1ex; font-size: 1.05em; line-height: 1.5; text-align: center;">Let it continue.&nbsp; <em>The end</em>.</p>';

	echo '
		</div>
		<div style="margin-top: 2ex; font-size: 2em; text-align: right;">';

	if ($_GET['verse'] == '2:18')
		echo '
			from <span style="font-family: Georgia, serif;"><strong><a href="', $scripturl, '?action=about:unknown;verse=4:16" style="color: white; text-decoration: none; cursor: text;">The Book of Unknown</a></strong>, 2:18</span>';
	elseif ($_GET['verse'] == '4:16')
		echo '
			from <span style="font-family: Georgia, serif;"><strong><a href="', $scripturl, '?action=about:unknown;verse=22:1-2" style="color: white; text-decoration: none; cursor: text;">The Book of Unknown</a></strong>, 4:16</span>';
	elseif ($_GET['verse'] == '22:1-2')
		echo '
			from <span style="font-family: Georgia, serif;"><strong>The Book of Unknown</strong>, 22:1-2</span>';

	echo '
		</div>
	</body>
</html>';

	obExit(false);
}

?><|MERGE_RESOLUTION|>--- conflicted
+++ resolved
@@ -37,11 +37,7 @@
 	protected $_type = '';
 
 	/**
-<<<<<<< HEAD
-	 *@var string|boolean A generic string used if you need to pass any extra info. It gets set via $_GET['extra'].
-=======
-	 * @var string A generic string used if you need to pass any extra info. It gets set via $_GET['extra'].
->>>>>>> cc6b057d
+	 * @var string|boolean A generic string used if you need to pass any extra info. It gets set via $_GET['extra'].
 	 */
 	protected $_extra = false;
 
