--- conflicted
+++ resolved
@@ -1136,58 +1136,6 @@
 }
 
 /**
-<<<<<<< HEAD
- * Gets attachment info associated with a message ID
- *
- * @param int $msgID the message ID to load info from.
- *
- * @return array
- */
-function getAttachsByMsg($msgID = 0)
-{
-	global $modSettings, $smcFunc, $user_info;
-	static $attached = array();
-
-	if (!isset($attached[$msgID]))
-	{
-		$request = $smcFunc['db_query']('', '
-			SELECT
-				a.id_attach, a.id_folder, a.id_msg, a.filename, a.file_hash, COALESCE(a.size, 0) AS filesize, a.downloads, a.approved, m.id_topic AS topic, m.id_board AS board,
-				a.width, a.height' . (empty($modSettings['attachmentShowImages']) || empty($modSettings['attachmentThumbnails']) ? '' : ',
-				COALESCE(thumb.id_attach, 0) AS id_thumb, thumb.width AS thumb_width, thumb.height AS thumb_height') . '
-			FROM {db_prefix}attachments AS a' . (empty($modSettings['attachmentShowImages']) || empty($modSettings['attachmentThumbnails']) ? '' : '
-				LEFT JOIN {db_prefix}attachments AS thumb ON (thumb.id_attach = a.id_thumb)') . '
-				LEFT JOIN {db_prefix}messages AS m ON (m.id_msg = a.id_msg)
-			WHERE a.attachment_type = {int:attachment_type}
-				' . (!empty($msgID) ? 'AND a.id_msg = {int:message_id}' : '') . '',
-			array(
-				'message_id' => $msgID,
-				'attachment_type' => 0,
-				'is_approved' => 1,
-			)
-		);
-		$temp = array();
-		while ($row = $smcFunc['db_fetch_assoc']($request))
-		{
-			if (!$row['approved'] && $modSettings['postmod_active'] && !allowedTo('approve_posts') && (!isset($all_posters[$row['id_msg']]) || $all_posters[$row['id_msg']] != $user_info['id']))
-				continue;
-
-			$temp[$row['id_attach']] = $row;
-		}
-		$smcFunc['db_free_result']($request);
-
-		// This is better than sorting it with the query...
-		ksort($temp);
-
-		$attached[$msgID] = $temp;
-	}
-
-	return $attached;
-}
-
-/**
-=======
->>>>>>> dc57a488
  * This loads an attachment's contextual data including, most importantly, its size if it is an image.
  * It requires the view_attachments permission to calculate image size.
  * It attempts to keep the "aspect ratio" of the posted image in line, even if it has to be resized by
