<?php

/**
 * This is here for the "repair any errors" feature in the admin center.
 *
 * Simple Machines Forum (SMF)
 *
 * @package SMF
 * @author Simple Machines http://www.simplemachines.org
 * @copyright 2017 Simple Machines and individual contributors
 * @license http://www.simplemachines.org/about/smf/license.php BSD
 *
 * @version 2.1 Beta 4
 */

if (!defined('SMF'))
	die('No direct access...');

/**
 * Finds or repairs errors in the database to fix possible problems.
 * Requires the admin_forum permission.
 * Calls createSalvageArea() to create a new board, if necessary.
 * Accessed by ?action=admin;area=repairboards.
 *
 * @uses repair_boards sub-template.
 */
function RepairBoards()
{
	global $txt, $context, $sourcedir, $salvageBoardID;

	isAllowedTo('admin_forum');

	// Try secure more memory.
	setMemoryLimit('128M');

	// Print out the top of the webpage.
	$context['page_title'] = $txt['admin_repair'];
	$context['sub_template'] = 'repair_boards';
	$context[$context['admin_menu_name']]['current_subsection'] = 'general';

	// Load the language file.
	loadLanguage('ManageMaintenance');

	// Make sure the tabs stay nice.
	$context[$context['admin_menu_name']]['tab_data'] = array(
		'title' => $txt['maintain_title'],
		'help' => '',
		'description' => $txt['maintain_info'],
		'tabs' => array(),
	);

	// Start displaying errors without fixing them.
	if (isset($_GET['fixErrors']))
		checkSession('get');

	// Will want this.
	loadForumTests();

	// Giant if/else. The first displays the forum errors if a variable is not set and asks
	// if you would like to continue, the other fixes the errors.
	if (!isset($_GET['fixErrors']))
	{
		$context['error_search'] = true;
		$context['repair_errors'] = array();
		$context['to_fix'] = findForumErrors();

		if (!empty($context['to_fix']))
		{
			$_SESSION['repairboards_to_fix'] = $context['to_fix'];
			$_SESSION['repairboards_to_fix2'] = null;

			if (empty($context['repair_errors']))
				$context['repair_errors'][] = '???';
		}
	}
	else
	{
		$context['error_search'] = false;
		$context['to_fix'] = isset($_SESSION['repairboards_to_fix']) ? $_SESSION['repairboards_to_fix'] : array();

		require_once($sourcedir . '/Subs-Boards.php');

		// Actually do the fix.
		findForumErrors(true);

		// Note that we've changed everything possible ;)
		updateSettings(array(
			'settings_updated' => time(),
		));
		updateStats('message');
		updateStats('topic');
		updateSettings(array(
			'calendar_updated' => time(),
		));

		if (!empty($salvageBoardID))
		{
			$context['redirect_to_recount'] = true;
		}

		$_SESSION['repairboards_to_fix'] = null;
		$_SESSION['repairboards_to_fix2'] = null;
	}
}

/**
 * Show the not_done template to avoid CGI timeouts and similar.
 * Called when 3 or more seconds have passed while searching for errors.
 * If max_substep is set, $_GET['substep'] / $max_substep is the percent
 * done this step is.
 *
 * @param array $to_fix An array of information about what to fix
 * @param string $current_step_description The description of the current step
 * @param int $max_substep The maximum substep to reach before pausing
 * @param bool $force Whether to force pausing even if we don't really need to
 */
function pauseRepairProcess($to_fix, $current_step_description, $max_substep = 0, $force = false)
{
	global $context, $txt, $time_start, $db_temp_cache, $db_cache;

	// More time, I need more time!
	@set_time_limit(600);
	if (function_exists('apache_reset_timeout'))
		@apache_reset_timeout();

	// Errr, wait.  How much time has this taken already?
	if (!$force && (time() - $time_start) < 3)
		return;

	// Restore the query cache if interested.
	if (!empty($db_temp_cache))
		$db_cache = $db_temp_cache;

	$context['continue_get_data'] = '?action=admin;area=repairboards' . (isset($_GET['fixErrors']) ? ';fixErrors' : '') . ';step=' . $_GET['step'] . ';substep=' . $_GET['substep'] . ';' . $context['session_var'] . '=' . $context['session_id'];
	$context['page_title'] = $txt['not_done_title'];
	$context['continue_post_data'] = '';
	$context['continue_countdown'] = '2';
	$context['sub_template'] = 'not_done';

	// Change these two if more steps are added!
	if (empty($max_substep))
		$context['continue_percent'] = round(($_GET['step'] * 100) / $context['total_steps']);
	else
		$context['continue_percent'] = round((($_GET['step'] + ($_GET['substep'] / $max_substep)) * 100) / $context['total_steps']);

	// Never more than 100%!
	$context['continue_percent'] = min($context['continue_percent'], 100);

	// What about substeps?
	$context['substep_enabled'] = $max_substep != 0;
	$context['substep_title'] = sprintf($txt['repair_currently_' . (isset($_GET['fixErrors']) ? 'fixing' : 'checking')], (isset($txt['repair_operation_' . $current_step_description]) ? $txt['repair_operation_' . $current_step_description] : $current_step_description));
	$context['substep_continue_percent'] = $max_substep == 0 ? 0 : round(($_GET['substep'] * 100) / $max_substep, 1);

	$_SESSION['repairboards_to_fix'] = $to_fix;
	$_SESSION['repairboards_to_fix2'] = $context['repair_errors'];

	obExit();
}

/**
 * Load up all the tests we might want to do ;)
 */
function loadForumTests()
{
	global $errorTests, $smcFunc, $txt, $context;

	/* Here this array is defined like so:
		string check_query:	Query to be executed when testing if errors exist.
		string check_type:	Defines how it knows if a problem was found. If set to count looks for the first variable from check_query
					being > 0. Anything else it looks for some results. If not set assumes you want results.
		string fix_it_query:	When doing fixes if an error was detected this query is executed to "fix" it.
		string fix_query:	The query to execute to get data when doing a fix. If not set check_query is used again.
		array fix_collect:	This array is used if the fix is basically gathering all broken ids and then doing something with it.
			- string index:		The value returned from the main query and passed to the processing function.
			- process:		A function passed an array of ids to execute the fix on.
		function fix_processing:
					Function called for each row returned from fix_query to execute whatever fixes are required.
		function fix_full_processing:
					As above but does the while loop and everything itself - except the freeing.
		array force_fix:	If this is set then the error types included within this array will also be assumed broken.
					Note: At the moment only processes these if they occur after the primary error in the array.
	*/

	// This great array contains all of our error checks, fixes, etc etc etc.
	$errorTests = array(
		// Make a last-ditch-effort check to get rid of topics with zeros..
		'zero_topics' => array(
			'check_query' => '
				SELECT COUNT(*)
				FROM {db_prefix}topics
				WHERE id_topic = 0',
			'check_type' => 'count',
			'fix_it_query' => '
				UPDATE {db_prefix}topics
				SET id_topic = NULL
				WHERE id_topic = 0',
			'message' => 'repair_zero_ids',
		),
		// ... and same with messages.
		'zero_messages' => array(
			'check_query' => '
				SELECT COUNT(*)
				FROM {db_prefix}messages
				WHERE id_msg = 0',
			'check_type' => 'count',
			'fix_it_query' => '
				UPDATE {db_prefix}messages
				SET id_msg = NULL
				WHERE id_msg = 0',
			'message' => 'repair_zero_ids',
		),
		// Find messages that don't have existing topics.
		'missing_topics' => array(
			'substeps' => array(
				'step_size' => 1000,
				'step_max' => '
					SELECT MAX(id_topic)
					FROM {db_prefix}messages'
			),
			'check_query' => '
				SELECT m.id_topic, m.id_msg
				FROM {db_prefix}messages AS m
					LEFT JOIN {db_prefix}topics AS t ON (t.id_topic = m.id_topic)
				WHERE m.id_topic BETWEEN {STEP_LOW} AND {STEP_HIGH}
					AND t.id_topic IS NULL
				ORDER BY m.id_topic, m.id_msg',
			'fix_query' => '
				SELECT
					m.id_board, m.id_topic, MIN(m.id_msg) AS myid_first_msg, MAX(m.id_msg) AS myid_last_msg,
					COUNT(*) - 1 AS my_num_replies
				FROM {db_prefix}messages AS m
					LEFT JOIN {db_prefix}topics AS t ON (t.id_topic = m.id_topic)
				WHERE t.id_topic IS NULL
				GROUP BY m.id_topic, m.id_board',
			'fix_processing' => function ($row) use ($smcFunc)
			{
				global $salvageBoardID;

				// Only if we don't have a reasonable idea of where to put it.
				if ($row['id_board'] == 0)
				{
					createSalvageArea();
					$row['id_board'] = (int) $salvageBoardID;
				}

				// Make sure that no topics claim the first/last message as theirs.
				$smcFunc['db_query']('', '
					UPDATE {db_prefix}topics
					SET id_first_msg = 0
					WHERE id_first_msg = {int:id_first_msg}',
					array(
						'id_first_msg' => $row['myid_first_msg'],
					)
				);
				$smcFunc['db_query']('', '
					UPDATE {db_prefix}topics
					SET id_last_msg = 0
					WHERE id_last_msg = {int:id_last_msg}',
					array(
						'id_last_msg' => $row['myid_last_msg'],
					)
				);

				$memberStartedID = (int) getMsgMemberID($row['myid_first_msg']);
				$memberUpdatedID = (int) getMsgMemberID($row['myid_last_msg']);

				$newTopicID = $smcFunc['db_insert']('',
					'{db_prefix}topics',
					array(
						'id_board' => 'int',
						'id_member_started' => 'int',
						'id_member_updated' => 'int',
						'id_first_msg' => 'int',
						'id_last_msg' => 'int',
						'num_replies' => 'int'
					),
					array(
						$row['id_board'],
						$memberStartedID,
						$memberUpdatedID,
						$row['myid_first_msg'],
						$row['myid_last_msg'],
						$row['my_num_replies']
					),
					array('id_topic'),
					1
				);

				$smcFunc['db_query']('', '
					UPDATE {db_prefix}messages
					SET id_topic = {int:newTopicID}, id_board = {int:board_id}
					WHERE id_topic = {int:topic_id}',
					array(
						'board_id' => $row['id_board'],
						'topic_id' => $row['id_topic'],
						'newTopicID' => $newTopicID,
					)
				);
			},
			'force_fix' => array('stats_topics'),
			'messages' => array('repair_missing_topics', 'id_msg', 'id_topic'),
		),
		// Find topics with no messages.
		'missing_messages' => array(
			'substeps' => array(
				'step_size' => 1000,
				'step_max' => '
					SELECT MAX(id_topic)
					FROM {db_prefix}topics'
			),
			'check_query' => '
				SELECT t.id_topic, COUNT(m.id_msg) AS num_msg
				FROM {db_prefix}topics AS t
					LEFT JOIN {db_prefix}messages AS m ON (m.id_topic = t.id_topic)
				WHERE t.id_topic BETWEEN {STEP_LOW} AND {STEP_HIGH}
				GROUP BY t.id_topic
				HAVING COUNT(m.id_msg) = 0',
			// Remove all topics that have zero messages in the messages table.
			'fix_collect' => array(
				'index' => 'id_topic',
				'process' => function ($topics) use ($smcFunc)
				{
					$smcFunc['db_query']('', '
						DELETE FROM {db_prefix}topics
						WHERE id_topic IN ({array_int:topics})',
						array(
							'topics' => $topics,
						)
					);
					$smcFunc['db_query']('', '
						DELETE FROM {db_prefix}log_topics
						WHERE id_topic IN ({array_int:topics})',
						array(
							'topics' => $topics,
						)
					);

				},
			),
			'messages' => array('repair_missing_messages', 'id_topic'),
		),
		'poll_options_missing_poll' => array(
			'substeps' => array(
				'step_size' => 500,
				'step_max' => '
					SELECT MAX(id_poll)
					FROM {db_prefix}poll_choices'
			),
			'check_query' => '
				SELECT o.id_poll, count(*) as amount, t.id_topic, t.id_board, t.id_member_started AS id_poster, m.member_name AS poster_name
				FROM {db_prefix}poll_choices AS o
				  LEFT JOIN {db_prefix}polls AS p ON (p.id_poll = o.id_poll)
				  LEFT JOIN {db_prefix}topics AS t ON (t.id_poll = o.id_poll)
				  LEFT JOIN {db_prefix}members AS m ON (m.id_member = t.id_member_started)
				WHERE o.id_poll BETWEEN {STEP_LOW} AND {STEP_HIGH}
				  AND p.id_poll IS NULL
				GROUP BY o.id_poll
				  ',
			'fix_processing' => function ($row) use ($smcFunc, $txt)
			{
				global $salvageBoardID;

				$row['poster_name'] = !empty($row['poster_name']) ? $row['poster_name'] : $txt['guest'];
				$row['id_poster'] = !empty($row['id_poster']) ? $row['id_poster'] : 0;

				if(empty($row['id_board']))
				{
					// Only if we don't have a reasonable idea of where to put it.
					createSalvageArea();
					$row['id_board'] = (int)$salvageBoardID;
				}

				if(empty($row['id_topic'])) {
					$newMessageID = $smcFunc['db_insert']('',
						'{db_prefix}messages',
						array(
							'id_board' => 'int',
							'id_topic' => 'int',
							'poster_time' => 'int',
							'id_member' => 'int',
							'subject' => 'string-255',
							'poster_name' => 'string-255',
							'poster_email' => 'string-255',
							'poster_ip' => 'inet',
							'smileys_enabled' => 'int',
							'body' => 'string-65534',
							'icon' => 'string-16',
							'approved' => 'int',
						),
						array(
							$row['id_board'],
							0,
							time(),
							$row['id_poster'],
							$txt['salvaged_poll_topic_name'],
							$row['poster_name'],
							$txt['salvaged_poll_topic_name'],
							'127.0.0.1',
							1,
							$txt['salvaged_poll_message_body'],
							'xx',
							1,
						),
						array('id_msg'),
						1
					);

					$row['id_topic'] = $smcFunc['db_insert']('',
						'{db_prefix}topics',
						array(
							'id_board' => 'int',
							'id_poll' => 'int',
							'id_member_started' => 'int',
							'id_member_updated' => 'int',
							'id_first_msg' => 'int',
							'id_last_msg' => 'int',
							'num_replies' => 'int',
						),
						array(
							$row['id_board'],
							$row['id_poll'],
							$row['id_poster'],
							$row['id_poster'],
							$newMessageID,
							$newMessageID,
							0,
						),
						array('id_topic'),
						1
					);

					$smcFunc['db_query']('', '
						UPDATE {db_prefix}messages
					SET id_topic = {int:newTopicID}, id_board = {int:id_board}
						WHERE id_msg = {int:newMessageID}',
						array(
							'id_board' => $row['id_board'],
							'newTopicID' => $row['id_topic'],
							'newMessageID' => $newMessageID,
						)
					);

					updateStats('subject', $row['id_topic'], $txt['salvaged_poll_topic_name']);
				}

				$smcFunc['db_insert']('',
					'{db_prefix}polls',
					array(
						'id_poll' => 'int',
						'question' => 'string-255',
						'voting_locked' => 'int',
						'max_votes' => 'int',
						'expire_time' => 'int',
						'hide_results' => 'int',
						'change_vote' => 'int',
						'guest_vote' => 'int',
						'num_guest_voters' => 'int',
						'reset_poll' => 'int',
						'id_member' => 'int',
						'poster_name' => 'string-255',
					),
					array(
						$row['id_poll'],
						$txt['salvaged_poll_question'],
						1,
						0,
						0,
						0,
						0,
						0,
						0,
						0,
						$row['id_poster'],
						$row['poster_name'],
					),
					array()
				);
			},
			'force_fix' => array('stats_topics'),
			'messages' => array('repair_poll_options_missing_poll', 'id_poll', 'amount'),
		),
		'polls_missing_topics' => array(
			'substeps' => array(
				'step_size' => 500,
				'step_max' => '
					SELECT MAX(id_poll)
					FROM {db_prefix}polls'
			),
			'check_query' => '
				SELECT p.id_poll, p.id_member, p.poster_name, t.id_board
				FROM {db_prefix}polls AS p
					LEFT JOIN {db_prefix}topics AS t ON (t.id_poll = p.id_poll)
				WHERE p.id_poll BETWEEN {STEP_LOW} AND {STEP_HIGH}
					AND t.id_poll IS NULL',
			'fix_processing' => function ($row) use ($smcFunc, $txt)
			{
				global $salvageBoardID;

				// Only if we don't have a reasonable idea of where to put it.
				if ($row['id_board'] == 0)
				{
					createSalvageArea();
					$row['id_board'] = (int) $salvageBoardID;
				}

				$row['poster_name'] = !empty($row['poster_name']) ? $row['poster_name'] : $txt['guest'];

				$newMessageID = $smcFunc['db_insert']('',
					'{db_prefix}messages',
					array(
						'id_board' => 'int',
						'id_topic' => 'int',
						'poster_time' => 'int',
						'id_member' => 'int',
						'subject' => 'string-255',
						'poster_name' => 'string-255',
						'poster_email' => 'string-255',
						'poster_ip' => 'inet',
						'smileys_enabled' => 'int',
						'body' => 'string-65534',
						'icon' => 'string-16',
						'approved' => 'int',
					),
					array(
						$row['id_board'],
						0,
						time(),
						$row['id_member'],
						$txt['salvaged_poll_topic_name'],
						$row['poster_name'],
						'',
						'127.0.0.1',
						1,
						$txt['salvaged_poll_message_body'],
						'xx',
						1,
					),
					array('id_msg'),
					1
				);

				$newTopicID = $smcFunc['db_insert']('',
					'{db_prefix}topics',
					array(
						'id_board' => 'int',
						'id_poll' => 'int',
						'id_member_started' => 'int',
						'id_member_updated' => 'int',
						'id_first_msg' => 'int',
						'id_last_msg' => 'int',
						'num_replies' => 'int',
					),
					array(
						$row['id_board'],
						$row['id_poll'],
						$row['id_member'],
						$row['id_member'],
						$newMessageID,
						$newMessageID,
						0,
					),
					array('id_topic'),
					1
				);

				$smcFunc['db_query']('', '
					UPDATE {db_prefix}messages
				SET id_topic = {int:newTopicID}, id_board = {int:id_board}
					WHERE id_msg = {int:newMessageID}',
					array(
						'id_board' => $row['id_board'],
						'newTopicID' => $newTopicID,
						'newMessageID' => $newMessageID,
					)
				);

				updateStats('subject', $newTopicID, $txt['salvaged_poll_topic_name']);
		},
			'force_fix' => array('stats_topics'),
			'messages' => array('repair_polls_missing_topics', 'id_poll', 'id_topic'),
		),
		'stats_topics' => array(
			'substeps' => array(
				'step_size' => 200,
				'step_max' => '
					SELECT MAX(id_topic)
					FROM {db_prefix}topics'
			),
			'check_query' => '
				SELECT
					t.id_topic, t.id_first_msg, t.id_last_msg,
					CASE WHEN MIN(ma.id_msg) > 0 THEN
						CASE WHEN MIN(mu.id_msg) > 0 THEN
							CASE WHEN MIN(mu.id_msg) < MIN(ma.id_msg) THEN MIN(mu.id_msg) ELSE MIN(ma.id_msg) END ELSE
						MIN(ma.id_msg) END ELSE
					MIN(mu.id_msg) END AS myid_first_msg,
					CASE WHEN MAX(ma.id_msg) > 0 THEN MAX(ma.id_msg) ELSE MIN(mu.id_msg) END AS myid_last_msg,
					t.first_msg_time, t.last_msg_time, mf.poster_time AS first_poster_time, ml.poster_time AS last_poster_time,
					t.approved, mf.approved, mf.approved AS firstmsg_approved
				FROM {db_prefix}topics AS t
					LEFT JOIN {db_prefix}messages AS ma ON (ma.id_topic = t.id_topic AND ma.approved = 1)
					LEFT JOIN {db_prefix}messages AS mu ON (mu.id_topic = t.id_topic AND mu.approved = 0)
					LEFT JOIN {db_prefix}messages AS mf ON (mf.id_msg = t.id_first_msg)
					LEFT JOIN {db_prefix}messages AS ml ON (ml.id_msg = t.id_last_msg)
				WHERE t.id_topic BETWEEN {STEP_LOW} AND {STEP_HIGH}
				GROUP BY t.id_topic, t.id_first_msg, t.id_last_msg, t.approved, mf.approved
				ORDER BY t.id_topic',
			'fix_processing' => function ($row) use ($smcFunc)
			{
				$row['firstmsg_approved'] = (int) $row['firstmsg_approved'];
				$row['myid_first_msg'] = (int) $row['myid_first_msg'];
				$row['myid_last_msg'] = (int) $row['myid_last_msg'];

				// Not really a problem?
<<<<<<< HEAD
				if ($row['myid_first_msg'] == $row['myid_first_msg'] && $row['myid_first_msg'] == $row['myid_first_msg'] && $row['approved'] == $row['firstmsg_approved'] && $row['first_msg_time'] == $row['first_poster_time'] && $row['last_msg_time'] == $row['last_poster_time'])
=======
				if ($row['id_first_msg'] == $row['myid_first_msg'] && $row['id_last_msg'] == $row['myid_last_msg'] && $row['approved'] == $row['firstmsg_approved'])
>>>>>>> 921452e4
					return false;

				$memberStartedID = (int) getMsgMemberID($row['myid_first_msg']);
				$memberUpdatedID = (int) getMsgMemberID($row['myid_last_msg']);

				$table = array('name' => '{db_prefix}topics', 'alias' => 't');
				$joined = array(
					array('name' => '{db_prefix}messages', 'alias' => 'mf', 'condition' => 't.id_first_msg = mf.id_msg'),
					array('name' => '{db_prefix}messages', 'alias' => 'ml', 'condition' => 't.id_last_msg = ml.id_msg'),
				);
				$set = 't.id_first_msg = {int:myid_first_msg}, t.id_member_started = {int:memberStartedID}, t.id_last_msg = {int:myid_last_msg}, t.id_member_updated = {int:memberUpdatedID}, t.approved = {int:firstmsg_approved}, t.first_msg_time = mf.poster_time, t.last_msg_time = ml.poster_time';
				$where = 't.id_topic = {int:topic_id}';
				$smcFunc['db_update_from'](
					$table, $joined, $set, $where,
					array(
						'myid_first_msg' => $row['myid_first_msg'],
						'memberStartedID' => $memberStartedID,
						'myid_last_msg' => $row['myid_last_msg'],
						'memberUpdatedID' => $memberUpdatedID,
						'firstmsg_approved' => $row['firstmsg_approved'],
						'topic_id' => $row['id_topic'],
					)
				);
			},
			'message_function' => function ($row) use ($txt, &$context)
			{
				// A pretend error?
<<<<<<< HEAD
				if ($row['myid_first_msg'] == $row['myid_first_msg'] && $row['myid_first_msg'] == $row['myid_first_msg'] && $row['approved'] == $row['firstmsg_approved'] && $row['first_msg_time'] == $row['first_poster_time'] && $row['last_msg_time'] == $row['last_poster_time'])
=======
				if ($row['id_first_msg'] == $row['myid_first_msg'] && $row['id_last_msg'] == $row['myid_last_msg'] && $row['approved'] == $row['firstmsg_approved'])
>>>>>>> 921452e4
					return false;

				if ($row['id_first_msg'] != $row['myid_first_msg'])
					$context['repair_errors'][] = sprintf($txt['repair_stats_topics_1'], $row['id_topic'], $row['id_first_msg']);
				if ($row['id_last_msg'] != $row['myid_last_msg'])
					$context['repair_errors'][] = sprintf($txt['repair_stats_topics_2'], $row['id_topic'], $row['id_last_msg']);
				if ($row['approved'] != $row['firstmsg_approved'])
					$context['repair_errors'][] = sprintf($txt['repair_stats_topics_5'], $row['id_topic']);
				if ($row['first_msg_time'] != $row['first_poster_time'] || $row['last_msg_time'] != $row['last_poster_time'])
					$context['repair_errors'][] = sprintf($txt['repair_topic_times'], $row['id_topic']);

				return true;
			},
		),
		// Find topics with incorrect num_replies.
		'stats_topics2' => array(
			'substeps' => array(
				'step_size' => 300,
				'step_max' => '
					SELECT MAX(id_topic)
					FROM {db_prefix}topics'
			),
			'check_query' => '
				SELECT
					t.id_topic, t.num_replies, mf.approved,
					CASE WHEN COUNT(ma.id_msg) > 0 THEN CASE WHEN mf.approved > 0 THEN COUNT(ma.id_msg) - 1 ELSE COUNT(ma.id_msg) END ELSE 0 END AS my_num_replies
				FROM {db_prefix}topics AS t
					LEFT JOIN {db_prefix}messages AS ma ON (ma.id_topic = t.id_topic AND ma.approved = 1)
					LEFT JOIN {db_prefix}messages AS mf ON (mf.id_msg = t.id_first_msg)
				WHERE t.id_topic BETWEEN {STEP_LOW} AND {STEP_HIGH}
				GROUP BY t.id_topic, t.num_replies, mf.approved
				ORDER BY t.id_topic',
			'fix_processing' => function ($row)
		{

				global $smcFunc;
				$row['my_num_replies'] = (int) $row['my_num_replies'];

				// Not really a problem?
				if ($row['my_num_replies'] == $row['num_replies'])
					return false;

				$smcFunc['db_query']('', '
					UPDATE {db_prefix}topics
					SET num_replies = {int:my_num_replies}
					WHERE id_topic = {int:topic_id}',
					array(
						'my_num_replies' => $row['my_num_replies'],
						'topic_id' => $row['id_topic'],
					)
				);

		},
			'message_function' => function ($row)
		{

				global $txt, $context;

				// Just joking?
				if ($row['my_num_replies'] == $row['num_replies'])
					return false;

				if ($row['num_replies'] != $row['my_num_replies'])
					$context['repair_errors'][] = sprintf($txt['repair_stats_topics_3'], $row['id_topic'], $row['num_replies']);

				return true;

		},
		),
		// Find topics with incorrect unapproved_posts.
		'stats_topics3' => array(
			'substeps' => array(
				'step_size' => 1000,
				'step_max' => '
					SELECT MAX(id_topic)
					FROM {db_prefix}topics'
			),
			'check_query' => '
				SELECT
					t.id_topic, t.unapproved_posts, COUNT(mu.id_msg) AS my_unapproved_posts
				FROM {db_prefix}topics AS t
					LEFT JOIN {db_prefix}messages AS mu ON (mu.id_topic = t.id_topic AND mu.approved = 0)
				WHERE t.id_topic BETWEEN {STEP_LOW} AND {STEP_HIGH}
				GROUP BY t.id_topic, t.unapproved_posts
				HAVING unapproved_posts != COUNT(mu.id_msg)
				ORDER BY t.id_topic',
			'fix_processing' => function ($row)
		{

				global $smcFunc;
				$row['my_unapproved_posts'] = (int) $row['my_unapproved_posts'];

				$smcFunc['db_query']('', '
					UPDATE {db_prefix}topics
					SET unapproved_posts = {int:my_unapproved_posts}
					WHERE id_topic = {int:topic_id}',
					array(
						'my_unapproved_posts' => $row['my_unapproved_posts'],
						'topic_id' => $row['id_topic'],
					)
				);

		},
			'messages' => array('repair_stats_topics_4', 'id_topic', 'unapproved_posts'),
		),
		// Find topics with nonexistent boards.
		'missing_boards' => array(
			'substeps' => array(
				'step_size' => 1000,
				'step_max' => '
					SELECT MAX(id_topic)
					FROM {db_prefix}topics'
			),
			'check_query' => '
				SELECT t.id_topic, t.id_board
				FROM {db_prefix}topics AS t
					LEFT JOIN {db_prefix}boards AS b ON (b.id_board = t.id_board)
				WHERE b.id_board IS NULL
					AND t.id_topic BETWEEN {STEP_LOW} AND {STEP_HIGH}
				ORDER BY t.id_board, t.id_topic',
			'fix_query' => '
				SELECT t.id_board, COUNT(*) AS my_num_topics, COUNT(m.id_msg) AS my_num_posts
				FROM {db_prefix}topics AS t
					LEFT JOIN {db_prefix}boards AS b ON (b.id_board = t.id_board)
					LEFT JOIN {db_prefix}messages AS m ON (m.id_topic = t.id_topic)
				WHERE b.id_board IS NULL
					AND t.id_topic BETWEEN {STEP_LOW} AND {STEP_HIGH}
				GROUP BY t.id_board',
			'fix_processing' => function ($row)
		{

				global $smcFunc, $salvageCatID, $txt;
				createSalvageArea();

				$row['my_num_topics'] = (int) $row['my_num_topics'];
				$row['my_num_posts'] = (int) $row['my_num_posts'];

				$newBoardID = $smcFunc['db_insert']('',
					'{db_prefix}boards',
					array('id_cat' => 'int', 'name' => 'string', 'description' => 'string', 'num_topics' => 'int', 'num_posts' => 'int', 'member_groups' => 'string'),
					array($salvageCatID, $txt['salvaged_board_name'], $txt['salvaged_board_description'], $row['my_num_topics'], $row['my_num_posts'], '1'),
					array('id_board'),
					1
				);

				$smcFunc['db_query']('', '
					UPDATE {db_prefix}topics
					SET id_board = {int:newBoardID}
					WHERE id_board = {int:board_id}',
					array(
						'newBoardID' => $newBoardID,
						'board_id' => $row['id_board'],
					)
				);
				$smcFunc['db_query']('', '
					UPDATE {db_prefix}messages
					SET id_board = {int:newBoardID}
					WHERE id_board = {int:board_id}',
					array(
						'newBoardID' => $newBoardID,
						'board_id' => $row['id_board'],
					)
				);

		},
			'messages' => array('repair_missing_boards', 'id_topic', 'id_board'),
		),
		// Find boards with nonexistent categories.
		'missing_categories' => array(
			'check_query' => '
				SELECT b.id_board, b.id_cat
				FROM {db_prefix}boards AS b
					LEFT JOIN {db_prefix}categories AS c ON (c.id_cat = b.id_cat)
				WHERE c.id_cat IS NULL
				ORDER BY b.id_cat, b.id_board',
			'fix_collect' => array(
				'index' => 'id_cat',
				'process' => function ($cats)
				{
					global $smcFunc, $salvageCatID;
					createSalvageArea();
					$smcFunc['db_query']('', '
						UPDATE {db_prefix}boards
						SET id_cat = {int:salvageCatID}
						WHERE id_cat IN ({array_int:categories})',
						array(
							'salvageCatID' => $salvageCatID,
							'categories' => $cats,
						)
					);
				},
			),
			'messages' => array('repair_missing_categories', 'id_board', 'id_cat'),
		),
		// Find messages with nonexistent members.
		'missing_posters' => array(
			'substeps' => array(
				'step_size' => 2000,
				'step_max' => '
					SELECT MAX(id_msg)
					FROM {db_prefix}messages'
			),
			'check_query' => '
				SELECT m.id_msg, m.id_member
				FROM {db_prefix}messages AS m
					LEFT JOIN {db_prefix}members AS mem ON (mem.id_member = m.id_member)
				WHERE mem.id_member IS NULL
					AND m.id_member != 0
					AND m.id_msg BETWEEN {STEP_LOW} AND {STEP_HIGH}
				ORDER BY m.id_msg',
			// Last step-make sure all non-guest posters still exist.
			'fix_collect' => array(
				'index' => 'id_msg',
				'process' => function ($msgs)
		{

					global $smcFunc;
					$smcFunc['db_query']('', '
						UPDATE {db_prefix}messages
						SET id_member = {int:guest_id}
						WHERE id_msg IN ({array_int:msgs})',
						array(
							'msgs' => $msgs,
							'guest_id' => 0,
						)
					);

		},
			),
			'messages' => array('repair_missing_posters', 'id_msg', 'id_member'),
		),
		// Find boards with nonexistent parents.
		'missing_parents' => array(
			'check_query' => '
				SELECT b.id_board, b.id_parent
				FROM {db_prefix}boards AS b
					LEFT JOIN {db_prefix}boards AS p ON (p.id_board = b.id_parent)
				WHERE b.id_parent != 0
					AND (p.id_board IS NULL OR p.id_board = b.id_board)
				ORDER BY b.id_parent, b.id_board',
			'fix_collect' => array(
				'index' => 'id_parent',
				'process' => function ($parents)
				{
					global $smcFunc, $salvageBoardID, $salvageCatID;
					createSalvageArea();
					$smcFunc['db_query']('', '
						UPDATE {db_prefix}boards
						SET id_parent = {int:salvageBoardID}, id_cat = {int:salvageCatID}, child_level = 1
						WHERE id_parent IN ({array_int:parents})',
						array(
							'salvageBoardID' => $salvageBoardID,
							'salvageCatID' => $salvageCatID,
							'parents' => $parents,
						)
					);
				},
			),
			'messages' => array('repair_missing_parents', 'id_board', 'id_parent'),
		),
		'missing_polls' => array(
			'substeps' => array(
				'step_size' => 500,
				'step_max' => '
					SELECT MAX(id_poll)
					FROM {db_prefix}topics'
			),
			'check_query' => '
				SELECT t.id_poll, t.id_topic
				FROM {db_prefix}topics AS t
					LEFT JOIN {db_prefix}polls AS p ON (p.id_poll = t.id_poll)
				WHERE t.id_poll != 0
					AND t.id_poll BETWEEN {STEP_LOW} AND {STEP_HIGH}
					AND p.id_poll IS NULL',
			'fix_collect' => array(
				'index' => 'id_poll',
				'process' => function ($polls)
		{

					global $smcFunc;
					$smcFunc['db_query']('', '
						UPDATE {db_prefix}topics
						SET id_poll = 0
						WHERE id_poll IN ({array_int:polls})',
						array(
							'polls' => $polls,
						)
					);

		},
			),
			'messages' => array('repair_missing_polls', 'id_topic', 'id_poll'),
		),
		'missing_calendar_topics' => array(
			'substeps' => array(
				'step_size' => 1000,
				'step_max' => '
					SELECT MAX(id_topic)
					FROM {db_prefix}calendar'
			),
			'check_query' => '
				SELECT cal.id_topic, cal.id_event
				FROM {db_prefix}calendar AS cal
					LEFT JOIN {db_prefix}topics AS t ON (t.id_topic = cal.id_topic)
				WHERE cal.id_topic != 0
					AND cal.id_topic BETWEEN {STEP_LOW} AND {STEP_HIGH}
					AND t.id_topic IS NULL
				ORDER BY cal.id_topic',
			'fix_collect' => array(
				'index' => 'id_topic',
				'process' => function ($events)
		{

					global $smcFunc;
					$smcFunc['db_query']('', '
						UPDATE {db_prefix}calendar
						SET id_topic = 0, id_board = 0
						WHERE id_topic IN ({array_int:events})',
						array(
							'events' => $events,
						)
					);

		},
			),
			'messages' => array('repair_missing_calendar_topics', 'id_event', 'id_topic'),
		),
		'missing_log_topics' => array(
			'substeps' => array(
				'step_size' => 150,
				'step_max' => '
					SELECT MAX(id_member)
					FROM {db_prefix}log_topics'
			),
			'check_query' => '
				SELECT lt.id_topic
				FROM {db_prefix}log_topics AS lt
					LEFT JOIN {db_prefix}topics AS t ON (t.id_topic = lt.id_topic)
				WHERE t.id_topic IS NULL
					AND lt.id_member BETWEEN {STEP_LOW} AND {STEP_HIGH}',
			'fix_collect' => array(
				'index' => 'id_topic',
				'process' => function ($topics)
		{

					global $smcFunc;
					$smcFunc['db_query']('', '
						DELETE FROM {db_prefix}log_topics
						WHERE id_topic IN ({array_int:topics})',
						array(
							'topics' => $topics,
						)
					);

		},
			),
			'messages' => array('repair_missing_log_topics', 'id_topic'),
		),
		'missing_log_topics_members' => array(
			'substeps' => array(
				'step_size' => 150,
				'step_max' => '
					SELECT MAX(id_member)
					FROM {db_prefix}log_topics'
			),
			'check_query' => '
				SELECT lt.id_member
				FROM {db_prefix}log_topics AS lt
					LEFT JOIN {db_prefix}members AS mem ON (mem.id_member = lt.id_member)
				WHERE mem.id_member IS NULL
					AND lt.id_member BETWEEN {STEP_LOW} AND {STEP_HIGH}
				GROUP BY lt.id_member',
			'fix_collect' => array(
				'index' => 'id_member',
				'process' => function ($members)
		{

					global $smcFunc;
					$smcFunc['db_query']('', '
						DELETE FROM {db_prefix}log_topics
						WHERE id_member IN ({array_int:members})',
						array(
							'members' => $members,
						)
					);

		},
			),
			'messages' => array('repair_missing_log_topics_members', 'id_member'),
		),
		'missing_log_boards' => array(
			'substeps' => array(
				'step_size' => 500,
				'step_max' => '
					SELECT MAX(id_member)
					FROM {db_prefix}log_boards'
			),
			'check_query' => '
				SELECT lb.id_board
				FROM {db_prefix}log_boards AS lb
					LEFT JOIN {db_prefix}boards AS b ON (b.id_board = lb.id_board)
				WHERE b.id_board IS NULL
					AND lb.id_member BETWEEN {STEP_LOW} AND {STEP_HIGH}
				GROUP BY lb.id_board',
			'fix_collect' => array(
				'index' => 'id_board',
				'process' => function ($boards)
		{

					global $smcFunc;
					$smcFunc['db_query']('', '
						DELETE FROM {db_prefix}log_boards
						WHERE id_board IN ({array_int:boards})',
						array(
							'boards' => $boards,
						)
					);

		},
			),
			'messages' => array('repair_missing_log_boards', 'id_board'),
		),
		'missing_log_boards_members' => array(
			'substeps' => array(
				'step_size' => 500,
				'step_max' => '
					SELECT MAX(id_member)
					FROM {db_prefix}log_boards'
			),
			'check_query' => '
				SELECT lb.id_member
				FROM {db_prefix}log_boards AS lb
					LEFT JOIN {db_prefix}members AS mem ON (mem.id_member = lb.id_member)
				WHERE mem.id_member IS NULL
					AND lb.id_member BETWEEN {STEP_LOW} AND {STEP_HIGH}
				GROUP BY lb.id_member',
			'fix_collect' => array(
				'index' => 'id_member',
				'process' => function ($members) use ($smcFunc)
				{
					$smcFunc['db_query']('', '
						DELETE FROM {db_prefix}log_boards
						WHERE id_member IN ({array_int:members})',
						array(
							'members' => $members,
						)
					);
				},
			),
			'messages' => array('repair_missing_log_boards_members', 'id_member'),
		),
		'missing_log_mark_read' => array(
			'substeps' => array(
				'step_size' => 500,
				'step_max' => '
					SELECT MAX(id_member)
					FROM {db_prefix}log_mark_read'
			),
			'check_query' => '
				SELECT lmr.id_board
				FROM {db_prefix}log_mark_read AS lmr
					LEFT JOIN {db_prefix}boards AS b ON (b.id_board = lmr.id_board)
				WHERE b.id_board IS NULL
					AND lmr.id_member BETWEEN {STEP_LOW} AND {STEP_HIGH}
				GROUP BY lmr.id_board',
			'fix_collect' => array(
				'index' => 'id_board',
				'process' => function ($boards) use ($smcFunc)
				{
					$smcFunc['db_query']('', '
						DELETE FROM {db_prefix}log_mark_read
						WHERE id_board IN ({array_int:boards})',
						array(
							'boards' => $boards,
						)
					);
				},
			),
			'messages' => array('repair_missing_log_mark_read', 'id_board'),
		),
		'missing_log_mark_read_members' => array(
			'substeps' => array(
				'step_size' => 500,
				'step_max' => '
					SELECT MAX(id_member)
					FROM {db_prefix}log_mark_read'
			),
			'check_query' => '
				SELECT lmr.id_member
				FROM {db_prefix}log_mark_read AS lmr
					LEFT JOIN {db_prefix}members AS mem ON (mem.id_member = lmr.id_member)
				WHERE mem.id_member IS NULL
					AND lmr.id_member BETWEEN {STEP_LOW} AND {STEP_HIGH}
				GROUP BY lmr.id_member',
			'fix_collect' => array(
				'index' => 'id_member',
				'process' => function ($members) use ($smcFunc)
				{
					$smcFunc['db_query']('', '
						DELETE FROM {db_prefix}log_mark_read
						WHERE id_member IN ({array_int:members})',
						array(
							'members' => $members,
						)
					);
				},
			),
			'messages' => array('repair_missing_log_mark_read_members', 'id_member'),
		),
		'missing_pms' => array(
			'substeps' => array(
				'step_size' => 500,
				'step_max' => '
					SELECT MAX(id_pm)
					FROM {db_prefix}pm_recipients'
			),
			'check_query' => '
				SELECT pmr.id_pm
				FROM {db_prefix}pm_recipients AS pmr
					LEFT JOIN {db_prefix}personal_messages AS pm ON (pm.id_pm = pmr.id_pm)
				WHERE pm.id_pm IS NULL
					AND pmr.id_pm BETWEEN {STEP_LOW} AND {STEP_HIGH}
				GROUP BY pmr.id_pm',
			'fix_collect' => array(
				'index' => 'id_pm',
				'process' => function ($pms) use ($smcFunc)
				{
					$smcFunc['db_query']('', '
						DELETE FROM {db_prefix}pm_recipients
						WHERE id_pm IN ({array_int:pms})',
						array(
							'pms' => $pms,
						)
					);
				},
			),
			'messages' => array('repair_missing_pms', 'id_pm'),
		),
		'missing_recipients' => array(
			'substeps' => array(
				'step_size' => 500,
				'step_max' => '
					SELECT MAX(id_member)
					FROM {db_prefix}pm_recipients'
			),
			'check_query' => '
				SELECT pmr.id_member
				FROM {db_prefix}pm_recipients AS pmr
					LEFT JOIN {db_prefix}members AS mem ON (mem.id_member = pmr.id_member)
				WHERE pmr.id_member != 0
					AND pmr.id_member BETWEEN {STEP_LOW} AND {STEP_HIGH}
					AND mem.id_member IS NULL
				GROUP BY pmr.id_member',
			'fix_collect' => array(
				'index' => 'id_member',
				'process' => function ($members)
		{

					global $smcFunc;
					$smcFunc['db_query']('', '
						DELETE FROM {db_prefix}pm_recipients
						WHERE id_member IN ({array_int:members})',
						array(
							'members' => $members,
						)
					);

		},
			),
			'messages' => array('repair_missing_recipients', 'id_member'),
		),
		'missing_senders' => array(
			'substeps' => array(
				'step_size' => 500,
				'step_max' => '
					SELECT MAX(id_pm)
					FROM {db_prefix}personal_messages'
			),
			'check_query' => '
				SELECT pm.id_pm, pm.id_member_from
				FROM {db_prefix}personal_messages AS pm
					LEFT JOIN {db_prefix}members AS mem ON (mem.id_member = pm.id_member_from)
				WHERE pm.id_member_from != 0
					AND pm.id_pm BETWEEN {STEP_LOW} AND {STEP_HIGH}
					AND mem.id_member IS NULL',
			'fix_collect' => array(
				'index' => 'id_pm',
				'process' => function ($guestMessages)
		{

					global $smcFunc;
					$smcFunc['db_query']('', '
						UPDATE {db_prefix}personal_messages
						SET id_member_from = 0
						WHERE id_pm IN ({array_int:guestMessages})',
						array(
							'guestMessages' => $guestMessages,
						));

		},
			),
			'messages' => array('repair_missing_senders', 'id_pm', 'id_member_from'),
		),
		'missing_notify_members' => array(
			'substeps' => array(
				'step_size' => 500,
				'step_max' => '
					SELECT MAX(id_member)
					FROM {db_prefix}log_notify'
			),
			'check_query' => '
				SELECT ln.id_member
				FROM {db_prefix}log_notify AS ln
					LEFT JOIN {db_prefix}members AS mem ON (mem.id_member = ln.id_member)
				WHERE ln.id_member BETWEEN {STEP_LOW} AND {STEP_HIGH}
					AND mem.id_member IS NULL
				GROUP BY ln.id_member',
			'fix_collect' => array(
				'index' => 'id_member',
				'process' => function ($members) use ($smcFunc)
				{
					$smcFunc['db_query']('', '
						DELETE FROM {db_prefix}log_notify
						WHERE id_member IN ({array_int:members})',
						array(
							'members' => $members,
						)
					);
				},
			),
			'messages' => array('repair_missing_notify_members', 'id_member'),
		),
		'missing_cached_subject' => array(
			'substeps' => array(
				'step_size' => 100,
				'step_max' => '
					SELECT MAX(id_topic)
					FROM {db_prefix}topics'
			),
			'check_query' => '
				SELECT t.id_topic, fm.subject
				FROM {db_prefix}topics AS t
					INNER JOIN {db_prefix}messages AS fm ON (fm.id_msg = t.id_first_msg)
					LEFT JOIN {db_prefix}log_search_subjects AS lss ON (lss.id_topic = t.id_topic)
				WHERE t.id_topic BETWEEN {STEP_LOW} AND {STEP_HIGH}
					AND lss.id_topic IS NULL',
			'fix_full_processing' => function ($result)
		{

				global $smcFunc;

				$inserts = array();
				while ($row = $smcFunc['db_fetch_assoc']($result))
				{
					foreach (text2words($row['subject']) as $word)
						$inserts[] = array($word, $row['id_topic']);
					if (count($inserts) > 500)
					{
						$smcFunc['db_insert']('ignore',
							'{db_prefix}log_search_subjects',
							array('word' => 'string', 'id_topic' => 'int'),
							$inserts,
							array('word', 'id_topic')
						);
						$inserts = array();
					}

				}

				if (!empty($inserts))
					$smcFunc['db_insert']('ignore',
						'{db_prefix}log_search_subjects',
						array('word' => 'string', 'id_topic' => 'int'),
						$inserts,
						array('word', 'id_topic')
					);

		},
			'message_function' => function ($row)
		{

				global $txt, $context;

				if (count(text2words($row['subject'])) != 0)
				{
					$context['repair_errors'][] = sprintf($txt['repair_missing_cached_subject'], $row['id_topic']);
					return true;
				}

				return false;

		},
		),
		'missing_topic_for_cache' => array(
			'substeps' => array(
				'step_size' => 50,
				'step_max' => '
					SELECT MAX(id_topic)
					FROM {db_prefix}log_search_subjects'
			),
			'check_query' => '
				SELECT lss.id_topic, lss.word
				FROM {db_prefix}log_search_subjects AS lss
					LEFT JOIN {db_prefix}topics AS t ON (t.id_topic = lss.id_topic)
				WHERE lss.id_topic BETWEEN {STEP_LOW} AND {STEP_HIGH}
					AND t.id_topic IS NULL',
			'fix_collect' => array(
				'index' => 'id_topic',
				'process' => function ($deleteTopics)
		{

					global $smcFunc;
					$smcFunc['db_query']('', '
						DELETE FROM {db_prefix}log_search_subjects
						WHERE id_topic IN ({array_int:deleteTopics})',
						array(
							'deleteTopics' => $deleteTopics,
						)
					);

		},
			),
			'messages' => array('repair_missing_topic_for_cache', 'word'),
		),
		'missing_member_vote' => array(
			'substeps' => array(
				'step_size' => 500,
				'step_max' => '
					SELECT MAX(id_member)
					FROM {db_prefix}log_polls'
			),
			'check_query' => '
				SELECT lp.id_poll, lp.id_member
				FROM {db_prefix}log_polls AS lp
					LEFT JOIN {db_prefix}members AS mem ON (mem.id_member = lp.id_member)
				WHERE lp.id_member BETWEEN {STEP_LOW} AND {STEP_HIGH}
					AND lp.id_member > 0
					AND mem.id_member IS NULL',
			'fix_collect' => array(
				'index' => 'id_member',
				'process' => function ($members)
		{

					global $smcFunc;
					$smcFunc['db_query']('', '
						DELETE FROM {db_prefix}log_polls
						WHERE id_member IN ({array_int:members})',
						array(
							'members' => $members,
						)
					);

		},
			),
			'messages' => array('repair_missing_log_poll_member', 'id_poll', 'id_member'),
		),
		'missing_log_poll_vote' => array(
			'substeps' => array(
				'step_size' => 500,
				'step_max' => '
					SELECT MAX(id_poll)
					FROM {db_prefix}log_polls'
			),
			'check_query' => '
				SELECT lp.id_poll, lp.id_member
				FROM {db_prefix}log_polls AS lp
					LEFT JOIN {db_prefix}polls AS p ON (p.id_poll = lp.id_poll)
				WHERE lp.id_poll BETWEEN {STEP_LOW} AND {STEP_HIGH}
					AND p.id_poll IS NULL',
			'fix_collect' => array(
				'index' => 'id_poll',
				'process' => function ($polls)
		{

					global $smcFunc;
					$smcFunc['db_query']('', '
						DELETE FROM {db_prefix}log_polls
						WHERE id_poll IN ({array_int:polls})',
						array(
							'polls' => $polls,
						)
					);

		},
			),
			'messages' => array('repair_missing_log_poll_vote', 'id_member', 'id_poll'),
		),
		'report_missing_comments' => array(
			'substeps' => array(
				'step_size' => 500,
				'step_max' => '
					SELECT MAX(id_report)
					FROM {db_prefix}log_reported'
			),
			'check_query' => '
				SELECT lr.id_report, lr.subject
				FROM {db_prefix}log_reported AS lr
					LEFT JOIN {db_prefix}log_reported_comments AS lrc ON (lrc.id_report = lr.id_report)
				WHERE lr.id_report BETWEEN {STEP_LOW} AND {STEP_HIGH}
					AND lrc.id_report IS NULL',
			'fix_collect' => array(
				'index' => 'id_report',
				'process' => function ($reports)
		{

					global $smcFunc;
					$smcFunc['db_query']('', '
						DELETE FROM {db_prefix}log_reported
						WHERE id_report IN ({array_int:reports})',
						array(
							'reports' => $reports,
						)
					);

		},
			),
			'messages' => array('repair_report_missing_comments', 'id_report', 'subject'),
		),
		'comments_missing_report' => array(
			'substeps' => array(
				'step_size' => 200,
				'step_max' => '
					SELECT MAX(id_report)
					FROM {db_prefix}log_reported_comments'
			),
			'check_query' => '
				SELECT lrc.id_report, lrc.membername
				FROM {db_prefix}log_reported_comments AS lrc
					LEFT JOIN {db_prefix}log_reported AS lr ON (lr.id_report = lrc.id_report)
				WHERE lrc.id_report BETWEEN {STEP_LOW} AND {STEP_HIGH}
					AND lr.id_report IS NULL',
			'fix_collect' => array(
				'index' => 'id_report',
				'process' => function ($reports)
				{
					global $smcFunc;
					$smcFunc['db_query']('', '
						DELETE FROM {db_prefix}log_reported_comments
						WHERE id_report IN ({array_int:reports})',
						array(
							'reports' => $reports,
						)
					);
				},
			),
			'messages' => array('repair_comments_missing_report', 'id_report', 'membername'),
		),
		'group_request_missing_member' => array(
			'substeps' => array(
				'step_size' => 200,
				'step_max' => '
					SELECT MAX(id_member)
					FROM {db_prefix}log_group_requests'
			),
			'check_query' => '
				SELECT lgr.id_member
				FROM {db_prefix}log_group_requests AS lgr
					LEFT JOIN {db_prefix}members AS mem ON (mem.id_member = lgr.id_member)
				WHERE lgr.id_member BETWEEN {STEP_LOW} AND {STEP_HIGH}
					AND mem.id_member IS NULL
				GROUP BY lgr.id_member',
			'fix_collect' => array(
				'index' => 'id_member',
				'process' => function ($members)
				{
					global $smcFunc;
					$smcFunc['db_query']('', '
						DELETE FROM {db_prefix}log_group_requests
						WHERE id_member IN ({array_int:members})',
						array(
							'members' => $members,
						)
					);
				},
			),
			'messages' => array('repair_group_request_missing_member', 'id_member'),
		),
		'group_request_missing_group' => array(
			'substeps' => array(
				'step_size' => 200,
				'step_max' => '
					SELECT MAX(id_group)
					FROM {db_prefix}log_group_requests'
			),
			'check_query' => '
				SELECT lgr.id_group
				FROM {db_prefix}log_group_requests AS lgr
					LEFT JOIN {db_prefix}membergroups AS mg ON (mg.id_group = lgr.id_group)
				WHERE lgr.id_group BETWEEN {STEP_LOW} AND {STEP_HIGH}
					AND mg.id_group IS NULL
				GROUP BY lgr.id_group',
			'fix_collect' => array(
				'index' => 'id_group',
				'process' => function ($groups)
				{
					global $smcFunc;
					$smcFunc['db_query']('', '
						DELETE FROM {db_prefix}log_group_requests
						WHERE id_group IN ({array_int:groups})',
						array(
							'groups' => $groups,
						)
					);
				},
			),
			'messages' => array('repair_group_request_missing_group', 'id_group'),
		),
	);
}

/**
 * Checks for errors in steps, until 5 seconds have passed.
 * It keeps track of the errors it did find, so that the actual repair
 * won't have to recheck everything.
 *
 * @param bool $do_fix Whether to actually fix the errors or just return the info
 * @return array, the errors found.
 */
function findForumErrors($do_fix = false)
{
	global $context, $txt, $smcFunc, $errorTests, $db_cache, $db_temp_cache;

	// This may take some time...
	@set_time_limit(600);

	$to_fix = !empty($_SESSION['repairboards_to_fix']) ? $_SESSION['repairboards_to_fix'] : array();
	$context['repair_errors'] = isset($_SESSION['repairboards_to_fix2']) ? $_SESSION['repairboards_to_fix2'] : array();

	$_GET['step'] = empty($_GET['step']) ? 0 : (int) $_GET['step'];
	$_GET['substep'] = empty($_GET['substep']) ? 0 : (int) $_GET['substep'];

	// Don't allow the cache to get too full.
	$db_temp_cache = $db_cache;
	$db_cache = '';

	$context['total_steps'] = count($errorTests);

	// For all the defined error types do the necessary tests.
	$current_step = -1;
	$total_queries = 0;
	foreach ($errorTests as $error_type => $test)
	{
		$current_step++;

		// Already done this?
		if ($_GET['step'] > $current_step)
			continue;

		// If we're fixing it but it ain't broke why try?
		if ($do_fix && !in_array($error_type, $to_fix))
		{
			$_GET['step']++;
			continue;
		}

		// Has it got substeps?
		if (isset($test['substeps']))
		{
			$step_size = isset($test['substeps']['step_size']) ? $test['substeps']['step_size'] : 100;
			$request = $smcFunc['db_query']('',
				$test['substeps']['step_max'],
				array(
				)
			);
			list ($step_max) = $smcFunc['db_fetch_row']($request);

			$total_queries++;
			$smcFunc['db_free_result']($request);
		}

		// We in theory keep doing this... the substeps.
		$done = false;
		while (!$done)
		{
			// Make sure there's at least one ID to test.
			if (isset($test['substeps']) && empty($step_max))
				break;

			// What is the testing query (Changes if we are testing or fixing)
			if (!$do_fix)
				$test_query = 'check_query';
			else
				$test_query = isset($test['fix_query']) ? 'fix_query' : 'check_query';

			// Do the test...
			$request = $smcFunc['db_query']('',
				isset($test['substeps']) ? strtr($test[$test_query], array('{STEP_LOW}' => $_GET['substep'], '{STEP_HIGH}' => $_GET['substep'] + $step_size - 1)) : $test[$test_query],
				array(
				)
			);

			// Does it need a fix?
			if (!empty($test['check_type']) && $test['check_type'] == 'count')
				list ($needs_fix) = $smcFunc['db_fetch_row']($request);
			else
				$needs_fix = $smcFunc['db_num_rows']($request);

			$total_queries++;

			if ($needs_fix)
			{
				// What about a message to the user?
				if (!$do_fix)
				{
					// Assume need to fix.
					$found_errors = true;

					if (isset($test['message']))
						$context['repair_errors'][] = $txt[$test['message']];

					// One per row!
					elseif (isset($test['messages']))
					{
						while ($row = $smcFunc['db_fetch_assoc']($request))
						{
							$variables = $test['messages'];
							foreach ($variables as $k => $v)
							{
								if ($k == 0 && isset($txt[$v]))
									$variables[$k] = $txt[$v];
								elseif ($k > 0 && isset($row[$v]))
									$variables[$k] = $row[$v];
							}
							$context['repair_errors'][] = call_user_func_array('sprintf', $variables);
						}
					}

					// A function to process?
					elseif (isset($test['message_function']))
					{
						// Find out if there are actually errors.
						$found_errors = false;
						while ($row = $smcFunc['db_fetch_assoc']($request))
							$found_errors |= $test['message_function']($row);
					}

					// Actually have something to fix?
					if ($found_errors)
						$to_fix[] = $error_type;
				}

				// We want to fix, we need to fix - so work out what exactly to do!
				else
				{
					// Are we simply getting a collection of ids?
					if (isset($test['fix_collect']))
					{
						$ids = array();
						while ($row = $smcFunc['db_fetch_assoc']($request))
							$ids[] = $row[$test['fix_collect']['index']];
						if (!empty($ids))
						{
							// Fix it!
							$test['fix_collect']['process']($ids);
						}
					}

					// Simply executing a fix it query?
					elseif (isset($test['fix_it_query']))
						$smcFunc['db_query']('',
							$test['fix_it_query'],
							array(
							)
						);

					// Do we have some processing to do?
					elseif (isset($test['fix_processing']))
					{
						while ($row = $smcFunc['db_fetch_assoc']($request))
							$test['fix_processing']($row);
					}

					// What about the full set of processing?
					elseif (isset($test['fix_full_processing']))
						$test['fix_full_processing']($request);

					// Do we have other things we need to fix as a result?
					if (!empty($test['force_fix']))
					{
						foreach ($test['force_fix'] as $item)
							if (!in_array($item, $to_fix))
								$to_fix[] = $item;
					}
				}
			}

			// Free the result.
			$smcFunc['db_free_result']($request);
			// Keep memory down.
			$db_cache = '';

			// Are we done yet?
			if (isset($test['substeps']))
			{
				$_GET['substep'] += $step_size;
				// Not done?
				if ($_GET['substep'] <= $step_max)
				{
					pauseRepairProcess($to_fix, $error_type, $step_max);
				}
				else
					$done = true;
			}
			else
				$done = true;

			// Don't allow more than 1000 queries at a time.
			if ($total_queries >= 1000)
				pauseRepairProcess($to_fix, $error_type, $step_max, true);
		}

		// Keep going.
		$_GET['step']++;
		$_GET['substep'] = 0;

		$to_fix = array_unique($to_fix);

		// If we're doing fixes and this needed a fix and we're all done then don't do it again.
		if ($do_fix)
		{
			$key = array_search($error_type, $to_fix);
			if ($key !== false && isset($to_fix[$key]))
				unset($to_fix[$key]);
		}

		// Are we done?
		pauseRepairProcess($to_fix, $error_type);
	}

	// Restore the cache.
	$db_cache = $db_temp_cache;

	return $to_fix;
}

/**
 * Create a salvage area for repair purposes, if one doesn't already exist.
 * Uses the forum's default language, and checks based on that name.
 */
function createSalvageArea()
{
	global $txt, $language, $salvageBoardID, $salvageCatID, $smcFunc;
	static $createOnce = false;

	// Have we already created it?
	if ($createOnce)
		return;
	else
		$createOnce = true;

	// Back to the forum's default language.
	loadLanguage('Admin', $language);

	// Check to see if a 'Salvage Category' exists, if not => insert one.
	$result = $smcFunc['db_query']('', '
		SELECT id_cat
		FROM {db_prefix}categories
		WHERE name = {string:cat_name}
		LIMIT 1',
		array(
			'cat_name' => $txt['salvaged_category_name'],
		)
	);
	if ($smcFunc['db_num_rows']($result) != 0)
		list ($salvageCatID) = $smcFunc['db_fetch_row']($result);
	$smcFunc['db_free_result']($result);

	if (empty($salvageCatID))
	{
		$salvageCatID = $smcFunc['db_insert']('',
			'{db_prefix}categories',
			array('name' => 'string-255', 'cat_order' => 'int'),
			array($txt['salvaged_category_name'], -1),
			array('id_cat'),
			1
		);

		if ($smcFunc['db_affected_rows']() <= 0)
		{
			loadLanguage('Admin');
			fatal_lang_error('salvaged_category_error', false);
		}
	}

	// Check to see if a 'Salvage Board' exists, if not => insert one.
	$result = $smcFunc['db_query']('', '
		SELECT id_board
		FROM {db_prefix}boards
		WHERE id_cat = {int:id_cat}
			AND name = {string:board_name}
		LIMIT 1',
		array(
			'id_cat' => $salvageCatID,
			'board_name' => $txt['salvaged_board_name'],
		)
	);
	if ($smcFunc['db_num_rows']($result) != 0)
		list ($salvageBoardID) = $smcFunc['db_fetch_row']($result);
	$smcFunc['db_free_result']($result);

	if (empty($salvageBoardID))
	{
		$salvageBoardID = $smcFunc['db_insert']('',
			'{db_prefix}boards',
			array('name' => 'string-255', 'description' => 'string-255', 'id_cat' => 'int', 'member_groups' => 'string', 'board_order' => 'int', 'redirect' => 'string'),
			array($txt['salvaged_board_name'], $txt['salvaged_board_description'], $salvageCatID, '1', -1, ''),
			array('id_board'),
			1
		);

		if ($smcFunc['db_affected_rows']() <= 0)
		{
			loadLanguage('Admin');
			fatal_lang_error('salvaged_board_error', false);
		}

	}

	$smcFunc['db_query']('alter_table_boards', '
		ALTER TABLE {db_prefix}boards
		ORDER BY board_order',
		array(
		)
	);

	// Restore the user's language.
	loadLanguage('Admin');
}

?><|MERGE_RESOLUTION|>--- conflicted
+++ resolved
@@ -612,11 +612,7 @@
 				$row['myid_last_msg'] = (int) $row['myid_last_msg'];
 
 				// Not really a problem?
-<<<<<<< HEAD
-				if ($row['myid_first_msg'] == $row['myid_first_msg'] && $row['myid_first_msg'] == $row['myid_first_msg'] && $row['approved'] == $row['firstmsg_approved'] && $row['first_msg_time'] == $row['first_poster_time'] && $row['last_msg_time'] == $row['last_poster_time'])
-=======
-				if ($row['id_first_msg'] == $row['myid_first_msg'] && $row['id_last_msg'] == $row['myid_last_msg'] && $row['approved'] == $row['firstmsg_approved'])
->>>>>>> 921452e4
+				if ($row['id_first_msg'] == $row['myid_first_msg'] && $row['id_last_msg'] == $row['myid_last_msg'] && $row['approved'] == $row['firstmsg_approved'] && $row['first_msg_time'] == $row['first_poster_time'] && $row['last_msg_time'] == $row['last_poster_time'])
 					return false;
 
 				$memberStartedID = (int) getMsgMemberID($row['myid_first_msg']);
@@ -644,11 +640,7 @@
 			'message_function' => function ($row) use ($txt, &$context)
 			{
 				// A pretend error?
-<<<<<<< HEAD
-				if ($row['myid_first_msg'] == $row['myid_first_msg'] && $row['myid_first_msg'] == $row['myid_first_msg'] && $row['approved'] == $row['firstmsg_approved'] && $row['first_msg_time'] == $row['first_poster_time'] && $row['last_msg_time'] == $row['last_poster_time'])
-=======
-				if ($row['id_first_msg'] == $row['myid_first_msg'] && $row['id_last_msg'] == $row['myid_last_msg'] && $row['approved'] == $row['firstmsg_approved'])
->>>>>>> 921452e4
+				if ($row['id_first_msg'] == $row['myid_first_msg'] && $row['id_last_msg'] == $row['myid_last_msg'] && $row['approved'] == $row['firstmsg_approved'] && $row['first_msg_time'] == $row['first_poster_time'] && $row['last_msg_time'] == $row['last_poster_time'])
 					return false;
 
 				if ($row['id_first_msg'] != $row['myid_first_msg'])
