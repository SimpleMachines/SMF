--- conflicted
+++ resolved
@@ -4500,13 +4500,7 @@
 	 *
 	 * This method exists only for backward compatibility purposes.
 	 *
-<<<<<<< HEAD
-	 * @param bool $simple Whether to return a simple array of board IDs or one
-	 *    with permissions as the keys.
-	 * @param string|array $permissions A single permission to check or an array
-=======
 	 * @param string|array $permission A single permission to check or an array
->>>>>>> 0ee03a8c
 	 *    of permissions to check.
 	 * @param bool $check_access Whether to check only the boards the user has
 	 *    access to.
