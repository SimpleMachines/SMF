--- conflicted
+++ resolved
@@ -118,12 +118,8 @@
 	 */
 	public function setInitKey($key)
 	{
-<<<<<<< HEAD
-		if (empty(preg_match('/^[' . implode('', array_keys($this->getLookup())) . ']+$/', $key))) {
-=======
-		if (preg_match('/^[' . implode('', array_keys($this->getLookup())) . ']+$/', $key) == false)
-		{
->>>>>>> cc6b057d
+		if (empty(preg_match('/^[' . implode('', array_keys($this->getLookup())) . ']+$/', $key)))
+		{
 			throw new \InvalidArgumentException('Invalid base32 hash!');
 		}
 		$this->initKey = $key;
@@ -332,12 +328,8 @@
 	{
 		$lookup = $this->getLookup();
 
-<<<<<<< HEAD
-		if (empty(preg_match('/^[' . implode('', array_keys($lookup)) . ']+$/', $hash))) {
-=======
-		if (preg_match('/^[' . implode('', array_keys($lookup)) . ']+$/', $hash) == false)
-		{
->>>>>>> cc6b057d
+		if (empty(preg_match('/^[' . implode('', array_keys($lookup)) . ']+$/', $hash)))
+		{
 			throw new \InvalidArgumentException('Invalid base32 hash!');
 		}
 
