<?php

/**
 * Moderation Center.
 *
 * Simple Machines Forum (SMF)
 *
 * @package SMF
 * @author Simple Machines http://www.simplemachines.org
 * @copyright 2012 Simple Machines
 * @license http://www.simplemachines.org/about/smf/license.php BSD
 *
 * @version 2.1 Alpha 1
 */

if (!defined('SMF'))
	die('Hacking attempt...');

/**
 * Entry point for the moderation center.
 *
 * @param bool $dont_call = false
 */
function ModerationMain($dont_call = false)
{
	global $txt, $context, $scripturl, $sc, $modSettings, $user_info, $settings, $sourcedir, $options, $smcFunc;

	// Don't run this twice... and don't conflict with the admin bar.
	if (isset($context['admin_area']))
		return;

	$context['can_moderate_boards'] = $user_info['mod_cache']['bq'] != '0=1';
	$context['can_moderate_groups'] = $user_info['mod_cache']['gq'] != '0=1';
	$context['can_moderate_approvals'] = $modSettings['postmod_active'] && !empty($user_info['mod_cache']['ap']);

	// Everyone using this area must be allowed here!
	if (!$context['can_moderate_boards'] && !$context['can_moderate_groups'] && !$context['can_moderate_approvals'])
		isAllowedTo('access_mod_center');

	// We're gonna want a menu of some kind.
	require_once($sourcedir . '/Subs-Menu.php');

	// Load the language, and the template.
	loadLanguage('ModerationCenter');
	loadTemplate(false, 'admin');

	$context['admin_preferences'] = !empty($options['admin_preferences']) ? unserialize($options['admin_preferences']) : array();
	$context['robot_no_index'] = true;

	// This is the menu structure - refer to Subs-Menu.php for the details.
	$moderation_areas = array(
		'main' => array(
			'title' => $txt['mc_main'],
			'areas' => array(
				'index' => array(
					'label' => $txt['moderation_center'],
					'function' => 'ModerationHome',
				),
				'settings' => array(
					'label' => $txt['mc_settings'],
					'function' => 'ModerationSettings',
				),
				'modlogoff' => array(
					'label' => $txt['mc_logoff'],
					'function' => 'ModEndSession',
					'enabled' => empty($modSettings['securityDisable_moderate']),
				),
				'notice' => array(
					'file' => 'ModerationCenter.php',
					'function' => 'ShowNotice',
					'select' => 'index'
				),
			),
		),
		'logs' => array(
			'title' => $txt['mc_logs'],
			'areas' => array(
				'modlog' => array(
					'label' => $txt['modlog_view'],
					'enabled' => !empty($modSettings['modlog_enabled']) && $context['can_moderate_boards'],
					'file' => 'Modlog.php',
					'function' => 'ViewModlog',
				),
				'warnings' => array(
					'label' => $txt['mc_warnings'],
					'enabled' => in_array('w', $context['admin_features']) && $modSettings['warning_settings'][0] == 1 && $context['can_moderate_boards'],
					'function' => 'ViewWarnings',
					'subsections' => array(
						'log' => array($txt['mc_warning_log']),
						'templates' => array($txt['mc_warning_templates'], 'issue_warning'),
					),
				),
			),
		),
		'posts' => array(
			'title' => $txt['mc_posts'],
			'enabled' => $context['can_moderate_boards'] || $context['can_moderate_approvals'],
			'areas' => array(
				'postmod' => array(
					'label' => $txt['mc_unapproved_posts'],
					'enabled' => $context['can_moderate_approvals'],
					'file' => 'PostModeration.php',
					'function' => 'PostModerationMain',
					'custom_url' => $scripturl . '?action=moderate;area=postmod',
					'subsections' => array(
						'posts' => array($txt['mc_unapproved_replies']),
						'topics' => array($txt['mc_unapproved_topics']),
					),
				),
				'attachmod' => array(
					'label' => $txt['mc_unapproved_attachments'],
					'enabled' => $context['can_moderate_approvals'],
					'file' => 'PostModeration.php',
					'function' => 'PostModerationMain',
					'custom_url' => $scripturl . '?action=moderate;area=attachmod;sa=attachments',
				),
				'reports' => array(
					'label' => $txt['mc_reported_posts'],
					'enabled' => $context['can_moderate_boards'],
					'file' => 'ModerationCenter.php',
					'function' => 'ReportedPosts',
					'subsections' => array(
						'open' => array($txt['mc_reportedp_active']),
						'closed' => array($txt['mc_reportedp_closed']),
					),
				),
			),
		),
		'groups' => array(
			'title' => $txt['mc_groups'],
			'enabled' => $context['can_moderate_groups'],
			'areas' => array(
				'userwatch' => array(
					'label' => $txt['mc_watched_users_title'],
					'enabled' => in_array('w', $context['admin_features']) && $modSettings['warning_settings'][0] == 1 && $context['can_moderate_boards'],
					'function' => 'ViewWatchedUsers',
					'subsections' => array(
						'member' => array($txt['mc_watched_users_member']),
						'post' => array($txt['mc_watched_users_post']),
					),
				),
				'groups' => array(
					'label' => $txt['mc_group_requests'],
					'file' => 'Groups.php',
					'function' => 'Groups',
					'custom_url' => $scripturl . '?action=moderate;area=groups;sa=requests',
				),
				'viewgroups' => array(
					'label' => $txt['mc_view_groups'],
					'file' => 'Groups.php',
					'function' => 'Groups',
				),
			),
		),
	);

	// Make sure the administrator has a valid session...
	validateSession('moderate');

	// I don't know where we're going - I don't know where we've been...
	$menuOptions = array(
		'action' => 'moderate',
		'disable_url_session_check' => true,
	);
	$mod_include_data = createMenu($moderation_areas, $menuOptions);
	unset($moderation_areas);

	// We got something - didn't we? DIDN'T WE!
	if ($mod_include_data == false)
		fatal_lang_error('no_access', false);

	// Retain the ID information in case required by a subaction.
	$context['moderation_menu_id'] = $context['max_menu_id'];
	$context['moderation_menu_name'] = 'menu_data_' . $context['moderation_menu_id'];

	// What a pleasant shortcut - even tho we're not *really* on the admin screen who cares...
	$context['admin_area'] = $mod_include_data['current_area'];

	// Build the link tree.
	$context['linktree'][] = array(
		'url' => $scripturl . '?action=moderate',
		'name' => $txt['moderation_center'],
	);
	if (isset($mod_include_data['current_area']) && $mod_include_data['current_area'] != 'index')
		$context['linktree'][] = array(
			'url' => $scripturl . '?action=moderate;area=' . $mod_include_data['current_area'],
			'name' => $mod_include_data['label'],
		);
	if (!empty($mod_include_data['current_subsection']) && $mod_include_data['subsections'][$mod_include_data['current_subsection']][0] != $mod_include_data['label'])
		$context['linktree'][] = array(
			'url' => $scripturl . '?action=moderate;area=' . $mod_include_data['current_area'] . ';sa=' . $mod_include_data['current_subsection'],
			'name' => $mod_include_data['subsections'][$mod_include_data['current_subsection']][0],
		);

	// Now - finally - the bit before the encore - the main performance of course!
	if (!$dont_call)
	{
		if (isset($mod_include_data['file']))
			require_once($sourcedir . '/' . $mod_include_data['file']);

		$mod_include_data['function']();
	}
}

/**
 * This function basically is the home page of the moderation center.
 */
function ModerationHome()
{
	global $txt, $context, $scripturl, $modSettings, $user_info, $user_settings;

	loadTemplate('ModerationCenter');
	loadJavascriptFile('admin.js', array('default_theme' => true), 'admin.js');

	$context['page_title'] = $txt['moderation_center'];
	$context['sub_template'] = 'moderation_center';

	// Load what blocks the user actually can see...
	$valid_blocks = array(
		'n' => 'LatestNews',
		'p' => 'Notes',
	);
	if ($context['can_moderate_groups'])
		$valid_blocks['g'] = 'GroupRequests';
	if ($context['can_moderate_boards'])
	{
		$valid_blocks['r'] = 'ReportedPosts';
		$valid_blocks['w'] = 'WatchedUsers';
	}

	if (empty($user_settings['mod_prefs']))
		$user_blocks = 'n' . ($context['can_moderate_boards'] ? 'wr' : '') . ($context['can_moderate_groups'] ? 'g' : '');
	else
		list (, $user_blocks) = explode('|', $user_settings['mod_prefs']);

	$user_blocks = str_split($user_blocks);

	$context['mod_blocks'] = array();
	foreach ($valid_blocks as $k => $block)
	{
		if (in_array($k, $user_blocks))
		{
			$block = 'ModBlock' . $block;
			if (function_exists($block))
				$context['mod_blocks'][] = $block();
		}
	}
}

/**
 * Just prepares the time stuff for the simple machines latest news.
 */
function ModBlockLatestNews()
{
	global $context, $user_info;

	$context['time_format'] = urlencode($user_info['time_format']);

	// Return the template to use.
	return 'latest_news';
}

/**
 * Show a list of the most active watched users.
 */
function ModBlockWatchedUsers()
{
	global $context, $smcFunc, $scripturl, $modSettings;

	if (($watched_users = cache_get_data('recent_user_watches', 240)) === null)
	{
		$modSettings['warning_watch'] = empty($modSettings['warning_watch']) ? 1 : $modSettings['warning_watch'];
		$request = $smcFunc['db_query']('', '
			SELECT id_member, real_name, last_login
			FROM {db_prefix}members
			WHERE warning >= {int:warning_watch}
			ORDER BY last_login DESC
			LIMIT 10',
			array(
				'warning_watch' => $modSettings['warning_watch'],
			)
		);
		$watched_users = array();
		while ($row = $smcFunc['db_fetch_assoc']($request))
			$watched_users[] = $row;
		$smcFunc['db_free_result']($request);

		cache_put_data('recent_user_watches', $watched_users, 240);
	}

	$context['watched_users'] = array();
	foreach ($watched_users as $user)
	{
		$context['watched_users'][] = array(
			'id' => $user['id_member'],
			'name' => $user['real_name'],
			'link' => '<a href="' . $scripturl . '?action=profile;u=' . $user['id_member'] . '">' . $user['real_name'] . '</a>',
			'href' => $scripturl . '?action=profile;u=' . $user['id_member'],
			'last_login' => !empty($user['last_login']) ? timeformat($user['last_login']) : '',
		);
	}

	return 'watched_users';
}

/**
 * Show an area for the moderator to type into.
 */
function ModBlockNotes()
{
	global $context, $smcFunc, $scripturl, $txt, $user_info;

	// Are we saving a note?
	if (isset($_POST['makenote']) && isset($_POST['new_note']))
	{
		checkSession();

		$_POST['new_note'] = $smcFunc['htmlspecialchars'](trim($_POST['new_note']));
		// Make sure they actually entered something.
		if (!empty($_POST['new_note']) && $_POST['new_note'] !== $txt['mc_click_add_note'])
		{
			// Insert it into the database then!
			$smcFunc['db_insert']('',
				'{db_prefix}log_comments',
				array(
					'id_member' => 'int', 'member_name' => 'string', 'comment_type' => 'string', 'recipient_name' => 'string',
					'body' => 'string', 'log_time' => 'int',
				),
				array(
					$user_info['id'], $user_info['name'], 'modnote', '', $_POST['new_note'], time(),
				),
				array('id_comment')
			);

			// Clear the cache.
			cache_put_data('moderator_notes', null, 240);
			cache_put_data('moderator_notes_total', null, 240);
		}

		// Redirect otherwise people can resubmit.
		redirectexit('action=moderate');
	}

	// Bye... bye...
	if (isset($_GET['notes']) && isset($_GET['delete']) && is_numeric($_GET['delete']))
	{
		checkSession('get');

		// Lets delete it.
		$smcFunc['db_query']('', '
			DELETE FROM {db_prefix}log_comments
			WHERE id_comment = {int:note}
				AND comment_type = {string:type}',
			array(
				'note' => $_GET['delete'],
				'type' => 'modnote',
			)
		);

		// Clear the cache.
		cache_put_data('moderator_notes', null, 240);
		cache_put_data('moderator_notes_total', null, 240);

		redirectexit('action=moderate');
	}

	// How many notes in total?
	if (($moderator_notes_total = cache_get_data('moderator_notes_total', 240)) === null)
	{
		$request = $smcFunc['db_query']('', '
			SELECT COUNT(*)
			FROM {db_prefix}log_comments AS lc
				LEFT JOIN {db_prefix}members AS mem ON (mem.id_member = lc.id_member)
			WHERE lc.comment_type = {string:modnote}',
			array(
				'modnote' => 'modnote',
			)
		);
		list ($moderator_notes_total) = $smcFunc['db_fetch_row']($request);
		$smcFunc['db_free_result']($request);

		cache_put_data('moderator_notes_total', $moderator_notes_total, 240);
	}

	// Grab the current notes. We can only use the cache for the first page of notes.
	$offset = isset($_GET['notes']) && isset($_GET['start']) ? $_GET['start'] : 0;
	if ($offset != 0 || ($moderator_notes = cache_get_data('moderator_notes', 240)) === null)
	{
		$request = $smcFunc['db_query']('', '
			SELECT IFNULL(mem.id_member, 0) AS id_member, IFNULL(mem.real_name, lc.member_name) AS member_name,
				lc.log_time, lc.body, lc.id_comment AS id_note
			FROM {db_prefix}log_comments AS lc
				LEFT JOIN {db_prefix}members AS mem ON (mem.id_member = lc.id_member)
			WHERE lc.comment_type = {string:modnote}
			ORDER BY id_comment DESC
			LIMIT {int:offset}, 10',
			array(
				'modnote' => 'modnote',
				'offset' => $offset,
			)
		);
		$moderator_notes = array();
		while ($row = $smcFunc['db_fetch_assoc']($request))
			$moderator_notes[] = $row;
		$smcFunc['db_free_result']($request);

		if ($offset == 0)
			cache_put_data('moderator_notes', $moderator_notes, 240);
	}

	// Lets construct a page index.
	$context['page_index'] = constructPageIndex($scripturl . '?action=moderate;area=index;notes', $_GET['start'], $moderator_notes_total, 10);
	$context['start'] = $_GET['start'];

	$context['notes'] = array();
	foreach ($moderator_notes as $note)
	{
		$context['notes'][] = array(
			'author' => array(
				'id' => $note['id_member'],
				'link' => $note['id_member'] ? ('<a href="' . $scripturl . '?action=profile;u=' . $note['id_member'] . '" title="' . $txt['on'] . ' ' . strip_tags(timeformat($note['log_time'])) . '">' . $note['member_name'] . '</a>') : $note['member_name'],
			),
			'time' => timeformat($note['log_time']),
			'text' => parse_bbc($note['body']),
			'delete_href' => $scripturl . '?action=moderate;area=index;notes;delete=' . $note['id_note'] . ';' . $context['session_var'] . '=' . $context['session_id'],
		);
	}

	return 'notes';
}

/**
 * Show a list of the most recent reported posts.
 */
function ModBlockReportedPosts()
{
	global $context, $user_info, $scripturl, $smcFunc;

	// Got the info already?
	$cachekey = md5(serialize($user_info['mod_cache']['bq']));
	$context['reported_posts'] = array();
	if ($user_info['mod_cache']['bq'] == '0=1')
		return 'reported_posts_block';

	if (($reported_posts = cache_get_data('reported_posts_' . $cachekey, 90)) === null)
	{
		// By George, that means we in a position to get the reports, jolly good.
		$request = $smcFunc['db_query']('', '
			SELECT lr.id_report, lr.id_msg, lr.id_topic, lr.id_board, lr.id_member, lr.subject,
				lr.num_reports, IFNULL(mem.real_name, lr.membername) AS author_name,
				IFNULL(mem.id_member, 0) AS id_author
			FROM {db_prefix}log_reported AS lr
				LEFT JOIN {db_prefix}members AS mem ON (mem.id_member = lr.id_member)
			WHERE ' . ($user_info['mod_cache']['bq'] == '1=1' || $user_info['mod_cache']['bq'] == '0=1' ? $user_info['mod_cache']['bq'] : 'lr.' . $user_info['mod_cache']['bq']) . '
				AND lr.closed = {int:not_closed}
				AND lr.ignore_all = {int:not_ignored}
			ORDER BY lr.time_updated DESC
			LIMIT 10',
			array(
				'not_closed' => 0,
				'not_ignored' => 0,
			)
		);
		$reported_posts = array();
		while ($row = $smcFunc['db_fetch_assoc']($request))
			$reported_posts[] = $row;
		$smcFunc['db_free_result']($request);

		// Cache it.
		cache_put_data('reported_posts_' . $cachekey, $reported_posts, 90);
	}

	$context['reported_posts'] = array();
	foreach ($reported_posts as $i => $row)
	{
		$context['reported_posts'][] = array(
			'id' => $row['id_report'],
			'alternate' => $i % 2,
			'topic_href' => $scripturl . '?topic=' . $row['id_topic'] . '.msg' . $row['id_msg'] . '#msg' . $row['id_msg'],
			'report_href' => $scripturl . '?action=moderate;area=reports;report=' . $row['id_report'],
			'author' => array(
				'id' => $row['id_author'],
				'name' => $row['author_name'],
				'link' => $row['id_author'] ? '<a href="' . $scripturl . '?action=profile;u=' . $row['id_author'] . '">' . $row['author_name'] . '</a>' : $row['author_name'],
				'href' => $scripturl . '?action=profile;u=' . $row['id_author'],
			),
			'comments' => array(),
			'subject' => $row['subject'],
			'num_reports' => $row['num_reports'],
		);
	}

	return 'reported_posts_block';
}

/**
 * Show a list of all the group requests they can see.
 */
function ModBlockGroupRequests()
{
	global $context, $user_info, $scripturl, $smcFunc;

	$context['group_requests'] = array();
	// Make sure they can even moderate someone!
	if ($user_info['mod_cache']['gq'] == '0=1')
		return 'group_requests_block';

	// What requests are outstanding?
	$request = $smcFunc['db_query']('', '
		SELECT lgr.id_request, lgr.id_member, lgr.id_group, lgr.time_applied, mem.member_name, mg.group_name, mem.real_name
		FROM {db_prefix}log_group_requests AS lgr
			INNER JOIN {db_prefix}members AS mem ON (mem.id_member = lgr.id_member)
			INNER JOIN {db_prefix}membergroups AS mg ON (mg.id_group = lgr.id_group)
		WHERE ' . ($user_info['mod_cache']['gq'] == '1=1' || $user_info['mod_cache']['gq'] == '0=1' ? $user_info['mod_cache']['gq'] : 'lgr.' . $user_info['mod_cache']['gq']) . '
		ORDER BY lgr.id_request DESC
		LIMIT 10',
		array(
		)
	);
	for ($i = 0; $row = $smcFunc['db_fetch_assoc']($request); $i ++)
	{
		$context['group_requests'][] = array(
			'id' => $row['id_request'],
			'alternate' => $i % 2,
			'request_href' => $scripturl . '?action=groups;sa=requests;gid=' . $row['id_group'],
			'member' => array(
				'id' => $row['id_member'],
				'name' => $row['real_name'],
				'link' => '<a href="' . $scripturl . '?action=profile;u=' . $row['id_member'] . '">' . $row['real_name'] . '</a>',
				'href' => $scripturl . '?action=profile;u=' . $row['id_member'],
			),
			'group' => array(
				'id' => $row['id_group'],
				'name' => $row['group_name'],
			),
			'time_submitted' => timeformat($row['time_applied']),
		);
	}
	$smcFunc['db_free_result']($request);

	return 'group_requests_block';
}

/**
 * Browse all the reported posts...
 * @todo this needs to be given its own file?
 */
function ReportedPosts()
{
	global $txt, $context, $scripturl, $modSettings, $user_info, $smcFunc;

	loadTemplate('ModerationCenter');

	// Put the open and closed options into tabs, because we can...
	$context[$context['moderation_menu_name']]['tab_data'] = array(
		'title' => $txt['mc_reported_posts'],
		'help' => '',
		'description' => $txt['mc_reported_posts_desc'],
	);

	// This comes under the umbrella of moderating posts.
	if ($user_info['mod_cache']['bq'] == '0=1')
		isAllowedTo('moderate_forum');

	// Are they wanting to view a particular report?
	if (!empty($_REQUEST['report']))
		return ModReport();

	// Set up the comforting bits...
	$context['page_title'] = $txt['mc_reported_posts'];
	$context['sub_template'] = 'reported_posts';

	// Are we viewing open or closed reports?
	$context['view_closed'] = isset($_GET['sa']) && $_GET['sa'] == 'closed' ? 1 : 0;

	// Are we doing any work?
	if ((isset($_GET['ignore']) || isset($_GET['close'])) && isset($_GET['rid']))
	{
		checkSession('get');
		$_GET['rid'] = (int) $_GET['rid'];

		// Update the report...
		$smcFunc['db_query']('', '
			UPDATE {db_prefix}log_reported
			SET ' . (isset($_GET['ignore']) ? 'ignore_all = {int:ignore_all}' : 'closed = {int:closed}') . '
			WHERE id_report = {int:id_report}
				AND ' . $user_info['mod_cache']['bq'],
			array(
				'ignore_all' => isset($_GET['ignore']) ? (int) $_GET['ignore'] : 0,
				'closed' => isset($_GET['close']) ? (int) $_GET['close'] : 0,
				'id_report' => $_GET['rid'],
			)
		);

		// Time to update.
		updateSettings(array('last_mod_report_action' => time()));
		recountOpenReports();
	}
	elseif (isset($_POST['close']) && isset($_POST['close_selected']))
	{
		checkSession('post');

		// All the ones to update...
		$toClose = array();
		foreach ($_POST['close'] as $rid)
			$toClose[] = (int) $rid;

		if (!empty($toClose))
		{
			$smcFunc['db_query']('', '
				UPDATE {db_prefix}log_reported
				SET closed = {int:is_closed}
				WHERE id_report IN ({array_int:report_list})
					AND ' . $user_info['mod_cache']['bq'],
				array(
					'report_list' => $toClose,
					'is_closed' => 1,
				)
			);

			// Time to update.
			updateSettings(array('last_mod_report_action' => time()));
			recountOpenReports();
		}
	}

	// How many entries are we viewing?
	$request = $smcFunc['db_query']('', '
		SELECT COUNT(*)
		FROM {db_prefix}log_reported AS lr
		WHERE lr.closed = {int:view_closed}
			AND ' . ($user_info['mod_cache']['bq'] == '1=1' || $user_info['mod_cache']['bq'] == '0=1' ? $user_info['mod_cache']['bq'] : 'lr.' . $user_info['mod_cache']['bq']),
		array(
			'view_closed' => $context['view_closed'],
		)
	);
	list ($context['total_reports']) = $smcFunc['db_fetch_row']($request);
	$smcFunc['db_free_result']($request);

	// So, that means we can page index, yes?
	$context['page_index'] = constructPageIndex($scripturl . '?action=moderate;area=reports' . ($context['view_closed'] ? ';sa=closed' : ''), $_GET['start'], $context['total_reports'], 10);
	$context['start'] = $_GET['start'];

	// By George, that means we in a position to get the reports, golly good.
	$request = $smcFunc['db_query']('', '
		SELECT lr.id_report, lr.id_msg, lr.id_topic, lr.id_board, lr.id_member, lr.subject, lr.body,
			lr.time_started, lr.time_updated, lr.num_reports, lr.closed, lr.ignore_all,
			IFNULL(mem.real_name, lr.membername) AS author_name, IFNULL(mem.id_member, 0) AS id_author
		FROM {db_prefix}log_reported AS lr
			LEFT JOIN {db_prefix}members AS mem ON (mem.id_member = lr.id_member)
		WHERE lr.closed = {int:view_closed}
			AND ' . ($user_info['mod_cache']['bq'] == '1=1' || $user_info['mod_cache']['bq'] == '0=1' ? $user_info['mod_cache']['bq'] : 'lr.' . $user_info['mod_cache']['bq']) . '
		ORDER BY lr.time_updated DESC
		LIMIT ' . $context['start'] . ', 10',
		array(
			'view_closed' => $context['view_closed'],
		)
	);
	$context['reports'] = array();
	$report_ids = array();
	for ($i = 0; $row = $smcFunc['db_fetch_assoc']($request); $i++)
	{
		$report_ids[] = $row['id_report'];
		$context['reports'][$row['id_report']] = array(
			'id' => $row['id_report'],
			'alternate' => $i % 2,
			'topic_href' => $scripturl . '?topic=' . $row['id_topic'] . '.msg' . $row['id_msg'] . '#msg' . $row['id_msg'],
			'report_href' => $scripturl . '?action=moderate;area=reports;report=' . $row['id_report'],
			'author' => array(
				'id' => $row['id_author'],
				'name' => $row['author_name'],
				'link' => $row['id_author'] ? '<a href="' . $scripturl . '?action=profile;u=' . $row['id_author'] . '">' . $row['author_name'] . '</a>' : $row['author_name'],
				'href' => $scripturl . '?action=profile;u=' . $row['id_author'],
			),
			'comments' => array(),
			'time_started' => timeformat($row['time_started']),
			'last_updated' => timeformat($row['time_updated']),
			'subject' => $row['subject'],
			'body' => parse_bbc($row['body']),
			'num_reports' => $row['num_reports'],
			'closed' => $row['closed'],
			'ignore' => $row['ignore_all']
		);
	}
	$smcFunc['db_free_result']($request);

	// Now get all the people who reported it.
	if (!empty($report_ids))
	{
		$request = $smcFunc['db_query']('', '
			SELECT lrc.id_comment, lrc.id_report, lrc.time_sent, lrc.comment,
				IFNULL(mem.id_member, 0) AS id_member, IFNULL(mem.real_name, lrc.membername) AS reporter
			FROM {db_prefix}log_reported_comments AS lrc
				LEFT JOIN {db_prefix}members AS mem ON (mem.id_member = lrc.id_member)
			WHERE lrc.id_report IN ({array_int:report_list})',
			array(
				'report_list' => $report_ids,
			)
		);
		while ($row = $smcFunc['db_fetch_assoc']($request))
		{
			$context['reports'][$row['id_report']]['comments'][] = array(
				'id' => $row['id_comment'],
				'message' => $row['comment'],
				'time' => timeformat($row['time_sent']),
				'member' => array(
					'id' => $row['id_member'],
					'name' => empty($row['reporter']) ? $txt['guest'] : $row['reporter'],
					'link' => $row['id_member'] ? '<a href="' . $scripturl . '?action=profile;u=' . $row['id_member'] . '">' . $row['reporter'] . '</a>' : (empty($row['reporter']) ? $txt['guest'] : $row['reporter']),
					'href' => $row['id_member'] ? $scripturl . '?action=profile;u=' . $row['id_member'] : '',
				),
			);
		}
		$smcFunc['db_free_result']($request);
	}
}

/**
 * Act as an entrace for all group related activity.
 * @todo As for most things in this file, this needs to be moved somewhere appropriate?
 */
function ModerateGroups()
{
	global $txt, $context, $scripturl, $modSettings, $user_info;

	// You need to be allowed to moderate groups...
	if ($user_info['mod_cache']['gq'] == '0=1')
		isAllowedTo('manage_membergroups');

	// Load the group templates.
	loadTemplate('ModerationCenter');

	// Setup the subactions...
	$subactions = array(
		'requests' => 'GroupRequests',
		'view' => 'ViewGroups',
	);

	if (!isset($_GET['sa']) || !isset($subactions[$_GET['sa']]))
		$_GET['sa'] = 'view';
	$context['sub_action'] = $_GET['sa'];

	// Call the relevant function.
	$subactions[$context['sub_action']]();
}

/**
 * How many open reports do we have?
 */
function recountOpenReports()
{
	global $user_info, $context, $smcFunc;

	$request = $smcFunc['db_query']('', '
		SELECT COUNT(*)
		FROM {db_prefix}log_reported
		WHERE ' . $user_info['mod_cache']['bq'] . '
			AND closed = {int:not_closed}
			AND ignore_all = {int:not_ignored}',
		array(
			'not_closed' => 0,
			'not_ignored' => 0,
		)
	);
	list ($open_reports) = $smcFunc['db_fetch_row']($request);
	$smcFunc['db_free_result']($request);

	$_SESSION['rc'] = array(
		'id' => $user_info['id'],
		'time' => time(),
		'reports' => $open_reports,
	);

	$context['open_mod_reports'] = $open_reports;
}

/**
 * Get details about the moderation report... specified in
 * $_REQUEST['report'].
 */
function ModReport()
{
	global $user_info, $context, $sourcedir, $scripturl, $txt, $smcFunc;

	// Have to at least give us something
	if (empty($_REQUEST['report']))
		fatal_lang_error('mc_no_modreport_specified');

	// Integers only please
	$_REQUEST['report'] = (int) $_REQUEST['report'];

	// Get the report details, need this so we can limit access to a particular board
	$request = $smcFunc['db_query']('', '
		SELECT lr.id_report, lr.id_msg, lr.id_topic, lr.id_board, lr.id_member, lr.subject, lr.body,
			lr.time_started, lr.time_updated, lr.num_reports, lr.closed, lr.ignore_all,
			IFNULL(mem.real_name, lr.membername) AS author_name, IFNULL(mem.id_member, 0) AS id_author
		FROM {db_prefix}log_reported AS lr
			LEFT JOIN {db_prefix}members AS mem ON (mem.id_member = lr.id_member)
		WHERE lr.id_report = {int:id_report}
			AND ' . ($user_info['mod_cache']['bq'] == '1=1' || $user_info['mod_cache']['bq'] == '0=1' ? $user_info['mod_cache']['bq'] : 'lr.' . $user_info['mod_cache']['bq']) . '
		LIMIT 1',
		array(
			'id_report' => $_REQUEST['report'],
		)
	);

	// So did we find anything?
	if (!$smcFunc['db_num_rows']($request))
		fatal_lang_error('mc_no_modreport_found');

	// Woohoo we found a report and they can see it!  Bad news is we have more work to do
	$row = $smcFunc['db_fetch_assoc']($request);
	$smcFunc['db_free_result']($request);

	// If they are adding a comment then... add a comment.
	if (isset($_POST['add_comment']) && !empty($_POST['mod_comment']))
	{
		checkSession();

		$newComment = trim($smcFunc['htmlspecialchars']($_POST['mod_comment']));

		// In it goes.
		if (!empty($newComment))
		{
			$smcFunc['db_insert']('',
				'{db_prefix}log_comments',
				array(
					'id_member' => 'int', 'member_name' => 'string', 'comment_type' => 'string', 'recipient_name' => 'string',
					'id_notice' => 'int', 'body' => 'string', 'log_time' => 'int',
				),
				array(
					$user_info['id'], $user_info['name'], 'reportc', '',
					$_REQUEST['report'], $newComment, time(),
				),
				array('id_comment')
			);

			// Redirect to prevent double submittion.
			redirectexit($scripturl . '?action=moderate;area=reports;report=' . $_REQUEST['report']);
		}
	}

	$context['report'] = array(
		'id' => $row['id_report'],
		'topic_id' => $row['id_topic'],
		'board_id' => $row['id_board'],
		'message_id' => $row['id_msg'],
		'message_href' => $scripturl . '?msg=' . $row['id_msg'],
		'message_link' => '<a href="' . $scripturl . '?msg=' . $row['id_msg'] . '">' . $row['subject'] . '</a>',
		'report_href' => $scripturl . '?action=moderate;area=reports;report=' . $row['id_report'],
		'author' => array(
			'id' => $row['id_author'],
			'name' => $row['author_name'],
			'link' => $row['id_author'] ? '<a href="' . $scripturl . '?action=profile;u=' . $row['id_author'] . '">' . $row['author_name'] . '</a>' : $row['author_name'],
			'href' => $scripturl . '?action=profile;u=' . $row['id_author'],
		),
		'comments' => array(),
		'mod_comments' => array(),
		'time_started' => timeformat($row['time_started']),
		'last_updated' => timeformat($row['time_updated']),
		'subject' => $row['subject'],
		'body' => parse_bbc($row['body']),
		'num_reports' => $row['num_reports'],
		'closed' => $row['closed'],
		'ignore' => $row['ignore_all']
	);

	// So what bad things do the reporters have to say about it?
	$request = $smcFunc['db_query']('', '
		SELECT lrc.id_comment, lrc.id_report, lrc.time_sent, lrc.comment, lrc.member_ip,
			IFNULL(mem.id_member, 0) AS id_member, IFNULL(mem.real_name, lrc.membername) AS reporter
		FROM {db_prefix}log_reported_comments AS lrc
			LEFT JOIN {db_prefix}members AS mem ON (mem.id_member = lrc.id_member)
		WHERE lrc.id_report = {int:id_report}',
		array(
			'id_report' => $context['report']['id'],
		)
	);
	while ($row = $smcFunc['db_fetch_assoc']($request))
	{
		$context['report']['comments'][] = array(
			'id' => $row['id_comment'],
			'message' => $row['comment'],
			'time' => timeformat($row['time_sent']),
			'member' => array(
				'id' => $row['id_member'],
				'name' => empty($row['reporter']) ? $txt['guest'] : $row['reporter'],
				'link' => $row['id_member'] ? '<a href="' . $scripturl . '?action=profile;u=' . $row['id_member'] . '">' . $row['reporter'] . '</a>' : (empty($row['reporter']) ? $txt['guest'] : $row['reporter']),
				'href' => $row['id_member'] ? $scripturl . '?action=profile;u=' . $row['id_member'] : '',
				'ip' => !empty($row['member_ip']) && allowedTo('moderate_forum') ? '<a href="' . $scripturl . '?action=trackip;searchip=' . $row['member_ip'] . '">' . $row['member_ip'] . '</a>' : '',
			),
		);
	}
	$smcFunc['db_free_result']($request);

	// Hang about old chap, any comments from moderators on this one?
	$request = $smcFunc['db_query']('', '
		SELECT lc.id_comment, lc.id_notice, lc.log_time, lc.body,
			IFNULL(mem.id_member, 0) AS id_member, IFNULL(mem.real_name, lc.member_name) AS moderator
		FROM {db_prefix}log_comments AS lc
			LEFT JOIN {db_prefix}members AS mem ON (mem.id_member = lc.id_member)
		WHERE lc.id_notice = {int:id_report}
			AND lc.comment_type = {string:reportc}',
		array(
			'id_report' => $context['report']['id'],
			'reportc' => 'reportc',
		)
	);
	while ($row = $smcFunc['db_fetch_assoc']($request))
	{
		$context['report']['mod_comments'][] = array(
			'id' => $row['id_comment'],
			'message' => parse_bbc($row['body']),
			'time' => timeformat($row['log_time']),
			'member' => array(
				'id' => $row['id_member'],
				'name' => $row['moderator'],
				'link' => $row['id_member'] ? '<a href="' . $scripturl . '?action=profile;u=' . $row['id_member'] . '">' . $row['moderator'] . '</a>' : $row['moderator'],
				'href' => $scripturl . '?action=profile;u=' . $row['id_member'],
			),
		);
	}
	$smcFunc['db_free_result']($request);

	// What have the other moderators done to this message?
	require_once($sourcedir . '/Modlog.php');
	require_once($sourcedir . '/Subs-List.php');
	loadLanguage('Modlog');

	// This is all the information from the moderation log.
	$listOptions = array(
		'id' => 'moderation_actions_list',
		'title' => $txt['mc_modreport_modactions'],
		'items_per_page' => 15,
		'no_items_label' => $txt['modlog_no_entries_found'],
		'base_href' => $scripturl . '?action=moderate;area=reports;report=' . $context['report']['id'],
		'default_sort_col' => 'time',
		'get_items' => array(
			'function' => 'list_getModLogEntries',
			'params' => array(
				'lm.id_topic = {int:id_topic}',
				array('id_topic' => $context['report']['topic_id']),
				1,
			),
		),
		'get_count' => array(
			'function' => 'list_getModLogEntryCount',
			'params' => array(
				'lm.id_topic = {int:id_topic}',
				array('id_topic' => $context['report']['topic_id']),
				1,
			),
		),
		// This assumes we are viewing by user.
		'columns' => array(
			'action' => array(
				'header' => array(
					'value' => $txt['modlog_action'],
				),
				'data' => array(
					'db' => 'action_text',
					'class' => 'smalltext',
				),
				'sort' => array(
					'default' => 'lm.action',
					'reverse' => 'lm.action DESC',
				),
			),
			'time' => array(
				'header' => array(
					'value' => $txt['modlog_date'],
				),
				'data' => array(
					'db' => 'time',
					'class' => 'smalltext',
				),
				'sort' => array(
					'default' => 'lm.log_time',
					'reverse' => 'lm.log_time DESC',
				),
			),
			'moderator' => array(
				'header' => array(
					'value' => $txt['modlog_member'],
				),
				'data' => array(
					'db' => 'moderator_link',
					'class' => 'smalltext',
				),
				'sort' => array(
					'default' => 'mem.real_name',
					'reverse' => 'mem.real_name DESC',
				),
			),
			'position' => array(
				'header' => array(
					'value' => $txt['modlog_position'],
				),
				'data' => array(
					'db' => 'position',
					'class' => 'smalltext',
				),
				'sort' => array(
					'default' => 'mg.group_name',
					'reverse' => 'mg.group_name DESC',
				),
			),
			'ip' => array(
				'header' => array(
					'value' => $txt['modlog_ip'],
				),
				'data' => array(
					'db' => 'ip',
					'class' => 'smalltext',
				),
				'sort' => array(
					'default' => 'lm.ip',
					'reverse' => 'lm.ip DESC',
				),
			),
		),
	);

	// Create the watched user list.
	createList($listOptions);

	// Make sure to get the correct tab selected.
	if ($context['report']['closed'])
		$context[$context['moderation_menu_name']]['current_subsection'] = 'closed';

	// Finally we are done :P
	loadTemplate('ModerationCenter');
	$context['page_title'] = sprintf($txt['mc_viewmodreport'], $context['report']['subject'], $context['report']['author']['name']);
	$context['sub_template'] = 'viewmodreport';
}

/**
 * Show a notice sent to a user.
 */
function ShowNotice()
{
	global $smcFunc, $txt, $context;

	$context['page_title'] = $txt['show_notice'];
	$context['sub_template'] = 'show_notice';
	$context['template_layers'] = array();

	loadTemplate('ModerationCenter');

	// @todo Assumes nothing needs permission more than accessing moderation center!
	$id_notice = (int) $_GET['nid'];
	$request = $smcFunc['db_query']('', '
		SELECT body, subject
		FROM {db_prefix}log_member_notices
		WHERE id_notice = {int:id_notice}',
		array(
			'id_notice' => $id_notice,
		)
	);
	if ($smcFunc['db_num_rows']($request) == 0)
		fatal_lang_error('no_access', false);
	list ($context['notice_body'], $context['notice_subject']) = $smcFunc['db_fetch_row']($request);
	$smcFunc['db_free_result']($request);

	$context['notice_body'] = parse_bbc($context['notice_body'], false);
}

/**
 * View watched users.
 */
function ViewWatchedUsers()
{
	global $smcFunc, $modSettings, $context, $txt, $scripturl, $user_info, $sourcedir;

	// Some important context!
	$context['page_title'] = $txt['mc_watched_users_title'];
	$context['view_posts'] = isset($_GET['sa']) && $_GET['sa'] == 'post';
	$context['start'] = isset($_REQUEST['start']) ? (int) $_REQUEST['start'] : 0;

	loadTemplate('ModerationCenter');

	// Get some key settings!
	$modSettings['warning_watch'] = empty($modSettings['warning_watch']) ? 1 : $modSettings['warning_watch'];

	// Put some pretty tabs on cause we're gonna be doing hot stuff here...
	$context[$context['moderation_menu_name']]['tab_data'] = array(
		'title' => $txt['mc_watched_users_title'],
		'help' => '',
		'description' => $txt['mc_watched_users_desc'],
	);

	// First off - are we deleting?
	if (!empty($_REQUEST['delete']))
	{
		checkSession(!is_array($_REQUEST['delete']) ? 'get' : 'post');

		$toDelete = array();
		if (!is_array($_REQUEST['delete']))
			$toDelete[] = (int) $_REQUEST['delete'];
		else
			foreach ($_REQUEST['delete'] as $did)
				$toDelete[] = (int) $did;

		if (!empty($toDelete))
		{
			require_once($sourcedir . '/RemoveTopic.php');
			// If they don't have permission we'll let it error - either way no chance of a security slip here!
			foreach ($toDelete as $did)
				removeMessage($did);
		}
	}

	// Start preparing the list by grabbing relevant permissions.
	if (!$context['view_posts'])
	{
		$approve_query = '';
		$delete_boards = array();
	}
	else
	{
		// Still obey permissions!
		$approve_boards = boardsAllowedTo('approve_posts');
		$delete_boards = boardsAllowedTo('delete_any');

		if ($approve_boards == array(0))
			$approve_query = '';
		elseif (!empty($approve_boards))
			$approve_query = ' AND m.id_board IN (' . implode(',', $approve_boards) . ')';
		// Nada, zip, etc...
		else
			$approve_query = ' AND 0';
	}

	require_once($sourcedir . '/Subs-List.php');

	// This is all the information required for a watched user listing.
	$listOptions = array(
		'id' => 'watch_user_list',
		'title' => $txt['mc_watched_users_title'] . ' - ' . ($context['view_posts'] ? $txt['mc_watched_users_post'] : $txt['mc_watched_users_member']),
		'width' => '100%',
		'items_per_page' => $modSettings['defaultMaxMessages'],
		'no_items_label' => $context['view_posts'] ? $txt['mc_watched_users_no_posts'] : $txt['mc_watched_users_none'],
		'base_href' => $scripturl . '?action=moderate;area=userwatch;sa=' . ($context['view_posts'] ? 'post' : 'member'),
		'default_sort_col' => $context['view_posts'] ? '' : 'member',
		'get_items' => array(
			'function' => $context['view_posts'] ? 'list_getWatchedUserPosts' : 'list_getWatchedUsers',
			'params' => array(
				$approve_query,
				$delete_boards,
			),
		),
		'get_count' => array(
			'function' => $context['view_posts'] ? 'list_getWatchedUserPostsCount' : 'list_getWatchedUserCount',
			'params' => array(
				$approve_query,
			),
		),
		// This assumes we are viewing by user.
		'columns' => array(
			'member' => array(
				'header' => array(
					'value' => $txt['mc_watched_users_member'],
				),
				'data' => array(
					'sprintf' => array(
						'format' => '<a href="' . $scripturl . '?action=profile;u=%1$d">%2$s</a>',
						'params' => array(
							'id' => false,
							'name' => false,
						),
					),
				),
				'sort' => array(
					'default' => 'real_name',
					'reverse' => 'real_name DESC',
				),
			),
			'warning' => array(
				'header' => array(
					'value' => $txt['mc_watched_users_warning'],
				),
				'data' => array(
					'function' => create_function('$member', '
						global $scripturl;

						return allowedTo(\'issue_warning\') ? \'<a href="\' . $scripturl . \'?action=profile;area=issuewarning;u=\' . $member[\'id\'] . \'">\' . $member[\'warning\'] . \'%</a>\' : $member[\'warning\'] . \'%\';
					'),
				),
				'sort' => array(
					'default' => 'warning',
					'reverse' => 'warning DESC',
				),
			),
			'posts' => array(
				'header' => array(
					'value' => $txt['posts'],
				),
				'data' => array(
					'sprintf' => array(
						'format' => '<a href="' . $scripturl . '?action=profile;u=%1$d;area=showposts;sa=messages">%2$s</a>',
						'params' => array(
							'id' => false,
							'posts' => false,
						),
					),
				),
				'sort' => array(
					'default' => 'posts',
					'reverse' => 'posts DESC',
				),
			),
			'last_login' => array(
				'header' => array(
					'value' => $txt['mc_watched_users_last_login'],
				),
				'data' => array(
					'db' => 'last_login',
				),
				'sort' => array(
					'default' => 'last_login',
					'reverse' => 'last_login DESC',
				),
			),
			'last_post' => array(
				'header' => array(
					'value' => $txt['mc_watched_users_last_post'],
				),
				'data' => array(
					'function' => create_function('$member', '
						global $scripturl;

						if ($member[\'last_post_id\'])
							return \'<a href="\' . $scripturl . \'?msg=\' . $member[\'last_post_id\'] . \'">\' . $member[\'last_post\'] . \'</a>\';
						else
							return $member[\'last_post\'];
					'),
				),
			),
		),
		'form' => array(
			'href' => $scripturl . '?action=moderate;area=userwatch;sa=post',
			'include_sort' => true,
			'include_start' => true,
			'hidden_fields' => array(
				$context['session_var'] => $context['session_id'],
			),
		),
		'additional_rows' => array(
			$context['view_posts'] ?
			array(
				'position' => 'bottom_of_list',
				'value' => '
					<input type="submit" name="delete_selected" value="' . $txt['quickmod_delete_selected'] . '" class="button_submit" />',
				'align' => 'right',
			) : array(),
		),
	);

	// If this is being viewed by posts we actually change the columns to call a template each time.
	if ($context['view_posts'])
	{
		$listOptions['columns'] = array(
			'posts' => array(
				'data' => array(
					'function' => create_function('$post', '
						return template_user_watch_post_callback($post);
					'),
				),
			),
		);
	}

	// Create the watched user list.
	createList($listOptions);

	$context['sub_template'] = 'show_list';
	$context['default_list'] = 'watch_user_list';
}

/**
 * Callback for createList().
 * @param $approve_query
 */
function list_getWatchedUserCount($approve_query)
{
	global $smcFunc, $modSettings;

	$request = $smcFunc['db_query']('', '
		SELECT COUNT(*)
		FROM {db_prefix}members
		WHERE warning >= {int:warning_watch}',
		array(
			'warning_watch' => $modSettings['warning_watch'],
		)
	);
	list ($totalMembers) = $smcFunc['db_fetch_row']($request);
	$smcFunc['db_free_result']($request);

	return $totalMembers;
}

/**
 * Callback for createList().
 *
 * @param $start
 * @param $items_per_page
 * @param $sort
 * @param $approve_query
 * @param $dummy
 */
function list_getWatchedUsers($start, $items_per_page, $sort, $approve_query, $dummy)
{
	global $smcFunc, $txt, $scripturl, $modSettings, $user_info, $context;

	$request = $smcFunc['db_query']('', '
		SELECT id_member, real_name, last_login, posts, warning
		FROM {db_prefix}members
		WHERE warning >= {int:warning_watch}
		ORDER BY {raw:sort}
		LIMIT ' . $start . ', ' . $items_per_page,
		array(
			'warning_watch' => $modSettings['warning_watch'],
			'sort' => $sort,
		)
	);
	$watched_users = array();
	$members = array();
	while ($row = $smcFunc['db_fetch_assoc']($request))
	{
		$watched_users[$row['id_member']] = array(
			'id' => $row['id_member'],
			'name' => $row['real_name'],
			'last_login' => $row['last_login'] ? timeformat($row['last_login']) : $txt['never'],
			'last_post' => $txt['not_applicable'],
			'last_post_id' => 0,
			'warning' => $row['warning'],
			'posts' => $row['posts'],
		);
		$members[] = $row['id_member'];
	}
	$smcFunc['db_free_result']($request);

	if (!empty($members))
	{
		// First get the latest messages from these users.
		$request = $smcFunc['db_query']('', '
			SELECT m.id_member, MAX(m.id_msg) AS last_post_id
			FROM {db_prefix}messages AS m' . ($user_info['query_see_board'] == '1=1' ? '' : '
				INNER JOIN {db_prefix}boards AS b ON (b.id_board = m.id_board AND {query_see_board})') . '
			WHERE m.id_member IN ({array_int:member_list})' . (!$modSettings['postmod_active'] || allowedTo('approve_posts') ? '' : '
				AND m.approved = {int:is_approved}') . '
			GROUP BY m.id_member',
			array(
				'member_list' => $members,
				'is_approved' => 1,
			)
		);
		$latest_posts = array();
		while ($row = $smcFunc['db_fetch_assoc']($request))
			$latest_posts[$row['id_member']] = $row['last_post_id'];

		if (!empty($latest_posts))
		{
			// Now get the time those messages were posted.
			$request = $smcFunc['db_query']('', '
				SELECT id_member, poster_time
				FROM {db_prefix}messages
				WHERE id_msg IN ({array_int:message_list})',
				array(
					'message_list' => $latest_posts,
				)
			);
			while ($row = $smcFunc['db_fetch_assoc']($request))
			{
				$watched_users[$row['id_member']]['last_post'] = timeformat($row['poster_time']);
				$watched_users[$row['id_member']]['last_post_id'] = $latest_posts[$row['id_member']];
			}

			$smcFunc['db_free_result']($request);
		}

		$request = $smcFunc['db_query']('', '
			SELECT MAX(m.poster_time) AS last_post, MAX(m.id_msg) AS last_post_id, m.id_member
			FROM {db_prefix}messages AS m' . ($user_info['query_see_board'] == '1=1' ? '' : '
				INNER JOIN {db_prefix}boards AS b ON (b.id_board = m.id_board AND {query_see_board})') . '
			WHERE m.id_member IN ({array_int:member_list})' . (!$modSettings['postmod_active'] || allowedTo('approve_posts') ? '' : '
				AND m.approved = {int:is_approved}') . '
			GROUP BY m.id_member',
			array(
				'member_list' => $members,
				'is_approved' => 1,
			)
		);
		while ($row = $smcFunc['db_fetch_assoc']($request))
		{
			$watched_users[$row['id_member']]['last_post'] = timeformat($row['last_post']);
			$watched_users[$row['id_member']]['last_post_id'] = $row['last_post_id'];
		}
		$smcFunc['db_free_result']($request);
	}

	return $watched_users;
}

/**
 * Callback for createList().
 *
 * @param $approve_query
 */
function list_getWatchedUserPostsCount($approve_query)
{
	global $smcFunc, $modSettings, $user_info;

	$request = $smcFunc['db_query']('', '
		SELECT COUNT(*)
			FROM {db_prefix}messages AS m
				INNER JOIN {db_prefix}members AS mem ON (mem.id_member = m.id_member)
				INNER JOIN {db_prefix}boards AS b ON (b.id_board = m.id_board)
			WHERE mem.warning >= {int:warning_watch}
				AND {query_see_board}
				' . $approve_query,
		array(
			'warning_watch' => $modSettings['warning_watch'],
		)
	);
	list ($totalMemberPosts) = $smcFunc['db_fetch_row']($request);
	$smcFunc['db_free_result']($request);

	return $totalMemberPosts;
}

/**
 * Callback for createList().
 *
 * @param $start
 * @param $items_per_page
 * @param $sort
 * @param $approve_query
 * @param $delete_boards
 */
function list_getWatchedUserPosts($start, $items_per_page, $sort, $approve_query, $delete_boards)
{
	global $smcFunc, $txt, $scripturl, $modSettings, $user_info;

	$request = $smcFunc['db_query']('', '
		SELECT m.id_msg, m.id_topic, m.id_board, m.id_member, m.subject, m.body, m.poster_time,
			m.approved, mem.real_name, m.smileys_enabled
		FROM {db_prefix}messages AS m
			INNER JOIN {db_prefix}members AS mem ON (mem.id_member = m.id_member)
			INNER JOIN {db_prefix}boards AS b ON (b.id_board = m.id_board)
		WHERE mem.warning >= {int:warning_watch}
			AND {query_see_board}
			' . $approve_query . '
		ORDER BY m.id_msg DESC
		LIMIT ' . $start . ', ' . $items_per_page,
		array(
			'warning_watch' => $modSettings['warning_watch'],
		)
	);
	$member_posts = array();
	while ($row = $smcFunc['db_fetch_assoc']($request))
	{
		$row['subject'] = censorText($row['subject']);
		$row['body'] = censorText($row['body']);

		$member_posts[$row['id_msg']] = array(
			'id' => $row['id_msg'],
			'id_topic' => $row['id_topic'],
			'author_link' => '<a href="' . $scripturl . '?action=profile;u=' . $row['id_member'] . '">' . $row['real_name'] . '</a>',
			'subject' => $row['subject'],
			'body' => parse_bbc($row['body'], $row['smileys_enabled'], $row['id_msg']),
			'poster_time' => timeformat($row['poster_time']),
			'approved' => $row['approved'],
			'can_delete' => $delete_boards == array(0) || in_array($row['id_board'], $delete_boards),
		);
	}
	$smcFunc['db_free_result']($request);

	return $member_posts;
}

/**
 * Entry point for viewing warning related stuff.
 */
function ViewWarnings()
{
	global $context, $txt;

	$subActions = array(
		'log' => array('ViewWarningLog'),
		'templateedit' => array('ModifyWarningTemplate', 'issue_warning'),
		'templates' => array('ViewWarningTemplates', 'issue_warning'),
	);

	$_REQUEST['sa'] = isset($_REQUEST['sa']) && isset($subActions[$_REQUEST['sa']]) && (empty($subActions[$_REQUEST['sa']][1]) || allowedTo($subActions[$_REQUEST['sa']]))? $_REQUEST['sa'] : 'log';

	// Some of this stuff is overseas, so to speak.
	loadTemplate('ModerationCenter');
	loadLanguage('Profile');

	// Setup the admin tabs.
	$context[$context['moderation_menu_name']]['tab_data'] = array(
		'title' => $txt['mc_warnings'],
		'description' => $txt['mc_warnings_description'],
	);

	// Call the right function.
	$subActions[$_REQUEST['sa']][0]();
}

/**
 * Simply put, look at the warning log!
 */
function ViewWarningLog()
{
	global $smcFunc, $modSettings, $context, $txt, $scripturl, $sourcedir;

	// Setup context as always.
	$context['page_title'] = $txt['mc_warning_log_title'];

	require_once($sourcedir . '/Subs-List.php');

	// This is all the information required for a watched user listing.
	$listOptions = array(
		'id' => 'warning_list',
		'title' => $txt['mc_warning_log_title'],
		'items_per_page' => $modSettings['defaultMaxMessages'],
		'no_items_label' => $txt['mc_warnings_none'],
		'base_href' => $scripturl . '?action=moderate;area=warnings;sa=log;' . $context['session_var'] . '=' . $context['session_id'],
		'default_sort_col' => 'time',
		'get_items' => array(
			'function' => 'list_getWarnings',
		),
		'get_count' => array(
			'function' => 'list_getWarningCount',
		),
		// This assumes we are viewing by user.
		'columns' => array(
			'issuer' => array(
				'header' => array(
					'value' => $txt['profile_warning_previous_issued'],
				),
				'data' => array(
					'db' => 'issuer_link',
				),
				'sort' => array(
					'default' => 'member_name_col',
					'reverse' => 'member_name_col DESC',
				),
			),
			'recipient' => array(
				'header' => array(
					'value' => $txt['mc_warnings_recipient'],
				),
				'data' => array(
					'db' => 'recipient_link',
				),
				'sort' => array(
					'default' => 'recipient_name',
					'reverse' => 'recipient_name DESC',
				),
			),
			'time' => array(
				'header' => array(
					'value' => $txt['profile_warning_previous_time'],
				),
				'data' => array(
					'db' => 'time',
				),
				'sort' => array(
					'default' => 'lc.log_time DESC',
					'reverse' => 'lc.log_time',
				),
			),
			'reason' => array(
				'header' => array(
					'value' => $txt['profile_warning_previous_reason'],
				),
				'data' => array(
					'function' => create_function('$warning', '
						global $scripturl, $settings, $txt;

						$output = \'
							<div class="floatleft">
								\' . $warning[\'reason\'] . \'
							</div>\';

						if (!empty($warning[\'id_notice\']))
							$output .= \'
								<a href="\' . $scripturl . \'?action=moderate;area=notice;nid=\' . $warning[\'id_notice\'] . \'" onclick="window.open(this.href, \\\'\\\', \\\'scrollbars=yes,resizable=yes,width=400,height=250\\\');return false;" target="_blank" class="new_win" title="\' . $txt[\'profile_warning_previous_notice\'] . \'"><img src="\' . $settings[\'default_images_url\'] . \'/filter.png" alt="\' . $txt[\'profile_warning_previous_notice\'] . \'" /></a>\';
						return $output;
					'),
				),
			),
			'points' => array(
				'header' => array(
					'value' => $txt['profile_warning_previous_level'],
				),
				'data' => array(
					'db' => 'counter',
				),
			),
		),
	);

	// Create the watched user list.
	createList($listOptions);

	$context['sub_template'] = 'show_list';
	$context['default_list'] = 'warning_list';
}

/**
 * Callback for createList().
 */
function list_getWarningCount()
{
	global $smcFunc, $modSettings;

	$request = $smcFunc['db_query']('', '
		SELECT COUNT(*)
		FROM {db_prefix}log_comments
		WHERE comment_type = {string:warning}',
		array(
			'warning' => 'warning',
		)
	);
	list ($totalWarns) = $smcFunc['db_fetch_row']($request);
	$smcFunc['db_free_result']($request);

	return $totalWarns;
}

/**
 * Callback for createList().
 *
 * @param $start
 * @param $items_per_page
 * @param $sort
 */
function list_getWarnings($start, $items_per_page, $sort)
{
	global $smcFunc, $txt, $scripturl, $modSettings, $user_info;

	$request = $smcFunc['db_query']('', '
		SELECT IFNULL(mem.id_member, 0) AS id_member, IFNULL(mem.real_name, lc.member_name) AS member_name_col,
			IFNULL(mem2.id_member, 0) AS id_recipient, IFNULL(mem2.real_name, lc.recipient_name) AS recipient_name,
			lc.log_time, lc.body, lc.id_notice, lc.counter
		FROM {db_prefix}log_comments AS lc
			LEFT JOIN {db_prefix}members AS mem ON (mem.id_member = lc.id_member)
			LEFT JOIN {db_prefix}members AS mem2 ON (mem2.id_member = lc.id_recipient)
		WHERE lc.comment_type = {string:warning}
		ORDER BY ' . $sort . '
		LIMIT ' . $start . ', ' . $items_per_page,
		array(
			'warning' => 'warning',
		)
	);
	$warnings = array();
	while ($row = $smcFunc['db_fetch_assoc']($request))
	{
		$warnings[] = array(
			'issuer_link' => $row['id_member'] ? ('<a href="' . $scripturl . '?action=profile;u=' . $row['id_member'] . '">' . $row['member_name_col'] . '</a>') : $row['member_name_col'],
			'recipient_link' => $row['id_recipient'] ? ('<a href="' . $scripturl . '?action=profile;u=' . $row['id_recipient'] . '">' . $row['recipient_name'] . '</a>') : $row['recipient_name'],
			'time' => timeformat($row['log_time']),
			'reason' => $row['body'],
			'counter' => $row['counter'] > 0 ? '+' . $row['counter'] : $row['counter'],
			'id_notice' => $row['id_notice'],
		);
	}
	$smcFunc['db_free_result']($request);

	return $warnings;
}

/**
 * Load all the warning templates.
 */
function ViewWarningTemplates()
{
	global $smcFunc, $modSettings, $context, $txt, $scripturl, $sourcedir, $user_info;

	// Submitting a new one?
	if (isset($_POST['add']))
		return ModifyWarningTemplate();
	elseif (isset($_POST['delete']) && !empty($_POST['deltpl']))
	{
		checkSession('post');
		validateToken('mod-wt');

		// Log the actions.
		$request = $smcFunc['db_query']('', '
			SELECT recipient_name
			FROM {db_prefix}log_comments
			WHERE id_comment IN ({array_int:delete_ids})
				AND comment_type = {string:warntpl}
				AND (id_recipient = {int:generic} OR id_recipient = {int:current_member})',
			array(
				'delete_ids' => $_POST['deltpl'],
				'warntpl' => 'warntpl',
				'generic' => 0,
				'current_member' => $user_info['id'],
			)
		);
		while ($row = $smcFunc['db_fetch_assoc']($request))
			logAction('delete_warn_template', array('template' => $row['recipient_name']));
		$smcFunc['db_free_result']($request);

		// Do the deletes.
		$smcFunc['db_query']('', '
			DELETE FROM {db_prefix}log_comments
			WHERE id_comment IN ({array_int:delete_ids})
				AND comment_type = {string:warntpl}
				AND (id_recipient = {int:generic} OR id_recipient = {int:current_member})',
			array(
				'delete_ids' => $_POST['deltpl'],
				'warntpl' => 'warntpl',
				'generic' => 0,
				'current_member' => $user_info['id'],
			)
		);
	}

	// Setup context as always.
	$context['page_title'] = $txt['mc_warning_templates_title'];

	require_once($sourcedir . '/Subs-List.php');

	// This is all the information required for a watched user listing.
	$listOptions = array(
		'id' => 'warning_template_list',
		'title' => $txt['mc_warning_templates_title'],
		'items_per_page' => $modSettings['defaultMaxMessages'],
		'no_items_label' => $txt['mc_warning_templates_none'],
		'base_href' => $scripturl . '?action=moderate;area=warnings;sa=templates;' . $context['session_var'] . '=' . $context['session_id'],
		'default_sort_col' => 'title',
		'get_items' => array(
			'function' => 'list_getWarningTemplates',
		),
		'get_count' => array(
			'function' => 'list_getWarningTemplateCount',
		),
		// This assumes we are viewing by user.
		'columns' => array(
			'title' => array(
				'header' => array(
					'value' => $txt['mc_warning_templates_name'],
				),
				'data' => array(
					'sprintf' => array(
						'format' => '<a href="' . $scripturl . '?action=moderate;area=warnings;sa=templateedit;tid=%1$d">%2$s</a>',
						'params' => array(
							'id_comment' => false,
							'title' => false,
							'body' => false,
						),
					),
				),
				'sort' => array(
					'default' => 'template_title',
					'reverse' => 'template_title DESC',
				),
			),
			'creator' => array(
				'header' => array(
					'value' => $txt['mc_warning_templates_creator'],
				),
				'data' => array(
					'db' => 'creator',
				),
				'sort' => array(
					'default' => 'creator_name',
					'reverse' => 'creator_name DESC',
				),
			),
			'time' => array(
				'header' => array(
					'value' => $txt['mc_warning_templates_time'],
				),
				'data' => array(
					'db' => 'time',
				),
				'sort' => array(
					'default' => 'lc.log_time DESC',
					'reverse' => 'lc.log_time',
				),
			),
			'delete' => array(
				'header' => array(
					'value' => '<input type="checkbox" class="input_check" onclick="invertAll(this, this.form);" />',
					'style' => 'width: 4%;',
				),
				'data' => array(
					'function' => create_function('$rowData', '
						global $context, $txt, $scripturl;

						return \'<input type="checkbox" name="deltpl[]" value="\' . $rowData[\'id_comment\'] . \'" class="input_check" />\';
					'),
					'style' => 'text-align: center;',
				),
			),
		),
		'form' => array(
			'href' => $scripturl . '?action=moderate;area=warnings;sa=templates',
			'token' => 'mod-wt',
		),
		'additional_rows' => array(
			array(
				'position' => 'below_table_data',
				'value' => '&nbsp;<input type="submit" name="delete" value="' . $txt['mc_warning_template_delete'] . '" onclick="return confirm(\'' . $txt['mc_warning_template_delete_confirm'] . '\');" class="button_submit" />',
				'style' => 'text-align: right;',
			),
			array(
				'position' => 'bottom_of_list',
				'value' => '
					<input type="submit" name="add" value="' . $txt['mc_warning_template_add'] . '" class="button_submit" />',
				'style' => 'text-align: right;',
			),
		),
	);

	// Create the watched user list.
	createToken('mod-wt');
	createList($listOptions);

	$context['sub_template'] = 'show_list';
	$context['default_list'] = 'warning_template_list';
}

/**
  * Callback for createList().
  */
function list_getWarningTemplateCount()
{
	global $smcFunc, $modSettings, $user_info;

	$request = $smcFunc['db_query']('', '
		SELECT COUNT(*)
		FROM {db_prefix}log_comments
		WHERE comment_type = {string:warntpl}
			AND (id_recipient = {string:generic} OR id_recipient = {int:current_member})',
		array(
			'warntpl' => 'warntpl',
			'generic' => 0,
			'current_member' => $user_info['id'],
		)
	);
	list ($totalWarns) = $smcFunc['db_fetch_row']($request);
	$smcFunc['db_free_result']($request);

	return $totalWarns;
}

/**
 * Callback for createList().
 *
 * @param $start
 * @param $items_per_page
 * @param $sort
 */
function list_getWarningTemplates($start, $items_per_page, $sort)
{
	global $smcFunc, $txt, $scripturl, $modSettings, $user_info;

	$request = $smcFunc['db_query']('', '
		SELECT lc.id_comment, IFNULL(mem.id_member, 0) AS id_member,
			IFNULL(mem.real_name, lc.member_name) AS creator_name, recipient_name AS template_title,
			lc.log_time, lc.body
		FROM {db_prefix}log_comments AS lc
			LEFT JOIN {db_prefix}members AS mem ON (mem.id_member = lc.id_member)
		WHERE lc.comment_type = {string:warntpl}
			AND (id_recipient = {string:generic} OR id_recipient = {int:current_member})
		ORDER BY ' . $sort . '
		LIMIT ' . $start . ', ' . $items_per_page,
		array(
			'warntpl' => 'warntpl',
			'generic' => 0,
			'current_member' => $user_info['id'],
		)
	);
	$templates = array();
	while ($row = $smcFunc['db_fetch_assoc']($request))
	{
		$templates[] = array(
			'id_comment' => $row['id_comment'],
			'creator' => $row['id_member'] ? ('<a href="' . $scripturl . '?action=profile;u=' . $row['id_member'] . '">' . $row['creator_name'] . '</a>') : $row['creator_name'],
			'time' => timeformat($row['log_time']),
			'title' => $row['template_title'],
			'body' => $smcFunc['htmlspecialchars']($row['body']),
		);
	}
	$smcFunc['db_free_result']($request);

	return $templates;
}

/**
 * Edit a warning template.
 */
function ModifyWarningTemplate()
{
	global $smcFunc, $context, $txt, $user_info, $sourcedir;

	$context['id_template'] = isset($_REQUEST['tid']) ? (int) $_REQUEST['tid'] : 0;
	$context['is_edit'] = $context['id_template'];

	// Standard template things.
	$context['page_title'] = $context['is_edit'] ? $txt['mc_warning_template_modify'] : $txt['mc_warning_template_add'];
	$context['sub_template'] = 'warn_template';
	$context[$context['moderation_menu_name']]['current_subsection'] = 'templates';

	// Defaults.
	$context['template_data'] = array(
		'title' => '',
		'body' => $txt['mc_warning_template_body_default'],
		'personal' => false,
		'can_edit_personal' => true,
	);

	// If it's an edit load it.
	if ($context['is_edit'])
	{
		$request = $smcFunc['db_query']('', '
			SELECT id_member, id_recipient, recipient_name AS template_title, body
			FROM {db_prefix}log_comments
			WHERE id_comment = {int:id}
				AND comment_type = {string:warntpl}
				AND (id_recipient = {int:generic} OR id_recipient = {int:current_member})',
			array(
				'id' => $context['id_template'],
				'warntpl' => 'warntpl',
				'generic' => 0,
				'current_member' => $user_info['id'],
			)
		);
		while ($row = $smcFunc['db_fetch_assoc']($request))
		{
			$context['template_data'] = array(
				'title' => $row['template_title'],
				'body' => $smcFunc['htmlspecialchars']($row['body']),
				'personal' => $row['id_recipient'],
				'can_edit_personal' => $row['id_member'] == $user_info['id'],
			);
		}
		$smcFunc['db_free_result']($request);
	}

	// Wait, we are saving?
	if (isset($_POST['save']))
	{
		checkSession('post');
		validateToken('mod-wt');

		// To check the BBC is pretty good...
		require_once($sourcedir . '/Subs-Post.php');

		// Bit of cleaning!
		$_POST['template_body'] = trim($_POST['template_body']);
		$_POST['template_title'] = trim($_POST['template_title']);

		// Need something in both boxes.
		if (!empty($_POST['template_body']) && !empty($_POST['template_title']))
		{
			// Safety first.
			$_POST['template_title'] = $smcFunc['htmlspecialchars']($_POST['template_title']);

			// Clean up BBC.
			preparsecode($_POST['template_body']);
			// But put line breaks back!
			$_POST['template_body'] = strtr($_POST['template_body'], array('<br />' => "\n"));

			// Is this personal?
			$recipient_id = !empty($_POST['make_personal']) ? $user_info['id'] : 0;

			// If we are this far it's save time.
			if ($context['is_edit'])
			{
				// Simple update...
				$smcFunc['db_query']('', '
					UPDATE {db_prefix}log_comments
					SET id_recipient = {int:personal}, recipient_name = {string:title}, body = {string:body}
					WHERE id_comment = {int:id}
						AND comment_type = {string:warntpl}
						AND (id_recipient = {int:generic} OR id_recipient = {int:current_member})'.
						($recipient_id ? ' AND id_member = {int:current_member}' : ''),
					array(
						'personal' => $recipient_id,
						'title' => $_POST['template_title'],
						'body' => $_POST['template_body'],
						'id' => $context['id_template'],
						'warntpl' => 'warntpl',
						'generic' => 0,
						'current_member' => $user_info['id'],
					)
				);

				// If it wasn't visible and now is they've effectively added it.
				if ($context['template_data']['personal'] && !$recipient_id)
					logAction('add_warn_template', array('template' => $_POST['template_title']));
				// Conversely if they made it personal it's a delete.
				elseif (!$context['template_data']['personal'] && $recipient_id)
					logAction('delete_warn_template', array('template' => $_POST['template_title']));
				// Otherwise just an edit.
				else
					logAction('modify_warn_template', array('template' => $_POST['template_title']));
			}
			else
			{
				$smcFunc['db_insert']('',
					'{db_prefix}log_comments',
					array(
						'id_member' => 'int', 'member_name' => 'string', 'comment_type' => 'string', 'id_recipient' => 'int',
						'recipient_name' => 'string-255', 'body' => 'string-65535', 'log_time' => 'int',
					),
					array(
						$user_info['id'], $user_info['name'], 'warntpl', $recipient_id,
						$_POST['template_title'], $_POST['template_body'], time(),
					),
					array('id_comment')
				);

				logAction('add_warn_template', array('template' => $_POST['template_title']));
			}

			// Get out of town...
			redirectexit('action=moderate;area=warnings;sa=templates');
		}
		else
		{
			$context['warning_errors'] = array();
			$context['template_data']['title'] = !empty($_POST['template_title']) ? $_POST['template_title'] : '';
			$context['template_data']['body'] = !empty($_POST['template_body']) ? $_POST['template_body'] : $txt['mc_warning_template_body_default'];
			$context['template_data']['personal'] = !empty($_POST['make_personal']);
			if (empty($_POST['template_title']))
				$context['warning_errors'][] = $txt['mc_warning_template_error_no_title'];
			if (empty($_POST['template_body']))
				$context['warning_errors'][] = $txt['mc_warning_template_error_no_body'];
		}
	}

	createToken('mod-wt');
}

/**
 * Change moderation preferences.
 */
function ModerationSettings()
{
	global $context, $smcFunc, $txt, $sourcedir, $scripturl, $user_settings, $user_info;

	// Some useful context stuff.
	loadTemplate('ModerationCenter');
	$context['page_title'] = $txt['mc_settings'];
	$context['sub_template'] = 'moderation_settings';

	// What blocks can this user see?
	$context['homepage_blocks'] = array(
		'n' => $txt['mc_prefs_latest_news'],
		'p' => $txt['mc_notes'],
	);
	if ($context['can_moderate_groups'])
		$context['homepage_blocks']['g'] = $txt['mc_group_requests'];
	if ($context['can_moderate_boards'])
	{
		$context['homepage_blocks']['r'] = $txt['mc_reported_posts'];
		$context['homepage_blocks']['w'] = $txt['mc_watched_users'];
	}

	// Does the user have any settings yet?
	if (empty($user_settings['mod_prefs']))
	{
		$mod_blocks = 'n' . ($context['can_moderate_boards'] ? 'wr' : '') . ($context['can_moderate_groups'] ? 'g' : '');
		$pref_binary = 5;
		$show_reports = 1;
	}
	else
	{
		list ($show_reports, $mod_blocks, $pref_binary) = explode('|', $user_settings['mod_prefs']);
	}

	// Are we saving?
	if (isset($_POST['save']))
	{
		checkSession('post');
		validateToken('mod-set');

		/* Current format of mod_prefs is:
			x|ABCD|yyy

			WHERE:
				x = Show report count on forum header.
				ABCD = Block indexes to show on moderation main page.
				yyy = Integer with the following bit status:
					- yyy & 1 = Always notify on reports.
					- yyy & 2 = Notify on reports for moderators only.
					- yyy & 4 = Notify about posts awaiting approval.
		*/

		// Do blocks first!
		$mod_blocks = '';
		if (!empty($_POST['mod_homepage']))
			foreach ($_POST['mod_homepage'] as $k => $v)
			{
				// Make sure they can add this...
				if (isset($context['homepage_blocks'][$k]))
					$mod_blocks .= $k;
			}

		// Now check other options!
		$pref_binary = 0;

		if ($context['can_moderate_approvals'] && !empty($_POST['mod_notify_approval']))
			$pref_binary |= 4;

		if ($context['can_moderate_boards'])
		{
			if (!empty($_POST['mod_notify_report']))
				$pref_binary |= ($_POST['mod_notify_report'] == 2 ? 1 : 2);

			$show_reports = !empty($_POST['mod_show_reports']) ? 1 : 0;
		}

		// Put it all together.
		$mod_prefs = $show_reports . '|' . $mod_blocks . '|' . $pref_binary;
		updateMemberData($user_info['id'], array('mod_prefs' => $mod_prefs));
	}

	// What blocks does the user currently have selected?
	$context['mod_settings'] = array(
		'show_reports' => $show_reports,
		'notify_report' => $pref_binary & 2 ? 1 : ($pref_binary & 1 ? 2 : 0),
		'notify_approval' => $pref_binary & 4,
		'user_blocks' => str_split($mod_blocks),
	);

	createToken('mod-set');
}

/**
 * This ends a moderator session, requiring authentication to access the MCP again.
 */
function ModEndSession()
{
	// This is so easy!
	unset($_SESSION['moderate_time']);

	// Clean any moderator tokens as well.
	foreach ($_SESSION['token'] as $key => $token)
		if (strpos($key, '-mod') !== false)
			unset($_SESSION['token'][$key]);

<<<<<<< HEAD
	redirectexit('?action=moderate');
}
=======
	redirectexit('action=moderate');
}

?>
>>>>>>> 0f0f217c
<|MERGE_RESOLUTION|>--- conflicted
+++ resolved
@@ -2149,12 +2149,5 @@
 		if (strpos($key, '-mod') !== false)
 			unset($_SESSION['token'][$key]);
 
-<<<<<<< HEAD
-	redirectexit('?action=moderate');
-}
-=======
 	redirectexit('action=moderate');
-}
-
-?>
->>>>>>> 0f0f217c
+}