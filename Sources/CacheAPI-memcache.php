<?php

/**
 * Simple Machines Forum (SMF)
 *
 * @package SMF
 * @author Simple Machines https://www.simplemachines.org
 * @copyright 2020 Simple Machines and individual contributors
 * @license https://www.simplemachines.org/about/smf/license.php BSD
 *
 * @version 2.1 RC3
 */

if (!defined('SMF'))
	die('Hacking attempt...');

/**
 * Our Cache API class
 *
 * @package cacheAPI
 */
class memcache_cache extends cache_api
{
	/**
	 * @var \Memcache The memcache instance.
	 */
	private $memcache = null;

	/**
	 * {@inheritDoc}
	 */
	public function isSupported($test = false)
	{
		global $cache_memcached;

		$supported = class_exists('Memcache');

		if ($test)
			return $supported;
		return parent::isSupported() && $supported && !empty($cache_memcached);
	}

	/**
	 * {@inheritDoc}
	 */
	public function connect()
	{
		global $db_persist, $cache_memcached;

		$servers = explode(',', $cache_memcached);
		$port = 0;

		// Don't try more times than we have servers!
		$connected = false;
		$level = 0;

		// We should keep trying if a server times out, but only for the amount of servers we have.
		while (!$connected && $level < count($servers))
		{
			++$level;
			$this->memcache = new Memcache();
			$server = trim($servers[array_rand($servers)]);

			// Normal host names do not contain slashes, while e.g. unix sockets do. Assume alternative transport pipe with port 0.
			if (strpos($server, '/') !== false)
				$host = $server;
			else
			{
				$server = explode(':', $server);
				$host = $server[0];
				$port = isset($server[1]) ? $server[1] : 11211;
			}

			// Don't wait too long: yes, we want the server, but we might be able to run the query faster!
<<<<<<< HEAD
			if (empty($db_persist))
				$connected = @$this->memcache->connect($host, $port);
			else
				$connected = @$this->memcache->pconnect($host, $port);
=======
			if (function_exists('memcache_get_server_status') && function_exists('memcache_connect') && @fsockopen($host, $port))
			{
				if (empty($db_persist))
					$connected = $this->memcache->connect($host, $port);
				else
					$connected = $this->memcache->pconnect($host, $port);
			}
>>>>>>> 145e5dd2
		}

		return $connected;
	}

	/**
	 * {@inheritDoc}
	 */
	public function getData($key, $ttl = null)
	{
		$key = $this->prefix . strtr($key, ':/', '-_');

		$value = $this->memcache->get($key);

		// $value should return either data or false (from failure, key not found or empty array).
		if ($value === false)
			return null;
		return $value;
	}

	/**
	 * {@inheritDoc}
	 */
	public function putData($key, $value, $ttl = null)
	{
		$key = $this->prefix . strtr($key, ':/', '-_');

		return $this->memcache->set($key, $value, 0, $ttl !== null ? $ttl : $this->ttl);
	}

	/**
	 * {@inheritDoc}
	 */
	public function quit()
	{
		return $this->memcache->close();
	}

	/**
	 * {@inheritDoc}
	 */
	public function cleanCache($type = '')
	{
		$this->invalidateCache();
		return $this->memcache->flush();
	}

	/**
	 * {@inheritDoc}
	 */
	public function cacheSettings(array &$config_vars)
	{
		global $context, $txt;

		$config_vars[] = $txt['cache_memcache_settings'];
		$config_vars[] = array('cache_memcached', $txt['cache_memcache_servers'], 'file', 'text', 0, 'cache_memcached', 'postinput' => '<br><div class="smalltext"><em>' . $txt['cache_memcache_servers_subtext'] . '</em></div>');

		if (!isset($context['settings_post_javascript']))
			$context['settings_post_javascript'] = '';

		$context['settings_post_javascript'] .= '
			$("#cache_accelerator").change(function (e) {
				var cache_type = e.currentTarget.value;
				$("#cache_memcached").prop("disabled", cache_type != "memcache");
			});';
	}

	/**
	 * {@inheritDoc}
	 */
	public function getVersion()
	{
		return $this->memcache->getVersion();
	}
}

?><|MERGE_RESOLUTION|>--- conflicted
+++ resolved
@@ -72,12 +72,6 @@
 			}
 
 			// Don't wait too long: yes, we want the server, but we might be able to run the query faster!
-<<<<<<< HEAD
-			if (empty($db_persist))
-				$connected = @$this->memcache->connect($host, $port);
-			else
-				$connected = @$this->memcache->pconnect($host, $port);
-=======
 			if (function_exists('memcache_get_server_status') && function_exists('memcache_connect') && @fsockopen($host, $port))
 			{
 				if (empty($db_persist))
@@ -85,7 +79,6 @@
 				else
 					$connected = $this->memcache->pconnect($host, $port);
 			}
->>>>>>> 145e5dd2
 		}
 
 		return $connected;
