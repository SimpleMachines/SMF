<?php

/**
 * This is perhaps the most important and probably most accessed file in all
 * of SMF.  This file controls topic, message, and attachment display.
 *
 * Simple Machines Forum (SMF)
 *
 * @package SMF
 * @author Simple Machines http://www.simplemachines.org
 * @copyright 2015 Simple Machines and individual contributors
 * @license http://www.simplemachines.org/about/smf/license.php BSD
 *
 * @version 2.1 Beta 2
 */

if (!defined('SMF'))
	die('No direct access...');

/**
 * The central part of the board - topic display.
 * This function loads the posts in a topic up so they can be displayed.
 * It uses the main sub template of the Display template.
 * It requires a topic, and can go to the previous or next topic from it.
 * It jumps to the correct post depending on a number/time/IS_MSG passed.
 * It depends on the messages_per_page, defaultMaxMessages and enableAllMessages settings.
 * It is accessed by ?topic=id_topic.START.
 * @return void
 */
function Display()
{
	global $scripturl, $txt, $modSettings, $context, $settings;
	global $options, $sourcedir, $user_info, $board_info, $topic, $board;
	global $attachments, $messages_request, $language, $smcFunc;

	// What are you gonna display if these are empty?!
	if (empty($topic))
		fatal_lang_error('no_board', false);

	// Load the proper template.
	loadTemplate('Display');

	// Not only does a prefetch make things slower for the server, but it makes it impossible to know if they read it.
	if (isset($_SERVER['HTTP_X_MOZ']) && $_SERVER['HTTP_X_MOZ'] == 'prefetch')
	{
		ob_end_clean();
		header('HTTP/1.1 403 Prefetch Forbidden');
		die;
	}

	// How much are we sticking on each page?
	$context['messages_per_page'] = empty($modSettings['disableCustomPerPage']) && !empty($options['messages_per_page']) ? $options['messages_per_page'] : $modSettings['defaultMaxMessages'];

	// Let's do some work on what to search index.
	if (count($_GET) > 2)
		foreach ($_GET as $k => $v)
		{
			if (!in_array($k, array('topic', 'board', 'start', session_name())))
				$context['robot_no_index'] = true;
		}

	if (!empty($_REQUEST['start']) && (!is_numeric($_REQUEST['start']) || $_REQUEST['start'] % $context['messages_per_page'] != 0))
		$context['robot_no_index'] = true;

	// Find the previous or next topic.  Make a fuss if there are no more.
	if (isset($_REQUEST['prev_next']) && ($_REQUEST['prev_next'] == 'prev' || $_REQUEST['prev_next'] == 'next'))
	{
		// No use in calculating the next topic if there's only one.
		if ($board_info['num_topics'] > 1)
		{
			// Just prepare some variables that are used in the query.
			$gt_lt = $_REQUEST['prev_next'] == 'prev' ? '>' : '<';
			$order = $_REQUEST['prev_next'] == 'prev' ? '' : ' DESC';

			$request = $smcFunc['db_query']('', '
				SELECT t2.id_topic
				FROM {db_prefix}topics AS t
					INNER JOIN {db_prefix}topics AS t2 ON (
					(t2.id_last_msg ' . $gt_lt . ' t.id_last_msg AND t2.is_sticky ' . $gt_lt . '= t.is_sticky) OR t2.is_sticky ' . $gt_lt . ' t.is_sticky)
				WHERE t.id_topic = {int:current_topic}
					AND t2.id_board = {int:current_board}' . (!$modSettings['postmod_active'] || allowedTo('approve_posts') ? '' : '
					AND (t2.approved = {int:is_approved} OR (t2.id_member_started != {int:id_member_started} AND t2.id_member_started = {int:current_member}))') . '
				ORDER BY t2.is_sticky' . $order . ', t2.id_last_msg' . $order . '
				LIMIT 1',
				array(
					'current_board' => $board,
					'current_member' => $user_info['id'],
					'current_topic' => $topic,
					'is_approved' => 1,
					'id_member_started' => 0,
				)
			);

			// No more left.
			if ($smcFunc['db_num_rows']($request) == 0)
			{
				$smcFunc['db_free_result']($request);

				// Roll over - if we're going prev, get the last - otherwise the first.
				$request = $smcFunc['db_query']('', '
					SELECT id_topic
					FROM {db_prefix}topics
					WHERE id_board = {int:current_board}' . (!$modSettings['postmod_active'] || allowedTo('approve_posts') ? '' : '
						AND (approved = {int:is_approved} OR (id_member_started != {int:id_member_started} AND id_member_started = {int:current_member}))') . '
					ORDER BY is_sticky' . $order . ', id_last_msg' . $order . '
					LIMIT 1',
					array(
						'current_board' => $board,
						'current_member' => $user_info['id'],
						'is_approved' => 1,
						'id_member_started' => 0,
					)
				);
			}

			// Now you can be sure $topic is the id_topic to view.
			list ($topic) = $smcFunc['db_fetch_row']($request);
			$smcFunc['db_free_result']($request);

			$context['current_topic'] = $topic;
		}

		// Go to the newest message on this topic.
		$_REQUEST['start'] = 'new';
	}

	// Add 1 to the number of views of this topic (except for robots).
	if (!$user_info['possibly_robot'] && (empty($_SESSION['last_read_topic']) || $_SESSION['last_read_topic'] != $topic))
	{
		$smcFunc['db_query']('', '
			UPDATE {db_prefix}topics
			SET num_views = num_views + 1
			WHERE id_topic = {int:current_topic}',
			array(
				'current_topic' => $topic,
			)
		);

		$_SESSION['last_read_topic'] = $topic;
	}

	$topic_parameters = array(
		'current_member' => $user_info['id'],
		'current_topic' => $topic,
		'current_board' => $board,
	);
	$topic_selects = array();
	$topic_tables = array();
	$context['topicinfo'] = array();
	call_integration_hook('integrate_display_topic', array(&$topic_selects, &$topic_tables, &$topic_parameters));

	// @todo Why isn't this cached?
	// @todo if we get id_board in this query and cache it, we can save a query on posting
	// Get all the important topic info.
	$request = $smcFunc['db_query']('', '
		SELECT
			t.num_replies, t.num_views, t.locked, ms.subject, t.is_sticky, t.id_poll,
			t.id_member_started, t.id_first_msg, t.id_last_msg, t.approved, t.unapproved_posts, t.id_redirect_topic,
			IFNULL(mem.real_name, ms.poster_name) AS topic_started_name, ms.poster_time AS topic_started_time,
			' . ($user_info['is_guest'] ? 't.id_last_msg + 1' : 'IFNULL(lt.id_msg, IFNULL(lmr.id_msg, -1)) + 1') . ' AS new_from
			' . (!empty($board_info['recycle']) ? ', id_previous_board, id_previous_topic' : '') . '
			' . (!empty($topic_selects) ? (', '. implode(', ', $topic_selects)) : '') . '
			' . (!$user_info['is_guest'] ? ', IFNULL(lt.unwatched, 0) as unwatched' : '') . '
		FROM {db_prefix}topics AS t
			INNER JOIN {db_prefix}messages AS ms ON (ms.id_msg = t.id_first_msg)
			LEFT JOIN {db_prefix}members AS mem on (mem.id_member = ms.id_member)' . ($user_info['is_guest'] ? '' : '
			LEFT JOIN {db_prefix}log_topics AS lt ON (lt.id_topic = {int:current_topic} AND lt.id_member = {int:current_member})
			LEFT JOIN {db_prefix}log_mark_read AS lmr ON (lmr.id_board = {int:current_board} AND lmr.id_member = {int:current_member})') . '
			' . (!empty($topic_tables) ? implode("\n\t", $topic_tables) : '') . '
		WHERE t.id_topic = {int:current_topic}
		LIMIT 1',
			$topic_parameters
	);

	if ($smcFunc['db_num_rows']($request) == 0)
		fatal_lang_error('not_a_topic', false, 404);
	$context['topicinfo'] = $smcFunc['db_fetch_assoc']($request);
	$smcFunc['db_free_result']($request);

	// Is this a moved or merged topic that we are redirecting to?
	if (!empty($context['topicinfo']['id_redirect_topic']))
	{
		// Mark this as read...
		if (!$user_info['is_guest'] && $context['topicinfo']['new_from'] != $context['topicinfo']['id_first_msg'])
		{
			// Mark this as read first
			$smcFunc['db_insert']($context['topicinfo']['new_from'] == 0 ? 'ignore' : 'replace',
				'{db_prefix}log_topics',
				array(
					'id_member' => 'int', 'id_topic' => 'int', 'id_msg' => 'int', 'unwatched' => 'int',
				),
				array(
					$user_info['id'], $topic, $context['topicinfo']['id_first_msg'], $context['topicinfo']['unwatched'],
				),
				array('id_member', 'id_topic')
			);
		}
		redirectexit('topic=' . $context['topicinfo']['id_redirect_topic'] . '.0', false, true);
	}

	// Short-cut to know if this user can see unapproved messages.
	$approve_posts = (allowedTo('approve_posts') || $context['topicinfo']['id_member_started'] == $user_info['id']);

	$context['real_num_replies'] = $context['num_replies'] = $context['topicinfo']['num_replies'];
	$context['topic_started_time'] = timeformat($context['topicinfo']['topic_started_time']);
	$context['topic_started_timestamp'] = $context['topicinfo']['topic_started_time'];
	$context['topic_poster_name'] = $context['topicinfo']['topic_started_name'];
	$context['topic_first_message'] = $context['topicinfo']['id_first_msg'];
	$context['topic_last_message'] = $context['topicinfo']['id_last_msg'];
	$context['topic_unwatched'] = isset($context['topicinfo']['unwatched']) ? $context['topicinfo']['unwatched'] : 0;

	// Add up unapproved replies to get real number of replies...
	if ($modSettings['postmod_active'] && $approve_posts)
		$context['real_num_replies'] += $context['topicinfo']['unapproved_posts'] - ($context['topicinfo']['approved'] ? 0 : 1);

	// If this topic has unapproved posts, we need to work out how many posts the user can see, for page indexing.
	if ($modSettings['postmod_active'] && $context['topicinfo']['unapproved_posts'] && !$user_info['is_guest'] && !$approve_posts)
	{
		$request = $smcFunc['db_query']('', '
			SELECT COUNT(id_member) AS my_unapproved_posts
			FROM {db_prefix}messages
			WHERE id_topic = {int:current_topic}
				AND id_member = {int:current_member}
				AND approved = 0',
			array(
				'current_topic' => $topic,
				'current_member' => $user_info['id'],
			)
		);
		list ($myUnapprovedPosts) = $smcFunc['db_fetch_row']($request);
		$smcFunc['db_free_result']($request);

		$context['total_visible_posts'] = $context['num_replies'] + $myUnapprovedPosts + ($context['topicinfo']['approved'] ? 1 : 0);
	}
	elseif ($user_info['is_guest'])
		$context['total_visible_posts'] = $context['num_replies'] + ($context['topicinfo']['approved'] ? 1 : 0);
	else
		$context['total_visible_posts'] = $context['num_replies'] + $context['topicinfo']['unapproved_posts'] + ($context['topicinfo']['approved'] ? 1 : 0);

	// The start isn't a number; it's information about what to do, where to go.
	if (!is_numeric($_REQUEST['start']))
	{
		// Redirect to the page and post with new messages, originally by Omar Bazavilvazo.
		if ($_REQUEST['start'] == 'new')
		{
			// Guests automatically go to the last post.
			if ($user_info['is_guest'])
			{
				$context['start_from'] = $context['total_visible_posts'] - 1;
				$_REQUEST['start'] = empty($options['view_newest_first']) ? $context['start_from'] : 0;
			}
			else
			{
				// Find the earliest unread message in the topic. (the use of topics here is just for both tables.)
				$request = $smcFunc['db_query']('', '
					SELECT IFNULL(lt.id_msg, IFNULL(lmr.id_msg, -1)) + 1 AS new_from
					FROM {db_prefix}topics AS t
						LEFT JOIN {db_prefix}log_topics AS lt ON (lt.id_topic = {int:current_topic} AND lt.id_member = {int:current_member})
						LEFT JOIN {db_prefix}log_mark_read AS lmr ON (lmr.id_board = {int:current_board} AND lmr.id_member = {int:current_member})
					WHERE t.id_topic = {int:current_topic}
					LIMIT 1',
					array(
						'current_board' => $board,
						'current_member' => $user_info['id'],
						'current_topic' => $topic,
					)
				);
				list ($new_from) = $smcFunc['db_fetch_row']($request);
				$smcFunc['db_free_result']($request);

				// Fall through to the next if statement.
				$_REQUEST['start'] = 'msg' . $new_from;
			}
		}

		// Start from a certain time index, not a message.
		if (substr($_REQUEST['start'], 0, 4) == 'from')
		{
			$timestamp = (int) substr($_REQUEST['start'], 4);
			if ($timestamp === 0)
				$_REQUEST['start'] = 0;
			else
			{
				// Find the number of messages posted before said time...
				$request = $smcFunc['db_query']('', '
					SELECT COUNT(*)
					FROM {db_prefix}messages
					WHERE poster_time < {int:timestamp}
						AND id_topic = {int:current_topic}' . ($modSettings['postmod_active'] && $context['topicinfo']['unapproved_posts'] && !allowedTo('approve_posts') ? '
						AND (approved = {int:is_approved}' . ($user_info['is_guest'] ? '' : ' OR id_member = {int:current_member}') . ')' : ''),
					array(
						'current_topic' => $topic,
						'current_member' => $user_info['id'],
						'is_approved' => 1,
						'timestamp' => $timestamp,
					)
				);
				list ($context['start_from']) = $smcFunc['db_fetch_row']($request);
				$smcFunc['db_free_result']($request);

				// Handle view_newest_first options, and get the correct start value.
				$_REQUEST['start'] = empty($options['view_newest_first']) ? $context['start_from'] : $context['total_visible_posts'] - $context['start_from'] - 1;
			}
		}

		// Link to a message...
		elseif (substr($_REQUEST['start'], 0, 3) == 'msg')
		{
			$virtual_msg = (int) substr($_REQUEST['start'], 3);
			if (!$context['topicinfo']['unapproved_posts'] && $virtual_msg >= $context['topicinfo']['id_last_msg'])
				$context['start_from'] = $context['total_visible_posts'] - 1;
			elseif (!$context['topicinfo']['unapproved_posts'] && $virtual_msg <= $context['topicinfo']['id_first_msg'])
				$context['start_from'] = 0;
			else
			{
				// Find the start value for that message......
				$request = $smcFunc['db_query']('', '
					SELECT COUNT(*)
					FROM {db_prefix}messages
					WHERE id_msg < {int:virtual_msg}
						AND id_topic = {int:current_topic}' . ($modSettings['postmod_active'] && $context['topicinfo']['unapproved_posts'] && !allowedTo('approve_posts') ? '
						AND (approved = {int:is_approved}' . ($user_info['is_guest'] ? '' : ' OR id_member = {int:current_member}') . ')' : ''),
					array(
						'current_member' => $user_info['id'],
						'current_topic' => $topic,
						'virtual_msg' => $virtual_msg,
						'is_approved' => 1,
						'no_member' => 0,
					)
				);
				list ($context['start_from']) = $smcFunc['db_fetch_row']($request);
				$smcFunc['db_free_result']($request);
			}

			// We need to reverse the start as well in this case.
			$_REQUEST['start'] = empty($options['view_newest_first']) ? $context['start_from'] : $context['total_visible_posts'] - $context['start_from'] - 1;
		}
	}

	// Create a previous next string if the selected theme has it as a selected option.
	$context['previous_next'] = $modSettings['enablePreviousNext'] ? '<a href="' . $scripturl . '?topic=' . $topic . '.0;prev_next=prev#new">' . $txt['previous_next_back'] . '</a> - <a href="' . $scripturl . '?topic=' . $topic . '.0;prev_next=next#new">' . $txt['previous_next_forward'] . '</a>' : '';

	// Check if spellchecking is both enabled and actually working. (for quick reply.)
	$context['show_spellchecking'] = !empty($modSettings['enableSpellChecking']) && (function_exists('pspell_new') || (function_exists('enchant_broker_init') && ($txt['lang_charset'] == 'UTF-8' || function_exists('iconv'))));

	// Do we need to show the visual verification image?
	$context['require_verification'] = !$user_info['is_mod'] && !$user_info['is_admin'] && !empty($modSettings['posts_require_captcha']) && ($user_info['posts'] < $modSettings['posts_require_captcha'] || ($user_info['is_guest'] && $modSettings['posts_require_captcha'] == -1));
	if ($context['require_verification'])
	{
		require_once($sourcedir . '/Subs-Editor.php');
		$verificationOptions = array(
			'id' => 'post',
		);
		$context['require_verification'] = create_control_verification($verificationOptions);
		$context['visual_verification_id'] = $verificationOptions['id'];
	}

	// Are we showing signatures - or disabled fields?
	$context['signature_enabled'] = substr($modSettings['signature_settings'], 0, 1) == 1;
	$context['disabled_fields'] = isset($modSettings['disabled_profile_fields']) ? array_flip(explode(',', $modSettings['disabled_profile_fields'])) : array();

	// Censor the title...
	censorText($context['topicinfo']['subject']);
	$context['page_title'] = $context['topicinfo']['subject'];

	// Default this topic to not marked for notifications... of course...
	$context['is_marked_notify'] = false;

	// Did we report a post to a moderator just now?
	$context['report_sent'] = isset($_GET['reportsent']);

	// Let's get nosey, who is viewing this topic?
	if (!empty($settings['display_who_viewing']))
	{
		// Start out with no one at all viewing it.
		$context['view_members'] = array();
		$context['view_members_list'] = array();
		$context['view_num_hidden'] = 0;

		// Search for members who have this topic set in their GET data.
		$request = $smcFunc['db_query']('', '
			SELECT
				lo.id_member, lo.log_time, mem.real_name, mem.member_name, mem.show_online,
				mg.online_color, mg.id_group, mg.group_name
			FROM {db_prefix}log_online AS lo
				LEFT JOIN {db_prefix}members AS mem ON (mem.id_member = lo.id_member)
				LEFT JOIN {db_prefix}membergroups AS mg ON (mg.id_group = CASE WHEN mem.id_group = {int:reg_id_group} THEN mem.id_post_group ELSE mem.id_group END)
			WHERE INSTR(lo.url, {string:in_url_string}) > 0 OR lo.session = {string:session}',
			array(
				'reg_id_group' => 0,
				'in_url_string' => 's:5:"topic";i:' . $topic . ';',
				'session' => $user_info['is_guest'] ? 'ip' . $user_info['ip'] : session_id(),
			)
		);
		while ($row = $smcFunc['db_fetch_assoc']($request))
		{
			if (empty($row['id_member']))
				continue;

			if (!empty($row['online_color']))
				$link = '<a href="' . $scripturl . '?action=profile;u=' . $row['id_member'] . '" style="color: ' . $row['online_color'] . ';">' . $row['real_name'] . '</a>';
			else
				$link = '<a href="' . $scripturl . '?action=profile;u=' . $row['id_member'] . '">' . $row['real_name'] . '</a>';

			$is_buddy = in_array($row['id_member'], $user_info['buddies']);
			if ($is_buddy)
				$link = '<strong>' . $link . '</strong>';

			// Add them both to the list and to the more detailed list.
			if (!empty($row['show_online']) || allowedTo('moderate_forum'))
				$context['view_members_list'][$row['log_time'] . $row['member_name']] = empty($row['show_online']) ? '<em>' . $link . '</em>' : $link;
			$context['view_members'][$row['log_time'] . $row['member_name']] = array(
				'id' => $row['id_member'],
				'username' => $row['member_name'],
				'name' => $row['real_name'],
				'group' => $row['id_group'],
				'href' => $scripturl . '?action=profile;u=' . $row['id_member'],
				'link' => $link,
				'is_buddy' => $is_buddy,
				'hidden' => empty($row['show_online']),
			);

			if (empty($row['show_online']))
				$context['view_num_hidden']++;
		}

		// The number of guests is equal to the rows minus the ones we actually used ;).
		$context['view_num_guests'] = $smcFunc['db_num_rows']($request) - count($context['view_members']);
		$smcFunc['db_free_result']($request);

		// Sort the list.
		krsort($context['view_members']);
		krsort($context['view_members_list']);
	}

	// If all is set, but not allowed... just unset it.
	$can_show_all = !empty($modSettings['enableAllMessages']) && $context['total_visible_posts'] > $context['messages_per_page'] && $context['total_visible_posts'] < $modSettings['enableAllMessages'];
	if (isset($_REQUEST['all']) && !$can_show_all)
		unset($_REQUEST['all']);
	// Otherwise, it must be allowed... so pretend start was -1.
	elseif (isset($_REQUEST['all']))
		$_REQUEST['start'] = -1;

	// Construct the page index, allowing for the .START method...
	$context['page_index'] = constructPageIndex($scripturl . '?topic=' . $topic . '.%1$d', $_REQUEST['start'], $context['total_visible_posts'], $context['messages_per_page'], true);
	$context['start'] = $_REQUEST['start'];

	// This is information about which page is current, and which page we're on - in case you don't like the constructed page index. (again, wireles..)
	$context['page_info'] = array(
		'current_page' => $_REQUEST['start'] / $context['messages_per_page'] + 1,
		'num_pages' => floor(($context['total_visible_posts'] - 1) / $context['messages_per_page']) + 1,
	);

	// Figure out all the link to the next/prev/first/last/etc.
	if (!($can_show_all && isset($_REQUEST['all'])))
	{
		$context['links'] = array(
			'first' => $_REQUEST['start'] >= $context['messages_per_page'] ? $scripturl . '?topic=' . $topic . '.0' : '',
			'prev' => $_REQUEST['start'] >= $context['messages_per_page'] ? $scripturl . '?topic=' . $topic . '.' . ($_REQUEST['start'] - $context['messages_per_page']) : '',
			'next' => $_REQUEST['start'] + $context['messages_per_page'] < $context['total_visible_posts'] ? $scripturl . '?topic=' . $topic. '.' . ($_REQUEST['start'] + $context['messages_per_page']) : '',
			'last' => $_REQUEST['start'] + $context['messages_per_page'] < $context['total_visible_posts'] ? $scripturl . '?topic=' . $topic. '.' . (floor($context['total_visible_posts'] / $context['messages_per_page']) * $context['messages_per_page']) : '',
			'up' => $scripturl . '?board=' . $board . '.0'
		);
	}

	// If they are viewing all the posts, show all the posts, otherwise limit the number.
	if ($can_show_all)
	{
		if (isset($_REQUEST['all']))
		{
			// No limit! (actually, there is a limit, but...)
			$context['messages_per_page'] = -1;
			$context['page_index'] .= empty($modSettings['compactTopicPagesEnable']) ? '<strong>' . $txt['all'] . '</strong> ' : '[<strong>' . $txt['all'] . '</strong>] ';

			// Set start back to 0...
			$_REQUEST['start'] = 0;
		}
		// They aren't using it, but the *option* is there, at least.
		else
			$context['page_index'] .= '&nbsp;<a href="' . $scripturl . '?topic=' . $topic . '.0;all">' . $txt['all'] . '</a> ';
	}

	// Build the link tree.
	$context['linktree'][] = array(
		'url' => $scripturl . '?topic=' . $topic . '.0',
		'name' => $context['topicinfo']['subject'],
	);

	// Build a list of this board's moderators.
	$context['moderators'] = &$board_info['moderators'];
	$context['moderator_groups'] = &$board_info['moderator_groups'];
	$context['link_moderators'] = array();
	if (!empty($board_info['moderators']))
	{
		// Add a link for each moderator...
		foreach ($board_info['moderators'] as $mod)
			$context['link_moderators'][] = '<a href="' . $scripturl . '?action=profile;u=' . $mod['id'] . '" title="' . $txt['board_moderator'] . '">' . $mod['name'] . '</a>';
	}
	if (!empty($board_info['moderator_groups']))
	{
		// Add a link for each moderator group as well...
		foreach ($board_info['moderator_groups'] as $mod_group)
			$context['link_moderators'][] = '<a href="' . $scripturl . '?action=groups;sa=viewmemberes;group=' . $mod_group['id'] . '" title="' . $txt['board_moderator'] . '">' . $mod_group['name'] . '</a>';
	}

	if (!empty($context['link_moderators']))
	{
		// And show it after the board's name.
		$context['linktree'][count($context['linktree']) - 2]['extra_after'] = '<span class="board_moderators">(' . (count($context['link_moderators']) == 1 ? $txt['moderator'] : $txt['moderators']) . ': ' . implode(', ', $context['link_moderators']) . ')</span>';
	}

	// Information about the current topic...
	$context['is_locked'] = $context['topicinfo']['locked'];
	$context['is_sticky'] = $context['topicinfo']['is_sticky'];
	$context['is_approved'] = $context['topicinfo']['approved'];
	$context['is_poll'] = $context['topicinfo']['id_poll'] > 0 && $modSettings['pollMode'] == '1' && allowedTo('poll_view');

	// Did this user start the topic or not?
	$context['user']['started'] = $user_info['id'] == $context['topicinfo']['id_member_started'] && !$user_info['is_guest'];
	$context['topic_starter_id'] = $context['topicinfo']['id_member_started'];

	// Set the topic's information for the template.
	$context['subject'] = $context['topicinfo']['subject'];
	$context['num_views'] = comma_format($context['topicinfo']['num_views']);
	$context['num_views_text'] = $context['num_views'] == 1 ? $txt['read_one_time'] : sprintf($txt['read_many_times'], $context['num_views']);
	$context['mark_unread_time'] = !empty($virtual_msg) ? $virtual_msg : $context['topicinfo']['new_from'];

	// Set a canonical URL for this page.
	$context['canonical_url'] = $scripturl . '?topic=' . $topic . '.' . ($can_show_all ? '0;all' : $context['start']);

	// For quick reply we need a response prefix in the default forum language.
	if (!isset($context['response_prefix']) && !($context['response_prefix'] = cache_get_data('response_prefix', 600)))
	{
		if ($language === $user_info['language'])
			$context['response_prefix'] = $txt['response_prefix'];
		else
		{
			loadLanguage('index', $language, false);
			$context['response_prefix'] = $txt['response_prefix'];
			loadLanguage('index');
		}
		cache_put_data('response_prefix', $context['response_prefix'], 600);
	}

	// If we want to show event information in the topic, prepare the data.
	if (allowedTo('calendar_view') && !empty($modSettings['cal_showInTopic']) && !empty($modSettings['cal_enabled']))
	{
		// First, try create a better time format, ignoring the "time" elements.
		if (preg_match('~%[AaBbCcDdeGghjmuYy](?:[^%]*%[AaBbCcDdeGghjmuYy])*~', $user_info['time_format'], $matches) == 0 || empty($matches[0]))
			$date_string = $user_info['time_format'];
		else
			$date_string = $matches[0];

		// Any calendar information for this topic?
		$request = $smcFunc['db_query']('', '
			SELECT cal.id_event, cal.start_date, cal.end_date, cal.title, cal.id_member, mem.real_name
			FROM {db_prefix}calendar AS cal
				LEFT JOIN {db_prefix}members AS mem ON (mem.id_member = cal.id_member)
			WHERE cal.id_topic = {int:current_topic}
			ORDER BY start_date',
			array(
				'current_topic' => $topic,
			)
		);
		$context['linked_calendar_events'] = array();
		while ($row = $smcFunc['db_fetch_assoc']($request))
		{
			// Prepare the dates for being formatted.
			$start_date = sscanf($row['start_date'], '%04d-%02d-%02d');
			$start_date = mktime(12, 0, 0, $start_date[1], $start_date[2], $start_date[0]);
			$end_date = sscanf($row['end_date'], '%04d-%02d-%02d');
			$end_date = mktime(12, 0, 0, $end_date[1], $end_date[2], $end_date[0]);

			$context['linked_calendar_events'][] = array(
				'id' => $row['id_event'],
				'title' => $row['title'],
				'can_edit' => allowedTo('calendar_edit_any') || ($row['id_member'] == $user_info['id'] && allowedTo('calendar_edit_own')),
				'modify_href' => $scripturl . '?action=post;msg=' . $context['topicinfo']['id_first_msg'] . ';topic=' . $topic . '.0;calendar;eventid=' . $row['id_event'] . ';' . $context['session_var'] . '=' . $context['session_id'],
				'can_export' => allowedTo('calendar_edit_any') || ($row['id_member'] == $user_info['id'] && allowedTo('calendar_edit_own')),
				'export_href' => $scripturl . '?action=calendar;sa=ical;eventid=' . $row['id_event'] . ';' . $context['session_var'] . '=' . $context['session_id'],
				'start_date' => timeformat($start_date, $date_string, 'none'),
				'start_timestamp' => $start_date,
				'end_date' => timeformat($end_date, $date_string, 'none'),
				'end_timestamp' => $end_date,
				'is_last' => false
			);
		}
		$smcFunc['db_free_result']($request);

		if (!empty($context['linked_calendar_events']))
			$context['linked_calendar_events'][count($context['linked_calendar_events']) - 1]['is_last'] = true;
	}

	// Create the poll info if it exists.
	if ($context['is_poll'])
	{
		// Get the question and if it's locked.
		$request = $smcFunc['db_query']('', '
			SELECT
				p.question, p.voting_locked, p.hide_results, p.expire_time, p.max_votes, p.change_vote,
				p.guest_vote, p.id_member, IFNULL(mem.real_name, p.poster_name) AS poster_name, p.num_guest_voters, p.reset_poll
			FROM {db_prefix}polls AS p
				LEFT JOIN {db_prefix}members AS mem ON (mem.id_member = p.id_member)
			WHERE p.id_poll = {int:id_poll}
			LIMIT 1',
			array(
				'id_poll' => $context['topicinfo']['id_poll'],
			)
		);
		$pollinfo = $smcFunc['db_fetch_assoc']($request);
		$smcFunc['db_free_result']($request);

		$request = $smcFunc['db_query']('', '
			SELECT COUNT(DISTINCT id_member) AS total
			FROM {db_prefix}log_polls
			WHERE id_poll = {int:id_poll}
				AND id_member != {int:not_guest}',
			array(
				'id_poll' => $context['topicinfo']['id_poll'],
				'not_guest' => 0,
			)
		);
		list ($pollinfo['total']) = $smcFunc['db_fetch_row']($request);
		$smcFunc['db_free_result']($request);

		// Total voters needs to include guest voters
		$pollinfo['total'] += $pollinfo['num_guest_voters'];

		// Get all the options, and calculate the total votes.
		$request = $smcFunc['db_query']('', '
			SELECT pc.id_choice, pc.label, pc.votes, IFNULL(lp.id_choice, -1) AS voted_this
			FROM {db_prefix}poll_choices AS pc
				LEFT JOIN {db_prefix}log_polls AS lp ON (lp.id_choice = pc.id_choice AND lp.id_poll = {int:id_poll} AND lp.id_member = {int:current_member} AND lp.id_member != {int:not_guest})
			WHERE pc.id_poll = {int:id_poll}',
			array(
				'current_member' => $user_info['id'],
				'id_poll' => $context['topicinfo']['id_poll'],
				'not_guest' => 0,
			)
		);
		$pollOptions = array();
		$realtotal = 0;
		$pollinfo['has_voted'] = false;
		while ($row = $smcFunc['db_fetch_assoc']($request))
		{
			censorText($row['label']);
			$pollOptions[$row['id_choice']] = $row;
			$realtotal += $row['votes'];
			$pollinfo['has_voted'] |= $row['voted_this'] != -1;
		}
		$smcFunc['db_free_result']($request);

		// If this is a guest we need to do our best to work out if they have voted, and what they voted for.
		if ($user_info['is_guest'] && $pollinfo['guest_vote'] && allowedTo('poll_vote'))
		{
			if (!empty($_COOKIE['guest_poll_vote']) && preg_match('~^[0-9,;]+$~', $_COOKIE['guest_poll_vote']) && strpos($_COOKIE['guest_poll_vote'], ';' . $context['topicinfo']['id_poll'] . ',') !== false)
			{
				// ;id,timestamp,[vote,vote...]; etc
				$guestinfo = explode(';', $_COOKIE['guest_poll_vote']);
				// Find the poll we're after.
				foreach ($guestinfo as $i => $guestvoted)
				{
					$guestvoted = explode(',', $guestvoted);
					if ($guestvoted[0] == $context['topicinfo']['id_poll'])
						break;
				}
				// Has the poll been reset since guest voted?
				if ($pollinfo['reset_poll'] > $guestvoted[1])
				{
					// Remove the poll info from the cookie to allow guest to vote again
					unset($guestinfo[$i]);
					if (!empty($guestinfo))
						$_COOKIE['guest_poll_vote'] = ';' . implode(';', $guestinfo);
					else
						unset($_COOKIE['guest_poll_vote']);
				}
				else
				{
					// What did they vote for?
					unset($guestvoted[0], $guestvoted[1]);
					foreach ($pollOptions as $choice => $details)
					{
						$pollOptions[$choice]['voted_this'] = in_array($choice, $guestvoted) ? 1 : -1;
						$pollinfo['has_voted'] |= $pollOptions[$choice]['voted_this'] != -1;
					}
					unset($choice, $details, $guestvoted);
				}
				unset($guestinfo, $guestvoted, $i);
			}
		}

		// Set up the basic poll information.
		$context['poll'] = array(
			'id' => $context['topicinfo']['id_poll'],
			'image' => 'normal_' . (empty($pollinfo['voting_locked']) ? 'poll' : 'locked_poll'),
			'question' => parse_bbc($pollinfo['question']),
			'total_votes' => $pollinfo['total'],
			'change_vote' => !empty($pollinfo['change_vote']),
			'is_locked' => !empty($pollinfo['voting_locked']),
			'options' => array(),
			'lock' => allowedTo('poll_lock_any') || ($context['user']['started'] && allowedTo('poll_lock_own')),
			'edit' => allowedTo('poll_edit_any') || ($context['user']['started'] && allowedTo('poll_edit_own')),
			'allowed_warning' => $pollinfo['max_votes'] > 1 ? sprintf($txt['poll_options6'], min(count($pollOptions), $pollinfo['max_votes'])) : '',
			'is_expired' => !empty($pollinfo['expire_time']) && $pollinfo['expire_time'] < time(),
			'expire_time' => !empty($pollinfo['expire_time']) ? timeformat($pollinfo['expire_time']) : 0,
			'has_voted' => !empty($pollinfo['has_voted']),
			'starter' => array(
				'id' => $pollinfo['id_member'],
				'name' => $row['poster_name'],
				'href' => $pollinfo['id_member'] == 0 ? '' : $scripturl . '?action=profile;u=' . $pollinfo['id_member'],
				'link' => $pollinfo['id_member'] == 0 ? $row['poster_name'] : '<a href="' . $scripturl . '?action=profile;u=' . $pollinfo['id_member'] . '">' . $row['poster_name'] . '</a>'
			)
		);

		// Make the lock and edit permissions defined above more directly accessible.
		$context['allow_lock_poll'] = $context['poll']['lock'];
		$context['allow_edit_poll'] = $context['poll']['edit'];

		// You're allowed to vote if:
		// 1. the poll did not expire, and
		// 2. you're either not a guest OR guest voting is enabled... and
		// 3. you're not trying to view the results, and
		// 4. the poll is not locked, and
		// 5. you have the proper permissions, and
		// 6. you haven't already voted before.
		$context['allow_vote'] = !$context['poll']['is_expired'] && (!$user_info['is_guest'] || ($pollinfo['guest_vote'] && allowedTo('poll_vote'))) && empty($pollinfo['voting_locked']) && allowedTo('poll_vote') && !$context['poll']['has_voted'];

		// You're allowed to view the results if:
		// 1. you're just a super-nice-guy, or
		// 2. anyone can see them (hide_results == 0), or
		// 3. you can see them after you voted (hide_results == 1), or
		// 4. you've waited long enough for the poll to expire. (whether hide_results is 1 or 2.)
		$context['allow_results_view'] = allowedTo('moderate_board') || $pollinfo['hide_results'] == 0 || ($pollinfo['hide_results'] == 1 && $context['poll']['has_voted']) || $context['poll']['is_expired'];

		// Show the results if:
		// 1. You're allowed to see them (see above), and
		// 2. $_REQUEST['viewresults'] or $_REQUEST['viewResults'] is set
		$context['poll']['show_results'] = $context['allow_results_view'] && (isset($_REQUEST['viewresults']) || isset($_REQUEST['viewResults']));

		// Show the button if:
		// 1. You can vote in the poll (see above), and
		// 2. Results are visible to everyone (hidden = 0), and
		// 3. You aren't already viewing the results
		$context['show_view_results_button'] = $context['allow_vote'] && $context['allow_results_view'] && !$context['poll']['show_results'];

		// You're allowed to change your vote if:
		// 1. the poll did not expire, and
		// 2. you're not a guest... and
		// 3. the poll is not locked, and
		// 4. you have the proper permissions, and
		// 5. you have already voted, and
		// 6. the poll creator has said you can!
		$context['allow_change_vote'] = !$context['poll']['is_expired'] && !$user_info['is_guest'] && empty($pollinfo['voting_locked']) && allowedTo('poll_vote') && $context['poll']['has_voted'] && $context['poll']['change_vote'];

		// You're allowed to return to voting options if:
		// 1. you are (still) allowed to vote.
		// 2. you are currently seeing the results.
		$context['allow_return_vote'] = $context['allow_vote'] && $context['poll']['show_results'];

		// Calculate the percentages and bar lengths...
		$divisor = $realtotal == 0 ? 1 : $realtotal;

		// Determine if a decimal point is needed in order for the options to add to 100%.
		$precision = $realtotal == 100 ? 0 : 1;

		// Now look through each option, and...
		foreach ($pollOptions as $i => $option)
		{
			// First calculate the percentage, and then the width of the bar...
			$bar = round(($option['votes'] * 100) / $divisor, $precision);
			$barWide = $bar == 0 ? 1 : floor(($bar * 8) / 3);

			// Now add it to the poll's contextual theme data.
			$context['poll']['options'][$i] = array(
				'id' => 'options-' . $i,
				'percent' => $bar,
				'votes' => $option['votes'],
				'voted_this' => $option['voted_this'] != -1,
				'bar_ndt' => $bar > 0 ? '<div class="bar" style="width: ' . $bar . '%;"></div>' : '',
				'bar_width' => $barWide,
				'option' => parse_bbc($option['label']),
				'vote_button' => '<input type="' . ($pollinfo['max_votes'] > 1 ? 'checkbox' : 'radio') . '" name="options[]" id="options-' . $i . '" value="' . $i . '" class="input_' . ($pollinfo['max_votes'] > 1 ? 'check' : 'radio') . '">'
			);
		}

		// Build the poll moderation button array.
		$context['poll_buttons'] = array(
			'vote' => array('test' => 'allow_return_vote', 'text' => 'poll_return_vote', 'image' => 'poll_options.png', 'lang' => true, 'url' => $scripturl . '?topic=' . $context['current_topic'] . '.' . $context['start']),
			'results' => array('test' => 'show_view_results_button', 'text' => 'poll_results', 'image' => 'poll_results.png', 'lang' => true, 'url' => $scripturl . '?topic=' . $context['current_topic'] . '.' . $context['start'] . ';viewresults'),
			'change_vote' => array('test' => 'allow_change_vote', 'text' => 'poll_change_vote', 'image' => 'poll_change_vote.png', 'lang' => true, 'url' => $scripturl . '?action=vote;topic=' . $context['current_topic'] . '.' . $context['start'] . ';poll=' . $context['poll']['id'] . ';' . $context['session_var'] . '=' . $context['session_id']),
			'lock' => array('test' => 'allow_lock_poll', 'text' => (!$context['poll']['is_locked'] ? 'poll_lock' : 'poll_unlock'), 'image' => 'poll_lock.png', 'lang' => true, 'url' => $scripturl . '?action=lockvoting;topic=' . $context['current_topic'] . '.' . $context['start'] . ';' . $context['session_var'] . '=' . $context['session_id']),
			'edit' => array('test' => 'allow_edit_poll', 'text' => 'poll_edit', 'image' => 'poll_edit.png', 'lang' => true, 'url' => $scripturl . '?action=editpoll;topic=' . $context['current_topic'] . '.' . $context['start']),
			'remove_poll' => array('test' => 'can_remove_poll', 'text' => 'poll_remove', 'image' => 'admin_remove_poll.png', 'lang' => true, 'custom' => 'data-confirm="' . $txt['poll_remove_warn'] . '"', 'class' => 'you_sure', 'url' => $scripturl . '?action=removepoll;topic=' . $context['current_topic'] . '.' . $context['start'] . ';' . $context['session_var'] . '=' . $context['session_id']),
		);

		// Allow mods to add additional buttons here
		call_integration_hook('integrate_poll_buttons');
	}

	// Calculate the fastest way to get the messages!
	$ascending = empty($options['view_newest_first']);
	$start = $_REQUEST['start'];
	$limit = $context['messages_per_page'];
	$firstIndex = 0;
	if ($start >= $context['total_visible_posts'] / 2 && $context['messages_per_page'] != -1)
	{
		$ascending = !$ascending;
		$limit = $context['total_visible_posts'] <= $start + $limit ? $context['total_visible_posts'] - $start : $limit;
		$start = $context['total_visible_posts'] <= $start + $limit ? 0 : $context['total_visible_posts'] - $start - $limit;
		$firstIndex = $limit - 1;
	}

	// Get each post and poster in this topic.
	$request = $smcFunc['db_query']('display_get_post_poster', '
		SELECT id_msg, id_member, approved
		FROM {db_prefix}messages
		WHERE id_topic = {int:current_topic}' . (!$modSettings['postmod_active'] || $approve_posts ? '' : (!empty($modSettings['db_mysql_group_by_fix']) ? '' : '
		GROUP BY id_msg') . '
		HAVING (approved = {int:is_approved}' . ($user_info['is_guest'] ? '' : ' OR id_member = {int:current_member}') . ')') . '
		ORDER BY id_msg ' . ($ascending ? '' : 'DESC') . ($context['messages_per_page'] == -1 ? '' : '
		LIMIT ' . $start . ', ' . $limit),
		array(
			'current_member' => $user_info['id'],
			'current_topic' => $topic,
			'is_approved' => 1,
			'blank_id_member' => 0,
		)
	);

	$messages = array();
	$all_posters = array();
	while ($row = $smcFunc['db_fetch_assoc']($request))
	{
		if (!empty($row['id_member']))
			$all_posters[$row['id_msg']] = $row['id_member'];
		$messages[] = $row['id_msg'];
	}
	$smcFunc['db_free_result']($request);
	$posters = array_unique($all_posters);

	call_integration_hook('integrate_display_message_list', array(&$messages, &$posters));

	// Guests can't mark topics read or for notifications, just can't sorry.
	if (!$user_info['is_guest'] && !empty($messages))
	{
		$mark_at_msg = max($messages);
		if ($mark_at_msg >= $context['topicinfo']['id_last_msg'])
			$mark_at_msg = $modSettings['maxMsgID'];
		if ($mark_at_msg >= $context['topicinfo']['new_from'])
		{
			$smcFunc['db_insert']($context['topicinfo']['new_from'] == 0 ? 'ignore' : 'replace',
				'{db_prefix}log_topics',
				array(
					'id_member' => 'int', 'id_topic' => 'int', 'id_msg' => 'int', 'unwatched' => 'int',
				),
				array(
					$user_info['id'], $topic, $mark_at_msg, $context['topicinfo']['unwatched'],
				),
				array('id_member', 'id_topic')
			);
		}

		// Check for notifications on this topic OR board.
		$request = $smcFunc['db_query']('', '
			SELECT sent, id_topic
			FROM {db_prefix}log_notify
			WHERE (id_topic = {int:current_topic} OR id_board = {int:current_board})
				AND id_member = {int:current_member}
			LIMIT 2',
			array(
				'current_board' => $board,
				'current_member' => $user_info['id'],
				'current_topic' => $topic,
			)
		);
		$do_once = true;
		while ($row = $smcFunc['db_fetch_assoc']($request))
		{
			// Find if this topic is marked for notification...
			if (!empty($row['id_topic']))
				$context['is_marked_notify'] = true;

			// Only do this once, but mark the notifications as "not sent yet" for next time.
			if (!empty($row['sent']) && $do_once)
			{
				$smcFunc['db_query']('', '
					UPDATE {db_prefix}log_notify
					SET sent = {int:is_not_sent}
					WHERE (id_topic = {int:current_topic} OR id_board = {int:current_board})
						AND id_member = {int:current_member}',
					array(
						'current_board' => $board,
						'current_member' => $user_info['id'],
						'current_topic' => $topic,
						'is_not_sent' => 0,
					)
				);
				$do_once = false;
			}
		}

		// Have we recently cached the number of new topics in this board, and it's still a lot?
		if (isset($_REQUEST['topicseen']) && isset($_SESSION['topicseen_cache'][$board]) && $_SESSION['topicseen_cache'][$board] > 5)
			$_SESSION['topicseen_cache'][$board]--;
		// Mark board as seen if this is the only new topic.
		elseif (isset($_REQUEST['topicseen']))
		{
			// Use the mark read tables... and the last visit to figure out if this should be read or not.
			$request = $smcFunc['db_query']('', '
				SELECT COUNT(*)
				FROM {db_prefix}topics AS t
					LEFT JOIN {db_prefix}log_boards AS lb ON (lb.id_board = {int:current_board} AND lb.id_member = {int:current_member})
					LEFT JOIN {db_prefix}log_topics AS lt ON (lt.id_topic = t.id_topic AND lt.id_member = {int:current_member})
				WHERE t.id_board = {int:current_board}
					AND t.id_last_msg > IFNULL(lb.id_msg, 0)
					AND t.id_last_msg > IFNULL(lt.id_msg, 0)' . (empty($_SESSION['id_msg_last_visit']) ? '' : '
					AND t.id_last_msg > {int:id_msg_last_visit}'),
				array(
					'current_board' => $board,
					'current_member' => $user_info['id'],
					'id_msg_last_visit' => (int) $_SESSION['id_msg_last_visit'],
				)
			);
			list ($numNewTopics) = $smcFunc['db_fetch_row']($request);
			$smcFunc['db_free_result']($request);

			// If there're no real new topics in this board, mark the board as seen.
			if (empty($numNewTopics))
				$_REQUEST['boardseen'] = true;
			else
				$_SESSION['topicseen_cache'][$board] = $numNewTopics;
		}
		// Probably one less topic - maybe not, but even if we decrease this too fast it will only make us look more often.
		elseif (isset($_SESSION['topicseen_cache'][$board]))
			$_SESSION['topicseen_cache'][$board]--;

		// Mark board as seen if we came using last post link from BoardIndex. (or other places...)
		if (isset($_REQUEST['boardseen']))
		{
			$smcFunc['db_insert']('replace',
				'{db_prefix}log_boards',
				array('id_msg' => 'int', 'id_member' => 'int', 'id_board' => 'int'),
				array($modSettings['maxMsgID'], $user_info['id'], $board),
				array('id_member', 'id_board')
			);
		}
	}

	// Get notification preferences
	$context['topicinfo']['notify_prefs'] = array();
	if (!empty($user_info['id']))
	{
		require_once($sourcedir . '/Subs-Notify.php');
		$prefs = getNotifyPrefs($user_info['id'], array('topic_notify', 'topic_notify_' . $context['current_topic']), true);
		$pref = !empty($prefs[$user_info['id']]) && $context['is_marked_notify'] ? $prefs[$user_info['id']] : array();
		$context['topicinfo']['notify_prefs'] = array(
			'is_custom' => isset($pref['topic_notify_' . $topic]),
			'pref' => isset($pref['topic_notify_' . $context['current_topic']]) ? $pref['topic_notify_' . $context['current_topic']] : (!empty($pref['topic_notify']) ? $pref['topic_notify'] : 0),
		);
	}

	$context['topic_notification'] = !empty($user_info['id']) ? $context['topicinfo']['notify_prefs'] : array();
	// 0 => unwatched, 1 => normal, 2 => receive alerts, 3 => receive emails
	$context['topic_notification_mode'] = !$user_info['is_guest'] ? ($context['topic_unwatched'] ? 0 : ($context['topicinfo']['notify_prefs']['pref'] & 0x02 ? 3 : ($context['topicinfo']['notify_prefs']['pref'] & 0x01 ? 2 : 1))) : 0;

	$attachments = array();

	// If there _are_ messages here... (probably an error otherwise :!)
	if (!empty($messages))
	{
		// Fetch attachments.
		if (!empty($modSettings['attachmentEnable']) && allowedTo('view_attachments'))
		{
			$request = $smcFunc['db_query']('', '
				SELECT
					a.id_attach, a.id_folder, a.id_msg, a.filename, a.file_hash, IFNULL(a.size, 0) AS filesize, a.downloads, a.approved,
					a.width, a.height' . (empty($modSettings['attachmentShowImages']) || empty($modSettings['attachmentThumbnails']) ? '' : ',
					IFNULL(thumb.id_attach, 0) AS id_thumb, thumb.width AS thumb_width, thumb.height AS thumb_height') . '
				FROM {db_prefix}attachments AS a' . (empty($modSettings['attachmentShowImages']) || empty($modSettings['attachmentThumbnails']) ? '' : '
					LEFT JOIN {db_prefix}attachments AS thumb ON (thumb.id_attach = a.id_thumb)') . '
				WHERE a.id_msg IN ({array_int:message_list})
					AND a.attachment_type = {int:attachment_type}',
				array(
					'message_list' => $messages,
					'attachment_type' => 0,
					'is_approved' => 1,
				)
			);
			$temp = array();
			while ($row = $smcFunc['db_fetch_assoc']($request))
			{
				if (!$row['approved'] && $modSettings['postmod_active'] && !allowedTo('approve_posts') && (!isset($all_posters[$row['id_msg']]) || $all_posters[$row['id_msg']] != $user_info['id']))
					continue;

				$temp[$row['id_attach']] = $row;

				if (!isset($attachments[$row['id_msg']]))
					$attachments[$row['id_msg']] = array();
			}
			$smcFunc['db_free_result']($request);

			// This is better than sorting it with the query...
			ksort($temp);

			foreach ($temp as $row)
				$attachments[$row['id_msg']][] = $row;
		}

		$msg_parameters = array(
			'message_list' => $messages,
			'new_from' => $context['topicinfo']['new_from'],
		);
		$msg_selects = array();
		$msg_tables = array();
		call_integration_hook('integrate_query_message', array(&$msg_selects, &$msg_tables, &$msg_parameters));

		// What?  It's not like it *couldn't* be only guests in this topic...
		loadMemberData($posters);
		$messages_request = $smcFunc['db_query']('', '
			SELECT
				id_msg, icon, subject, poster_time, poster_ip, id_member, modified_time, modified_name, modified_reason, body,
				smileys_enabled, poster_name, poster_email, approved, likes,
				id_msg_modified < {int:new_from} AS is_read
				' . (!empty($msg_selects) ? implode(',', $msg_selects) : '') . '
			FROM {db_prefix}messages
				' . (!empty($msg_tables) ? implode("\n\t", $msg_tables) : '') . '
			WHERE id_msg IN ({array_int:message_list})
			ORDER BY id_msg' . (empty($options['view_newest_first']) ? '' : ' DESC'),
			$msg_parameters
		);

		// And the likes
		if (!empty($modSettings['enable_likes']))
			$context['my_likes'] = $context['user']['is_guest'] ? array() : prepareLikesContext($topic);

		// Go to the last message if the given time is beyond the time of the last message.
		if (isset($context['start_from']) && $context['start_from'] >= $context['topicinfo']['num_replies'])
			$context['start_from'] = $context['topicinfo']['num_replies'];

		// Since the anchor information is needed on the top of the page we load these variables beforehand.
		$context['first_message'] = isset($messages[$firstIndex]) ? $messages[$firstIndex] : $messages[0];
		if (empty($options['view_newest_first']))
			$context['first_new_message'] = isset($context['start_from']) && $_REQUEST['start'] == $context['start_from'];
		else
			$context['first_new_message'] = isset($context['start_from']) && $_REQUEST['start'] == $context['topicinfo']['num_replies'] - $context['start_from'];
	}
	else
	{
		$messages_request = false;
		$context['first_message'] = 0;
		$context['first_new_message'] = false;

		$context['likes'] = array();
	}

	$context['jump_to'] = array(
		'label' => addslashes(un_htmlspecialchars($txt['jump_to'])),
		'board_name' => $smcFunc['htmlspecialchars'](strtr(strip_tags($board_info['name']), array('&amp;' => '&'))),
		'child_level' => $board_info['child_level'],
	);

	// Set the callback.  (do you REALIZE how much memory all the messages would take?!?)
	// This will be called from the template.
	$context['get_message'] = 'prepareDisplayContext';

	// Now set all the wonderful, wonderful permissions... like moderation ones...
	$common_permissions = array(
		'can_approve' => 'approve_posts',
		'can_ban' => 'manage_bans',
		'can_sticky' => 'make_sticky',
		'can_merge' => 'merge_any',
		'can_split' => 'split_any',
		'calendar_post' => 'calendar_post',
		'can_send_pm' => 'pm_send',
		'can_report_moderator' => 'report_any',
		'can_moderate_forum' => 'moderate_forum',
		'can_issue_warning' => 'issue_warning',
		'can_restore_topic' => 'move_any',
		'can_restore_msg' => 'move_any',
		'can_see_likes' => 'likes_view',
		'can_like' => 'likes_like',
	);
	foreach ($common_permissions as $contextual => $perm)
		$context[$contextual] = allowedTo($perm);

	// Permissions with _any/_own versions.  $context[YYY] => ZZZ_any/_own.
	$anyown_permissions = array(
		'can_move' => 'move',
		'can_lock' => 'lock',
		'can_delete' => 'remove',
		'can_add_poll' => 'poll_add',
		'can_remove_poll' => 'poll_remove',
		'can_reply' => 'post_reply',
		'can_reply_unapproved' => 'post_unapproved_replies',
		'can_view_warning' => 'profile_warning',
	);
	foreach ($anyown_permissions as $contextual => $perm)
		$context[$contextual] = allowedTo($perm . '_any') || ($context['user']['started'] && allowedTo($perm . '_own'));

	if (!$user_info['is_admin'] && !$modSettings['topic_move_any'])
	{
		// We'll use this in a minute
		$boards_allowed = array_diff(boardsAllowedTo('post_new'), array($board));

		/* You can't move this unless you have permission
			to start new topics on at least one other board */
		$context['can_move'] &= count($boards_allowed) > 1;
	}

	// If a topic is locked, you can't remove it unless it's yours and you locked it or you can lock_any
	if ($context['topicinfo']['locked'])
	{
		$context['can_delete'] &= (($context['topicinfo']['locked'] == 1 && $context['user']['started']) || allowedTo('lock_any'));
	}

	// Cleanup all the permissions with extra stuff...
	$context['can_mark_notify'] = !$context['user']['is_guest'];
	$context['calendar_post'] &= !empty($modSettings['cal_enabled']);
	$context['can_add_poll'] &= $modSettings['pollMode'] == '1' && $context['topicinfo']['id_poll'] <= 0;
	$context['can_remove_poll'] &= $modSettings['pollMode'] == '1' && $context['topicinfo']['id_poll'] > 0;
	$context['can_reply'] &= empty($context['topicinfo']['locked']) || allowedTo('moderate_board');
	$context['can_reply_unapproved'] &= $modSettings['postmod_active'] && (empty($context['topicinfo']['locked']) || allowedTo('moderate_board'));
	$context['can_issue_warning'] &= $modSettings['warning_settings'][0] == 1;
	// Handle approval flags...
	$context['can_reply_approved'] = $context['can_reply'];
	$context['can_reply'] |= $context['can_reply_unapproved'];
	$context['can_quote'] = $context['can_reply'] && (empty($modSettings['disabledBBC']) || !in_array('quote', explode(',', $modSettings['disabledBBC'])));
	$context['can_mark_unread'] = !$user_info['is_guest'];
	$context['can_unwatch'] = !$user_info['is_guest'];
	$context['can_set_notify'] = !$user_info['is_guest'];

	$context['can_print'] = empty($modSettings['disable_print_topic']);

	// Start this off for quick moderation - it will be or'd for each post.
	$context['can_remove_post'] = allowedTo('delete_any') || (allowedTo('delete_replies') && $context['user']['started']);

	// Can restore topic?  That's if the topic is in the recycle board and has a previous restore state.
	$context['can_restore_topic'] &= !empty($board_info['recycle']) && !empty($context['topicinfo']['id_previous_board']);
	$context['can_restore_msg'] &= !empty($board_info['recycle']) && !empty($context['topicinfo']['id_previous_topic']);

	// Check if the draft functions are enabled and that they have permission to use them (for quick reply.)
	$context['drafts_save'] = !empty($modSettings['drafts_post_enabled']) && allowedTo('post_draft') && $context['can_reply'];
	$context['drafts_autosave'] = !empty($context['drafts_save']) && !empty($modSettings['drafts_autosave_enabled']);
	if (!empty($context['drafts_save']))
		loadLanguage('Drafts');

	// When was the last time this topic was replied to?  Should we warn them about it?
	if (!empty($modSettings['oldTopicDays']) && ($context['can_reply'] || $context['can_reply_unapproved']) && empty($context['topicinfo']['is_sticky']))
	{
		$request = $smcFunc['db_query']('', '
			SELECT poster_time
			FROM {db_prefix}messages
			WHERE id_msg = {int:id_last_msg}
			LIMIT 1',
			array(
				'id_last_msg' => $context['topicinfo']['id_last_msg'],
			)
		);

		list ($lastPostTime) = $smcFunc['db_fetch_row']($request);
		$smcFunc['db_free_result']($request);

		$context['oldTopicError'] = $lastPostTime + $modSettings['oldTopicDays'] * 86400 < time();
	}

	// You can't link an existing topic to the calendar unless you can modify the first post...
	$context['calendar_post'] &= allowedTo('modify_any') || (allowedTo('modify_own') && $context['user']['started']);

	// Load up the "double post" sequencing magic.
	checkSubmitOnce('register');
	$context['name'] = isset($_SESSION['guest_name']) ? $_SESSION['guest_name'] : '';
	$context['email'] = isset($_SESSION['guest_email']) ? $_SESSION['guest_email'] : '';
	// Needed for the editor and message icons.
	require_once($sourcedir . '/Subs-Editor.php');

	// Now create the editor.
	$editorOptions = array(
		'id' => 'quickReply',
		'value' => '',
		'disable_smiley_box' => empty($options['use_editor_quick_reply']),
		'labels' => array(
			'post_button' => $txt['post'],
		),
		// add height and width for the editor
		'height' => '250px',
		'width' => '100%',
		// We do HTML preview here.
		'preview_type' => 1,
		// This is required
		'required' => true,
	);
	create_control_richedit($editorOptions);

	// Store the ID.
	$context['post_box_name'] = $editorOptions['id'];

	// Set a flag so the sub template knows what to do...
	$context['show_bbc'] = !empty($options['use_editor_quick_reply']);
	$modSettings['disable_wysiwyg'] = !empty($options['use_editor_quick_reply']);
	$context['attached'] = '';
	$context['make_poll'] = isset($_REQUEST['poll']);

	// Message icons - customized icons are off?
	$context['icons'] = getMessageIcons($board);

	if (!empty($context['icons']))
		$context['icons'][count($context['icons']) - 1]['is_last'] = true;

	// Build the normal button array.
	$context['normal_buttons'] = array(
		'reply' => array('test' => 'can_reply', 'text' => 'reply', 'image' => 'reply.png', 'lang' => true, 'url' => $scripturl . '?action=post;topic=' . $context['current_topic'] . '.' . $context['start'] . ';last_msg=' . $context['topic_last_message'], 'active' => true),
		'add_poll' => array('test' => 'can_add_poll', 'text' => 'add_poll', 'image' => 'add_poll.png', 'lang' => true, 'url' => $scripturl . '?action=editpoll;add;topic=' . $context['current_topic'] . '.' . $context['start']),
		'mark_unread' => array('test' => 'can_mark_unread', 'text' => 'mark_unread', 'image' => 'markunread.png', 'lang' => true, 'url' => $scripturl . '?action=markasread;sa=topic;t=' . $context['mark_unread_time'] . ';topic=' . $context['current_topic'] . '.' . $context['start'] . ';' . $context['session_var'] . '=' . $context['session_id']),
		'print' => array('test' => 'can_print', 'text' => 'print', 'image' => 'print.png', 'lang' => true, 'custom' => 'rel="nofollow"', 'url' => $scripturl . '?action=printpage;topic=' . $context['current_topic'] . '.0'),
		'notify' => array(
			'lang' => true,
			'test' => 'can_set_notify',
			'text' => 'notify_topic_' . $context['topic_notification_mode'],
			'sub_buttons' => array(
				array(
					'test' => 'can_unwatch',
					'text' => 'notify_topic_0',
					'url' => $scripturl . '?action=notifytopic;topic=' . $context['current_topic'] . ';mode=0;' . $context['session_var'] . '=' . $context['session_id'],
				),
				array(
					'text' => 'notify_topic_1',
					'url' => $scripturl . '?action=notifytopic;topic=' . $context['current_topic'] . ';mode=1;' . $context['session_var'] . '=' . $context['session_id'],
				),
				array(
					'text' => 'notify_topic_2',
					'url' => $scripturl . '?action=notifytopic;topic=' . $context['current_topic'] . ';mode=2;' . $context['session_var'] . '=' . $context['session_id'],
				),
				array(
					'text' => 'notify_topic_3',
					'url' => $scripturl . '?action=notifytopic;topic=' . $context['current_topic'] . ';mode=3;' . $context['session_var'] . '=' . $context['session_id'],
				),
			),
		),
	);

	// Build the mod button array
	$context['mod_buttons'] = array(
		'move' => array('test' => 'can_move', 'text' => 'move_topic', 'image' => 'admin_move.png', 'lang' => true, 'url' => $scripturl . '?action=movetopic;current_board=' . $context['current_board'] . ';topic=' . $context['current_topic'] . '.0'),
		'delete' => array('test' => 'can_delete', 'text' => 'remove_topic', 'image' => 'admin_rem.png', 'lang' => true, 'custom' => 'data-confirm="' . $txt['are_sure_remove_topic'] . '"', 'class' => 'you_sure', 'url' => $scripturl . '?action=removetopic2;topic=' . $context['current_topic'] . '.0;' . $context['session_var'] . '=' . $context['session_id']),
		'lock' => array('test' => 'can_lock', 'text' => empty($context['is_locked']) ? 'set_lock' : 'set_unlock', 'image' => 'admin_lock.png', 'lang' => true, 'url' => $scripturl . '?action=lock;topic=' . $context['current_topic'] . '.' . $context['start'] . ';' . $context['session_var'] . '=' . $context['session_id']),
		'sticky' => array('test' => 'can_sticky', 'text' => empty($context['is_sticky']) ? 'set_sticky' : 'set_nonsticky', 'image' => 'admin_sticky.png', 'lang' => true, 'url' => $scripturl . '?action=sticky;topic=' . $context['current_topic'] . '.' . $context['start'] . ';' . $context['session_var'] . '=' . $context['session_id']),
		'merge' => array('test' => 'can_merge', 'text' => 'merge', 'image' => 'merge.png', 'lang' => true, 'url' => $scripturl . '?action=mergetopics;board=' . $context['current_board'] . '.0;from=' . $context['current_topic']),
		'calendar' => array('test' => 'calendar_post', 'text' => 'calendar_link', 'image' => 'linktocal.png', 'lang' => true, 'url' => $scripturl . '?action=post;calendar;msg=' . $context['topic_first_message'] . ';topic=' . $context['current_topic'] . '.0'),
	);

	// Restore topic. eh?  No monkey business.
	if ($context['can_restore_topic'])
		$context['mod_buttons'][] = array('text' => 'restore_topic', 'image' => '', 'lang' => true, 'url' => $scripturl . '?action=restoretopic;topics=' . $context['current_topic'] . ';' . $context['session_var'] . '=' . $context['session_id']);

	// Show a message in case a recently posted message became unapproved.
	$context['becomesUnapproved'] = !empty($_SESSION['becomesUnapproved']) ? true : false;

	// Don't want to show this forever...
	if ($context['becomesUnapproved'])
		unset($_SESSION['becomesUnapproved']);

	// Allow adding new mod buttons easily.
	// Note: $context['normal_buttons'] and $context['mod_buttons'] are added for backward compatibility with 2.0, but are deprecated and should not be used
	call_integration_hook('integrate_display_buttons', array(&$context['normal_buttons']));
	// Note: integrate_mod_buttons is no more necessary and deprecated, but is kept for backward compatibility with 2.0
	call_integration_hook('integrate_mod_buttons', array(&$context['mod_buttons']));

	// Load the drafts js file
	if ($context['drafts_autosave'])
		loadJavascriptFile('drafts.js', array('default_theme' => true, 'defer' => false), 'smf_drafts');

	// Spellcheck
	if ($context['show_spellchecking'])
		loadJavascriptFile('spellcheck.js', array('default_theme' => true, 'defer' => false), 'smf_spellcheck');

	// topic.js
	loadJavascriptFile('topic.js', array('default_theme' => true, 'defer' => false), 'smf_topic');

	// quotedText.js
	loadJavascriptFile('quotedText.js', array('default_theme' => true, 'defer' => true), 'smf_quotedText');

	// Mentions
	if (!empty($modSettings['enable_mentions']) && allowedTo('mention'))
	{
		loadJavascriptFile('jquery.atwho.min.js', array('default_theme' => true, 'defer' => true), 'smf_atwho');
<<<<<<< HEAD
		loadJavascriptFile('mentions.js', array('default_theme' => true, 'defer' => true), 'smf_mentions');
=======
		loadJavascriptFile('jquery.caret.min.js', array('default_theme' => true, 'defer' => true), 'smf_caret');
		loadJavascriptFile('mentions.js', array('default_theme' => true, 'defer' => true), 'smf_mention');
>>>>>>> dd2a7bab
	}
}

/**
 * Callback for the message display.
 * It actually gets and prepares the message context.
 * This function will start over from the beginning if reset is set to true, which is
 * useful for showing an index before or after the posts.
 *
 * @param bool $reset Whether or not to reset the db seek pointer
 * @return array A large array of contextual data for the posts
 */
function prepareDisplayContext($reset = false)
{
	global $settings, $txt, $modSettings, $scripturl, $options, $user_info, $smcFunc;
	global $memberContext, $context, $messages_request, $topic, $board_info;

	static $counter = null;

	// If the query returned false, bail.
	if ($messages_request == false)
		return false;

	// Remember which message this is.  (ie. reply #83)
	if ($counter === null || $reset)
		$counter = empty($options['view_newest_first']) ? $context['start'] : $context['total_visible_posts'] - $context['start'];

	// Start from the beginning...
	if ($reset)
		return @$smcFunc['db_data_seek']($messages_request, 0);

	// Attempt to get the next message.
	$message = $smcFunc['db_fetch_assoc']($messages_request);
	if (!$message)
	{
		$smcFunc['db_free_result']($messages_request);
		return false;
	}

	// $context['icon_sources'] says where each icon should come from - here we set up the ones which will always exist!
	if (empty($context['icon_sources']))
	{
		$context['icon_sources'] = array();
		foreach ($context['stable_icons'] as $icon)
			$context['icon_sources'][$icon] = 'images_url';
	}

	// Message Icon Management... check the images exist.
	if (empty($modSettings['messageIconChecks_disable']))
	{
		// If the current icon isn't known, then we need to do something...
		if (!isset($context['icon_sources'][$message['icon']]))
			$context['icon_sources'][$message['icon']] = file_exists($settings['theme_dir'] . '/images/post/' . $message['icon'] . '.png') ? 'images_url' : 'default_images_url';
	}
	elseif (!isset($context['icon_sources'][$message['icon']]))
		$context['icon_sources'][$message['icon']] = 'images_url';

	// If you're a lazy bum, you probably didn't give a subject...
	$message['subject'] = $message['subject'] != '' ? $message['subject'] : $txt['no_subject'];

	// Are you allowed to remove at least a single reply?
	$context['can_remove_post'] |= allowedTo('delete_own') && (empty($modSettings['edit_disable_time']) || $message['poster_time'] + $modSettings['edit_disable_time'] * 60 >= time()) && $message['id_member'] == $user_info['id'];

	// If the topic is locked, you might not be able to delete the post...
	if ($context['is_locked'])
	{
		$context['can_remove_post'] &= ($context['user']['started'] && $context['is_locked'] == 1) || allowedTo('lock_any');
	}

	// If it couldn't load, or the user was a guest.... someday may be done with a guest table.
	if (!loadMemberContext($message['id_member'], true))
	{
		// Notice this information isn't used anywhere else....
		$memberContext[$message['id_member']]['name'] = $message['poster_name'];
		$memberContext[$message['id_member']]['id'] = 0;
		$memberContext[$message['id_member']]['group'] = $txt['guest_title'];
		$memberContext[$message['id_member']]['link'] = $message['poster_name'];
		$memberContext[$message['id_member']]['email'] = $message['poster_email'];
		$memberContext[$message['id_member']]['show_email'] = allowedTo('moderate_forum');
		$memberContext[$message['id_member']]['is_guest'] = true;
	}
	else
	{
		// Define this here to make things a bit more readable
		$can_view_warning = $context['user']['can_mod'] || allowedTo('view_warning_any') || ($message['id_member'] == $user_info['id'] && allowedTo('view_warning_own'));

		$memberContext[$message['id_member']]['can_view_profile'] = allowedTo('profile_view') || ($message['id_member'] == $user_info['id'] && !$user_info['is_guest']);
		$memberContext[$message['id_member']]['is_topic_starter'] = $message['id_member'] == $context['topic_starter_id'];
		$memberContext[$message['id_member']]['can_see_warning'] = !isset($context['disabled_fields']['warning_status']) && $memberContext[$message['id_member']]['warning_status'] && $can_view_warning;
		// Show the email if it's your post...
		$memberContext[$message['id_member']]['show_email'] |= ($message['id_member'] == $user_info['id']);
	}

	$memberContext[$message['id_member']]['ip'] = $message['poster_ip'];
	$memberContext[$message['id_member']]['show_profile_buttons'] = !empty($modSettings['show_profile_buttons']) && (!empty($memberContext[$message['id_member']]['can_view_profile']) || (!empty($memberContext[$message['id_member']]['website']['url']) && !isset($context['disabled_fields']['website'])) || $memberContext[$message['id_member']]['show_email'] || $context['can_send_pm']);

	// Do the censor thang.
	censorText($message['body']);
	censorText($message['subject']);

	// Run BBC interpreter on the message.
	$message['body'] = parse_bbc($message['body'], $message['smileys_enabled'], $message['id_msg']);

	// If it's in the recycle bin we need to override whatever icon we did have.
	if (!empty($board_info['recycle']))
		$message['icon'] = 'recycled';

	// Compose the memory eat- I mean message array.
	$output = array(
		'attachment' => loadAttachmentContext($message['id_msg']),
		'id' => $message['id_msg'],
		'href' => $scripturl . '?topic=' . $topic . '.msg' . $message['id_msg'] . '#msg' . $message['id_msg'],
		'link' => '<a href="' . $scripturl . '?msg=' . $message['id_msg'] . '" rel="nofollow">' . $message['subject'] . '</a>',
		'member' => &$memberContext[$message['id_member']],
		'icon' => $message['icon'],
		'icon_url' => $settings[$context['icon_sources'][$message['icon']]] . '/post/' . $message['icon'] . '.png',
		'subject' => $message['subject'],
		'time' => timeformat($message['poster_time']),
		'timestamp' => forum_time(true, $message['poster_time']),
		'counter' => $counter,
		'modified' => array(
			'time' => timeformat($message['modified_time']),
			'timestamp' => forum_time(true, $message['modified_time']),
			'name' => $message['modified_name'],
			'reason' => $message['modified_reason']
		),
		'body' => $message['body'],
		'new' => empty($message['is_read']),
		'approved' => $message['approved'],
		'first_new' => isset($context['start_from']) && $context['start_from'] == $counter,
		'is_ignored' => !empty($modSettings['enable_buddylist']) && !empty($options['posts_apply_ignore_list']) && in_array($message['id_member'], $context['user']['ignoreusers']),
		'can_approve' => !$message['approved'] && $context['can_approve'],
		'can_unapprove' => !empty($modSettings['postmod_active']) && $context['can_approve'] && $message['approved'],
		'can_modify' => (!$context['is_locked'] || allowedTo('moderate_board')) && (allowedTo('modify_any') || (allowedTo('modify_replies') && $context['user']['started']) || (allowedTo('modify_own') && $message['id_member'] == $user_info['id'] && (empty($modSettings['edit_disable_time']) || !$message['approved'] || $message['poster_time'] + $modSettings['edit_disable_time'] * 60 > time()))),
		'can_remove' => allowedTo('delete_any') || (allowedTo('delete_replies') && $context['user']['started']) || (allowedTo('delete_own') && $message['id_member'] == $user_info['id'] && (empty($modSettings['edit_disable_time']) || $message['poster_time'] + $modSettings['edit_disable_time'] * 60 > time())),
		'can_see_ip' => allowedTo('moderate_forum') || ($message['id_member'] == $user_info['id'] && !empty($user_info['id'])),
		'css_class' => $message['approved'] ? 'windowbg' : 'approvebg',
	);

	// Are likes enable?
	if (!empty($modSettings['enable_likes']))
		$output['likes'] = array(
			'count' => $message['likes'],
			'you' => in_array($message['id_msg'], $context['my_likes']),
			'can_like' => !$context['user']['is_guest'] && $message['id_member'] != $context['user']['id'] && !empty($context['can_like']),
		);

	// Is this user the message author?
	$output['is_message_author'] = $message['id_member'] == $user_info['id'];
	if (!empty($output['modified']['name']))
		$output['modified']['last_edit_text'] = sprintf($txt['last_edit_by'], $output['modified']['time'], $output['modified']['name']);

	// Did they give a reason for editing?
	if (!empty($output['modified']['name']) && !empty($output['modified']['reason']))
		$output['modified']['last_edit_text'] .= '&nbsp;' . sprintf($txt['last_edit_reason'], $output['modified']['reason']);

	// Any custom profile fields?
	if (!empty($memberContext[$message['id_member']]['custom_fields']))
		foreach ($memberContext[$message['id_member']]['custom_fields'] as $custom)
			$output['custom_fields'][$context['cust_profile_fields_placement'][$custom['placement']]][] = $custom;

	call_integration_hook('integrate_prepare_display_context', array(&$output, &$message));

	if (empty($options['view_newest_first']))
		$counter++;
	else
		$counter--;

	return $output;
}

/**
 * Downloads an attachment, and increments the download count.
 * It requires the view_attachments permission.
 * It disables the session parser, and clears any previous output.
 * It depends on the attachmentUploadDir setting being correct.
 * It is accessed via the query string ?action=dlattach.
 * Views to attachments do not increase hits and are not logged in the "Who's Online" log.
 */
function Download()
{
	global $txt, $modSettings, $user_info, $context, $topic, $smcFunc;

	// Some defaults that we need.
	$context['character_set'] = empty($modSettings['global_character_set']) ? (empty($txt['lang_character_set']) ? 'ISO-8859-1' : $txt['lang_character_set']) : $modSettings['global_character_set'];
	$context['utf8'] = $context['character_set'] === 'UTF-8';
	$context['no_last_modified'] = true;

	// Make sure some attachment was requested!
	if (!isset($_REQUEST['attach']) && !isset($_REQUEST['id']))
		fatal_lang_error('no_access', false);

	$_REQUEST['attach'] = isset($_REQUEST['attach']) ? (int) $_REQUEST['attach'] : (int) $_REQUEST['id'];

	// This checks only the current board for $board/$topic's permissions.
	isAllowedTo('view_attachments');

	// Make sure this attachment is on this board.
	// @todo: We must verify that $topic is the attachment's topic, or else the permission check above is broken.
	$request = $smcFunc['db_query']('', '
		SELECT a.id_folder, a.filename, a.file_hash, a.fileext, a.id_attach, a.attachment_type, a.mime_type, a.approved, m.id_member
		FROM {db_prefix}attachments AS a
			INNER JOIN {db_prefix}messages AS m ON (m.id_msg = a.id_msg AND m.id_topic = {int:current_topic})
			INNER JOIN {db_prefix}boards AS b ON (b.id_board = m.id_board AND {query_see_board})
		WHERE a.id_attach = {int:attach}
		LIMIT 1',
		array(
			'attach' => $_REQUEST['attach'],
			'current_topic' => $topic,
		)
	);

	if ($smcFunc['db_num_rows']($request) == 0)
		fatal_lang_error('no_access', false);
	list ($id_folder, $real_filename, $file_hash, $file_ext, $id_attach, $attachment_type, $mime_type, $is_approved, $id_member) = $smcFunc['db_fetch_row']($request);
	$smcFunc['db_free_result']($request);

	// If it isn't yet approved, do they have permission to view it?
	if (!$is_approved && ($id_member == 0 || $user_info['id'] != $id_member) && ($attachment_type == 0 || $attachment_type == 3))
		isAllowedTo('approve_posts');

	// Update the download counter (unless it's a thumbnail).
	if ($attachment_type != 3)
		$smcFunc['db_query']('attach_download_increase', '
			UPDATE LOW_PRIORITY {db_prefix}attachments
			SET downloads = downloads + 1
			WHERE id_attach = {int:id_attach}',
			array(
				'id_attach' => $id_attach,
			)
		);

	$filename = getAttachmentFilename($real_filename, $_REQUEST['attach'], $id_folder, false, $file_hash);

	// This is done to clear any output that was made before now.
	ob_end_clean();
	if (!empty($modSettings['enableCompressedOutput']) && @filesize($filename) <= 4194304 && in_array($file_ext, array('txt', 'html', 'htm', 'js', 'doc', 'docx', 'rtf', 'css', 'php', 'log', 'xml', 'sql', 'c', 'java')))
		@ob_start('ob_gzhandler');
	else
	{
		ob_start();
		header('Content-Encoding: none');
	}

	// No point in a nicer message, because this is supposed to be an attachment anyway...
	if (!file_exists($filename))
	{
		header((preg_match('~HTTP/1\.[01]~i', $_SERVER['SERVER_PROTOCOL']) ? $_SERVER['SERVER_PROTOCOL'] : 'HTTP/1.0') . ' 404 Not Found');
		header('Content-Type: text/plain; charset=' . (empty($context['character_set']) ? 'ISO-8859-1' : $context['character_set']));

		// We need to die like this *before* we send any anti-caching headers as below.
		die('File not found.');
	}

	// If it hasn't been modified since the last time this attachment was retrieved, there's no need to display it again.
	if (!empty($_SERVER['HTTP_IF_MODIFIED_SINCE']))
	{
		list($modified_since) = explode(';', $_SERVER['HTTP_IF_MODIFIED_SINCE']);
		if (strtotime($modified_since) >= filemtime($filename))
		{
			ob_end_clean();

			// Answer the question - no, it hasn't been modified ;).
			header('HTTP/1.1 304 Not Modified');
			exit;
		}
	}

	// Check whether the ETag was sent back, and cache based on that...
	$eTag = '"' . substr($_REQUEST['attach'] . $real_filename . filemtime($filename), 0, 64) . '"';
	if (!empty($_SERVER['HTTP_IF_NONE_MATCH']) && strpos($_SERVER['HTTP_IF_NONE_MATCH'], $eTag) !== false)
	{
		ob_end_clean();

		header('HTTP/1.1 304 Not Modified');
		exit;
	}

	// Send the attachment headers.
	header('Pragma: ');
	if (!isBrowser('gecko'))
		header('Content-Transfer-Encoding: binary');
	header('Expires: ' . gmdate('D, d M Y H:i:s', time() + 525600 * 60) . ' GMT');
	header('Last-Modified: ' . gmdate('D, d M Y H:i:s', filemtime($filename)) . ' GMT');
	header('Accept-Ranges: bytes');
	header('Connection: close');
	header('ETag: ' . $eTag);

	// Make sure the mime type warrants an inline display.
	if (isset($_REQUEST['image']) && !empty($mime_type) && strpos($mime_type, 'image/') !== 0)
		unset($_REQUEST['image']);

	// Does this have a mime type?
	elseif (!empty($mime_type) && (isset($_REQUEST['image']) || !in_array($file_ext, array('jpg', 'gif', 'jpeg', 'x-ms-bmp', 'png', 'psd', 'tiff', 'iff'))))
		header('Content-Type: ' . strtr($mime_type, array('image/bmp' => 'image/x-ms-bmp')));

	else
	{
		header('Content-Type: ' . (isBrowser('ie') || isBrowser('opera') ? 'application/octetstream' : 'application/octet-stream'));
		if (isset($_REQUEST['image']))
			unset($_REQUEST['image']);
	}

	// Convert the file to UTF-8, cuz most browsers dig that.
	$utf8name = !$context['utf8'] && function_exists('iconv') ? iconv($context['character_set'], 'UTF-8', $real_filename) : (!$context['utf8'] && function_exists('mb_convert_encoding') ? mb_convert_encoding($real_filename, 'UTF-8', $context['character_set']) : $real_filename);
	$disposition = !isset($_REQUEST['image']) ? 'attachment' : 'inline';

	// Different browsers like different standards...
	if (isBrowser('firefox'))
		header('Content-Disposition: ' . $disposition . '; filename*=UTF-8\'\'' . rawurlencode(preg_replace_callback('~&#(\d{3,8});~', 'fixchar__callback', $utf8name)));

	elseif (isBrowser('opera'))
		header('Content-Disposition: ' . $disposition . '; filename="' . preg_replace_callback('~&#(\d{3,8});~', 'fixchar__callback', $utf8name) . '"');

	elseif (isBrowser('ie'))
		header('Content-Disposition: ' . $disposition . '; filename="' . urlencode(preg_replace_callback('~&#(\d{3,8});~', 'fixchar__callback', $utf8name)) . '"');

	else
		header('Content-Disposition: ' . $disposition . '; filename="' . $utf8name . '"');

	// If this has an "image extension" - but isn't actually an image - then ensure it isn't cached cause of silly IE.
	if (!isset($_REQUEST['image']) && in_array($file_ext, array('gif', 'jpg', 'bmp', 'png', 'jpeg', 'tiff')))
		header('Cache-Control: no-cache');
	else
		header('Cache-Control: max-age=' . (525600 * 60) . ', private');

	header('Content-Length: ' . filesize($filename));

	// Try to buy some time...
	@set_time_limit(600);

	// Recode line endings for text files, if enabled.
	if (!empty($modSettings['attachmentRecodeLineEndings']) && !isset($_REQUEST['image']) && in_array($file_ext, array('txt', 'css', 'htm', 'html', 'php', 'xml')))
	{
		if (strpos($_SERVER['HTTP_USER_AGENT'], 'Windows') !== false)
			$callback = function ($buffer)
			{
				return preg_replace('~[\r]?\n~', "\r\n", $buffer);
			};
		elseif (strpos($_SERVER['HTTP_USER_AGENT'], 'Mac') !== false)
			$callback = function ($buffer)
			{
				return preg_replace('~[\r]?\n~', "\r", $buffer);
			};
		else
			$callback = function ($buffer)
			{
				return preg_replace('~[\r]?\n~', "\n", $buffer);
			};
	}

	// Since we don't do output compression for files this large...
	if (filesize($filename) > 4194304)
	{
		// Forcibly end any output buffering going on.
		while (@ob_get_level() > 0)
			@ob_end_clean();

		$fp = fopen($filename, 'rb');
		while (!feof($fp))
		{
			if (isset($callback))
				echo $callback(fread($fp, 8192));
			else
				echo fread($fp, 8192);
			flush();
		}
		fclose($fp);
	}
	// On some of the less-bright hosts, readfile() is disabled.  It's just a faster, more byte safe, version of what's in the if.
	elseif (isset($callback) || @readfile($filename) === null)
		echo isset($callback) ? $callback(file_get_contents($filename)) : file_get_contents($filename);

	obExit(false);
}

/**
 * This loads an attachment's contextual data including, most importantly, its size if it is an image.
 * Pre-condition: $attachments array to have been filled with the proper attachment data, as Display() does.
 * (@todo change this pre-condition, too fragile and error-prone.)
 * It requires the view_attachments permission to calculate image size.
 * It attempts to keep the "aspect ratio" of the posted image in line, even if it has to be resized by
 * the max_image_width and max_image_height settings.
 *
 * @param int $id_msg ID of the post to load attachments for
 * @return array An array of attachment info
 */
function loadAttachmentContext($id_msg)
{
	global $attachments, $modSettings, $txt, $scripturl, $topic, $sourcedir, $smcFunc;

	// Set up the attachment info - based on code by Meriadoc.
	$attachmentData = array();
	$have_unapproved = false;
	if (isset($attachments[$id_msg]) && !empty($modSettings['attachmentEnable']))
	{
		foreach ($attachments[$id_msg] as $i => $attachment)
		{
			$attachmentData[$i] = array(
				'id' => $attachment['id_attach'],
				'name' => preg_replace('~&amp;#(\\d{1,7}|x[0-9a-fA-F]{1,6});~', '&#\\1;', $smcFunc['htmlspecialchars']($attachment['filename'])),
				'downloads' => $attachment['downloads'],
				'size' => ($attachment['filesize'] < 1024000) ? round($attachment['filesize'] / 1024, 2) . ' ' . $txt['kilobyte'] : round($attachment['filesize'] / 1024 / 1024, 2) . ' ' . $txt['megabyte'],
				'byte_size' => $attachment['filesize'],
				'href' => $scripturl . '?action=dlattach;topic=' . $topic . '.0;attach=' . $attachment['id_attach'],
				'link' => '<a href="' . $scripturl . '?action=dlattach;topic=' . $topic . '.0;attach=' . $attachment['id_attach'] . '">' . $smcFunc['htmlspecialchars']($attachment['filename']) . '</a>',
				'is_image' => !empty($attachment['width']) && !empty($attachment['height']) && !empty($modSettings['attachmentShowImages']),
				'is_approved' => $attachment['approved'],
			);

			// If something is unapproved we'll note it so we can sort them.
			if (!$attachment['approved'])
				$have_unapproved = true;

			if (!$attachmentData[$i]['is_image'])
				continue;

			$attachmentData[$i]['real_width'] = $attachment['width'];
			$attachmentData[$i]['width'] = $attachment['width'];
			$attachmentData[$i]['real_height'] = $attachment['height'];
			$attachmentData[$i]['height'] = $attachment['height'];

			// Let's see, do we want thumbs?
			if (!empty($modSettings['attachmentThumbnails']) && !empty($modSettings['attachmentThumbWidth']) && !empty($modSettings['attachmentThumbHeight']) && ($attachment['width'] > $modSettings['attachmentThumbWidth'] || $attachment['height'] > $modSettings['attachmentThumbHeight']) && strlen($attachment['filename']) < 249)
			{
				// A proper thumb doesn't exist yet? Create one!
				if (empty($attachment['id_thumb']) || $attachment['thumb_width'] > $modSettings['attachmentThumbWidth'] || $attachment['thumb_height'] > $modSettings['attachmentThumbHeight'] || ($attachment['thumb_width'] < $modSettings['attachmentThumbWidth'] && $attachment['thumb_height'] < $modSettings['attachmentThumbHeight']))
				{
					$filename = getAttachmentFilename($attachment['filename'], $attachment['id_attach'], $attachment['id_folder']);

					require_once($sourcedir . '/Subs-Graphics.php');
					if (createThumbnail($filename, $modSettings['attachmentThumbWidth'], $modSettings['attachmentThumbHeight']))
					{
						// So what folder are we putting this image in?
						if (!empty($modSettings['currentAttachmentUploadDir']))
						{
							if (!is_array($modSettings['attachmentUploadDir']))
								$modSettings['attachmentUploadDir'] = @unserialize($modSettings['attachmentUploadDir']);
							$path = $modSettings['attachmentUploadDir'][$modSettings['currentAttachmentUploadDir']];
							$id_folder_thumb = $modSettings['currentAttachmentUploadDir'];
						}
						else
						{
							$path = $modSettings['attachmentUploadDir'];
							$id_folder_thumb = 1;
						}

						// Calculate the size of the created thumbnail.
						$size = @getimagesize($filename . '_thumb');
						list ($attachment['thumb_width'], $attachment['thumb_height']) = $size;
						$thumb_size = filesize($filename . '_thumb');

						// These are the only valid image types for SMF.
						$validImageTypes = array(1 => 'gif', 2 => 'jpeg', 3 => 'png', 5 => 'psd', 6 => 'bmp', 7 => 'tiff', 8 => 'tiff', 9 => 'jpeg', 14 => 'iff');

						// What about the extension?
						$thumb_ext = isset($validImageTypes[$size[2]]) ? $validImageTypes[$size[2]] : '';

						// Figure out the mime type.
						if (!empty($size['mime']))
							$thumb_mime = $size['mime'];
						else
							$thumb_mime = 'image/' . $thumb_ext;

						$thumb_filename = $attachment['filename'] . '_thumb';
						$thumb_hash = getAttachmentFilename($thumb_filename, false, null, true);

						// Add this beauty to the database.
						$smcFunc['db_insert']('',
							'{db_prefix}attachments',
							array('id_folder' => 'int', 'id_msg' => 'int', 'attachment_type' => 'int', 'filename' => 'string', 'file_hash' => 'string', 'size' => 'int', 'width' => 'int', 'height' => 'int', 'fileext' => 'string', 'mime_type' => 'string'),
							array($id_folder_thumb, $id_msg, 3, $thumb_filename, $thumb_hash, (int) $thumb_size, (int) $attachment['thumb_width'], (int) $attachment['thumb_height'], $thumb_ext, $thumb_mime),
							array('id_attach')
						);
						$old_id_thumb = $attachment['id_thumb'];
						$attachment['id_thumb'] = $smcFunc['db_insert_id']('{db_prefix}attachments', 'id_attach');
						if (!empty($attachment['id_thumb']))
						{
							$smcFunc['db_query']('', '
								UPDATE {db_prefix}attachments
								SET id_thumb = {int:id_thumb}
								WHERE id_attach = {int:id_attach}',
								array(
									'id_thumb' => $attachment['id_thumb'],
									'id_attach' => $attachment['id_attach'],
								)
							);

							$thumb_realname = getAttachmentFilename($thumb_filename, $attachment['id_thumb'], $id_folder_thumb, false, $thumb_hash);
							rename($filename . '_thumb', $thumb_realname);

							// Do we need to remove an old thumbnail?
							if (!empty($old_id_thumb))
							{
								require_once($sourcedir . '/ManageAttachments.php');
								removeAttachments(array('id_attach' => $old_id_thumb), '', false, false);
							}
						}
					}
				}

				// Only adjust dimensions on successful thumbnail creation.
				if (!empty($attachment['thumb_width']) && !empty($attachment['thumb_height']))
				{
					$attachmentData[$i]['width'] = $attachment['thumb_width'];
					$attachmentData[$i]['height'] = $attachment['thumb_height'];
				}
			}

			if (!empty($attachment['id_thumb']))
				$attachmentData[$i]['thumbnail'] = array(
					'id' => $attachment['id_thumb'],
					'href' => $scripturl . '?action=dlattach;topic=' . $topic . '.0;attach=' . $attachment['id_thumb'] . ';image',
				);
			$attachmentData[$i]['thumbnail']['has_thumb'] = !empty($attachment['id_thumb']);

			// If thumbnails are disabled, check the maximum size of the image.
			if (!$attachmentData[$i]['thumbnail']['has_thumb'] && ((!empty($modSettings['max_image_width']) && $attachment['width'] > $modSettings['max_image_width']) || (!empty($modSettings['max_image_height']) && $attachment['height'] > $modSettings['max_image_height'])))
			{
				if (!empty($modSettings['max_image_width']) && (empty($modSettings['max_image_height']) || $attachment['height'] * $modSettings['max_image_width'] / $attachment['width'] <= $modSettings['max_image_height']))
				{
					$attachmentData[$i]['width'] = $modSettings['max_image_width'];
					$attachmentData[$i]['height'] = floor($attachment['height'] * $modSettings['max_image_width'] / $attachment['width']);
				}
				elseif (!empty($modSettings['max_image_width']))
				{
					$attachmentData[$i]['width'] = floor($attachment['width'] * $modSettings['max_image_height'] / $attachment['height']);
					$attachmentData[$i]['height'] = $modSettings['max_image_height'];
				}
			}
			elseif ($attachmentData[$i]['thumbnail']['has_thumb'])
			{
				// If the image is too large to show inline, make it a popup.
				if (((!empty($modSettings['max_image_width']) && $attachmentData[$i]['real_width'] > $modSettings['max_image_width']) || (!empty($modSettings['max_image_height']) && $attachmentData[$i]['real_height'] > $modSettings['max_image_height'])))
					$attachmentData[$i]['thumbnail']['javascript'] = 'return reqWin(\'' . $attachmentData[$i]['href'] . ';image\', ' . ($attachment['width'] + 20) . ', ' . ($attachment['height'] + 20) . ', true);';
				else
					$attachmentData[$i]['thumbnail']['javascript'] = 'return expandThumb(' . $attachment['id_attach'] . ');';
			}

			if (!$attachmentData[$i]['thumbnail']['has_thumb'])
				$attachmentData[$i]['downloads']++;
		}
	}

	// Do we need to instigate a sort?
	if ($have_unapproved)
		usort($attachmentData, 'approved_attach_sort');

	return $attachmentData;
}

/**
 * A sort function for putting unapproved attachments first.
 * @param array $a An array of info about one attachment
 * @param array $b An array of info about a second attachment
 * @return int -1 if $a is approved but $b isn't, 0 if both are approved/unapproved, 1 if $b is approved but a isn't
 */
function approved_attach_sort($a, $b)
{
	if ($a['is_approved'] == $b['is_approved'])
		return 0;

	return $a['is_approved'] > $b['is_approved'] ? -1 : 1;
}

/**
 * In-topic quick moderation.
 */
function QuickInTopicModeration()
{
	global $sourcedir, $topic, $board, $user_info, $smcFunc, $modSettings, $context;

	// Check the session = get or post.
	checkSession('request');

	require_once($sourcedir . '/RemoveTopic.php');

	if (empty($_REQUEST['msgs']))
		redirectexit('topic=' . $topic . '.' . $_REQUEST['start']);

	$messages = array();
	foreach ($_REQUEST['msgs'] as $dummy)
		$messages[] = (int) $dummy;

	// We are restoring messages. We handle this in another place.
	if (isset($_REQUEST['restore_selected']))
		redirectexit('action=restoretopic;msgs=' . implode(',', $messages) . ';' . $context['session_var'] . '=' . $context['session_id']);
	if (isset($_REQUEST['split_selection']))
	{
		$request = $smcFunc['db_query']('', '
			SELECT subject
			FROM {db_prefix}messages
			WHERE id_msg = {int:message}
			LIMIT 1',
			array(
				'message' => min($messages),
			)
		);
		list($subname) = $smcFunc['db_fetch_row']($request);
		$smcFunc['db_free_result']($request);
		$_SESSION['split_selection'][$topic] = $messages;
		redirectexit('action=splittopics;sa=selectTopics;topic=' . $topic . '.0;subname_enc=' .urlencode($subname) . ';' . $context['session_var'] . '=' . $context['session_id']);
	}

	// Allowed to delete any message?
	if (allowedTo('delete_any'))
		$allowed_all = true;
	// Allowed to delete replies to their messages?
	elseif (allowedTo('delete_replies'))
	{
		$request = $smcFunc['db_query']('', '
			SELECT id_member_started
			FROM {db_prefix}topics
			WHERE id_topic = {int:current_topic}
			LIMIT 1',
			array(
				'current_topic' => $topic,
			)
		);
		list ($starter) = $smcFunc['db_fetch_row']($request);
		$smcFunc['db_free_result']($request);

		$allowed_all = $starter == $user_info['id'];
	}
	else
		$allowed_all = false;

	// Make sure they're allowed to delete their own messages, if not any.
	if (!$allowed_all)
		isAllowedTo('delete_own');

	// Allowed to remove which messages?
	$request = $smcFunc['db_query']('', '
		SELECT id_msg, subject, id_member, poster_time
		FROM {db_prefix}messages
		WHERE id_msg IN ({array_int:message_list})
			AND id_topic = {int:current_topic}' . (!$allowed_all ? '
			AND id_member = {int:current_member}' : '') . '
		LIMIT ' . count($messages),
		array(
			'current_member' => $user_info['id'],
			'current_topic' => $topic,
			'message_list' => $messages,
		)
	);
	$messages = array();
	while ($row = $smcFunc['db_fetch_assoc']($request))
	{
		if (!$allowed_all && !empty($modSettings['edit_disable_time']) && $row['poster_time'] + $modSettings['edit_disable_time'] * 60 < time())
			continue;

		$messages[$row['id_msg']] = array($row['subject'], $row['id_member']);
	}
	$smcFunc['db_free_result']($request);

	// Get the first message in the topic - because you can't delete that!
	$request = $smcFunc['db_query']('', '
		SELECT id_first_msg, id_last_msg
		FROM {db_prefix}topics
		WHERE id_topic = {int:current_topic}
		LIMIT 1',
		array(
			'current_topic' => $topic,
		)
	);
	list ($first_message, $last_message) = $smcFunc['db_fetch_row']($request);
	$smcFunc['db_free_result']($request);

	// Delete all the messages we know they can delete. ($messages)
	foreach ($messages as $message => $info)
	{
		// Just skip the first message - if it's not the last.
		if ($message == $first_message && $message != $last_message)
			continue;
		// If the first message is going then don't bother going back to the topic as we're effectively deleting it.
		elseif ($message == $first_message)
			$topicGone = true;

		removeMessage($message);

		// Log this moderation action ;).
		if (allowedTo('delete_any') && (!allowedTo('delete_own') || $info[1] != $user_info['id']))
			logAction('delete', array('topic' => $topic, 'subject' => $info[0], 'member' => $info[1], 'board' => $board));
	}

	redirectexit(!empty($topicGone) ? 'board=' . $board : 'topic=' . $topic . '.' . $_REQUEST['start']);
}

?><|MERGE_RESOLUTION|>--- conflicted
+++ resolved
@@ -1283,12 +1283,8 @@
 	if (!empty($modSettings['enable_mentions']) && allowedTo('mention'))
 	{
 		loadJavascriptFile('jquery.atwho.min.js', array('default_theme' => true, 'defer' => true), 'smf_atwho');
-<<<<<<< HEAD
+		loadJavascriptFile('jquery.caret.min.js', array('default_theme' => true, 'defer' => true), 'smf_caret');
 		loadJavascriptFile('mentions.js', array('default_theme' => true, 'defer' => true), 'smf_mentions');
-=======
-		loadJavascriptFile('jquery.caret.min.js', array('default_theme' => true, 'defer' => true), 'smf_caret');
-		loadJavascriptFile('mentions.js', array('default_theme' => true, 'defer' => true), 'smf_mention');
->>>>>>> dd2a7bab
 	}
 }
 
