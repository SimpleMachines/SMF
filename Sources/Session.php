--- conflicted
+++ resolved
@@ -51,7 +51,7 @@
 			session_write_close();
 
 		// This is here to stop people from using bad junky PHPSESSIDs.
-		if (isset($_REQUEST[session_name()]) && preg_match('~^[A-Za-z0-9,-]{16,64}$~', $_REQUEST[session_name()]) == 0 && !isset($_COOKIE[session_name()]))
+
 		{
 			$session_id = md5(md5('smf_sess_' . time()) . mt_rand());
 			$_REQUEST[session_name()] = $session_id;
@@ -129,11 +129,7 @@
 {
 	global $smcFunc;
 
-<<<<<<< HEAD
-	if (preg_match('~^[A-Za-z0-9,-]{16,32}$~', $session_id) == 0)
-=======
 	if (preg_match('~^[A-Za-z0-9,-]{16,64}$~', $session_id) == 0)
->>>>>>> 092fe1d0
 		return false;
 
 	// Look for it in the database.
@@ -163,11 +159,7 @@
 {
 	global $smcFunc;
 
-<<<<<<< HEAD
-	if (preg_match('~^[A-Za-z0-9,-]{16,32}$~', $session_id) == 0)
-=======
 	if (preg_match('~^[A-Za-z0-9,-]{16,64}$~', $session_id) == 0)
->>>>>>> 092fe1d0
 		return false;
 
 	// First try to update an existing row...
@@ -204,11 +196,7 @@
 {
 	global $smcFunc;
 
-<<<<<<< HEAD
-	if (preg_match('~^[A-Za-z0-9,-]{16,32}$~', $session_id) == 0)
-=======
 	if (preg_match('~^[A-Za-z0-9,-]{16,64}$~', $session_id) == 0)
->>>>>>> 092fe1d0
 		return false;
 
 	// Just delete the row...
