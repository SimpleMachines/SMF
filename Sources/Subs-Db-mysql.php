<?php

/**
 * This file has all the main functions in it that relate to the database.
 *
 * Simple Machines Forum (SMF)
 *
 * @package SMF
 * @author Simple Machines http://www.simplemachines.org
 * @copyright 2017 Simple Machines and individual contributors
 * @license http://www.simplemachines.org/about/smf/license.php BSD
 *
 * @version 2.1 Beta 4
 */

if (!defined('SMF'))
	die('No direct access...');

/**
 *  Maps the implementations in this file (smf_db_function_name)
 *  to the $smcFunc['db_function_name'] variable.
 *
 * @param string $db_server The database server
 * @param string $db_name The name of the database
 * @param string $db_user The database username
 * @param string $db_passwd The database password
 * @param string $db_prefix The table prefix
 * @param array $db_options An array of database options
 * @return null|resource Returns null on failure if $db_options['non_fatal'] is true or a MySQL connection resource handle if the connection was successful.
 */
function smf_db_initiate($db_server, $db_name, $db_user, $db_passwd, $db_prefix, $db_options = array())
{
	global $smcFunc;

	// Map some database specific functions, only do this once.
	if (!isset($smcFunc['db_fetch_assoc']))
		$smcFunc += array(
			'db_query'                  => 'smf_db_query',
			'db_quote'                  => 'smf_db_quote',
			'db_fetch_assoc'            => 'mysqli_fetch_assoc',
			'db_fetch_row'              => 'mysqli_fetch_row',
			'db_free_result'            => 'mysqli_free_result',
			'db_insert'                 => 'smf_db_insert',
			'db_insert_id'              => 'smf_db_insert_id',
			'db_num_rows'               => 'mysqli_num_rows',
			'db_data_seek'              => 'mysqli_data_seek',
			'db_num_fields'             => 'mysqli_num_fields',
			'db_escape_string'          => 'addslashes',
			'db_unescape_string'        => 'stripslashes',
			'db_server_info'            => 'smf_db_get_server_info',
			'db_affected_rows'          => 'smf_db_affected_rows',
			'db_transaction'            => 'smf_db_transaction',
			'db_error'                  => 'mysqli_error',
			'db_select_db'              => 'smf_db_select',
			'db_title'                  => 'MySQLi',
			'db_sybase'                 => false,
			'db_case_sensitive'         => false,
			'db_escape_wildcard_string' => 'smf_db_escape_wildcard_string',
			'db_is_resource'            => 'smf_is_resource',
<<<<<<< HEAD
			'db_update_from'			=> 'smf_db_update_from',
=======
			'db_mb4'                    => false,
			'db_ping'                   => 'mysqli_ping',
			'db_fetch_all'              => 'smf_db_fetch_all',
>>>>>>> dc3ba38d
		);

	if (!empty($db_options['persist']))
		$db_server = 'p:' . $db_server;

	$connection = mysqli_init();

	$flags = MYSQLI_CLIENT_FOUND_ROWS;

	$success = false;

	if ($connection) {
		if (!empty($db_options['port']))
			$success = mysqli_real_connect($connection, $db_server, $db_user, $db_passwd, '', $db_options['port'], null, $flags);
		else
			$success = mysqli_real_connect($connection, $db_server, $db_user, $db_passwd, '', 0, null, $flags);
	}

	// Something's wrong, show an error if its fatal (which we assume it is)
	if ($success === false)
	{
		if (!empty($db_options['non_fatal']))
			return null;
		else
			display_db_error();
	}

	// Select the database, unless told not to
	if (empty($db_options['dont_select_db']) && !@mysqli_select_db($connection, $db_name) && empty($db_options['non_fatal']))
		display_db_error();

	$smcFunc['db_query']('', 'SET SESSION sql_mode = \'ONLY_FULL_GROUP_BY,STRICT_TRANS_TABLES,NO_ZERO_IN_DATE,NO_ZERO_DATE,ERROR_FOR_DIVISION_BY_ZERO,NO_AUTO_CREATE_USER,NO_ENGINE_SUBSTITUTION\'',
		array(),
		false
	);

	return $connection;
}

/**
 * Extend the database functionality. It calls the respective file's init
 * to add the implementations in that file to $smcFunc array.
 *
 * @param string $type Indicates which additional file to load. ('extra', 'packages')
 */
function db_extend($type = 'extra')
{
	global $sourcedir;

	// we force the MySQL files as nothing syntactically changes with MySQLi
	require_once($sourcedir . '/Db' . strtoupper($type[0]) . substr($type, 1) . '-mysql.php');
	$initFunc = 'db_' . $type . '_init';
	$initFunc();
}

/**
 * Fix up the prefix so it doesn't require the database to be selected.
 *
 * @param string &$db_prefix The table prefix
 * @param string $db_name The database name
 */
function db_fix_prefix(&$db_prefix, $db_name)
{
	$db_prefix = is_numeric(substr($db_prefix, 0, 1)) ? $db_name . '.' . $db_prefix : '`' . $db_name . '`.' . $db_prefix;
}

/**
 * Wrap mysqli_select_db so the connection does not need to be specified
 *
 * @param string &$database The database
 * @param object $connection The connection object (if null, $db_connection is used)
 * @return bool Whether the database was selected
 */
function smf_db_select($database, $connection = null)
{
	global $db_connection;
	return mysqli_select_db($connection === null ? $db_connection : $connection, $database);
}

/**
 * Wrap mysqli_get_server_info so the connection does not need to be specified
 *
 * @param object $connection The connection to use (if null, $db_connection is used)
 * @return string The server info
 */
function smf_db_get_server_info($connection = null)
{
	global $db_connection;
	return mysqli_get_server_info($connection === null ? $db_connection : $connection);
}

/**
 * Callback for preg_replace_callback on the query.
 * It allows to replace on the fly a few pre-defined strings, for convenience ('query_see_board', 'query_wanna_see_board', etc), with
 * their current values from $user_info.
 * In addition, it performs checks and sanitization on the values sent to the database.
 *
 * @param array $matches The matches from preg_replace_callback
 * @return string The appropriate string depending on $matches[1]
 */
function smf_db_replacement__callback($matches)
{
	global $db_callback, $user_info, $db_prefix, $smcFunc;

	list ($values, $connection) = $db_callback;
	if (!is_object($connection))
		display_db_error();

	if ($matches[1] === 'db_prefix')
		return $db_prefix;

	if (isset($user_info[$matches[1]]) && strpos($matches[1], 'query_') !== false)
		return $user_info[$matches[1]];

	if ($matches[1] === 'empty')
		return '\'\'';

	if (!isset($matches[2]))
		smf_db_error_backtrace('Invalid value inserted or no type specified.', '', E_USER_ERROR, __FILE__, __LINE__);

	if ($matches[1] === 'literal')
		return '\'' . mysqli_real_escape_string($connection, $matches[2]) . '\'';

	if (!isset($values[$matches[2]]))
		smf_db_error_backtrace('The database value you\'re trying to insert does not exist: ' . (isset($smcFunc['htmlspecialchars']) ? $smcFunc['htmlspecialchars']($matches[2]) : htmlspecialchars($matches[2])), '', E_USER_ERROR, __FILE__, __LINE__);

	$replacement = $values[$matches[2]];

	switch ($matches[1])
	{
		case 'int':
			if (!is_numeric($replacement) || (string) $replacement !== (string) (int) $replacement)
				smf_db_error_backtrace('Wrong value type sent to the database. Integer expected. (' . $matches[2] . ')', '', E_USER_ERROR, __FILE__, __LINE__);
			return (string) (int) $replacement;
		break;

		case 'string':
		case 'text':
			return sprintf('\'%1$s\'', mysqli_real_escape_string($connection, $replacement));
		break;

		case 'array_int':
			if (is_array($replacement))
			{
				if (empty($replacement))
					smf_db_error_backtrace('Database error, given array of integer values is empty. (' . $matches[2] . ')', '', E_USER_ERROR, __FILE__, __LINE__);

				foreach ($replacement as $key => $value)
				{
					if (!is_numeric($value) || (string) $value !== (string) (int) $value)
						smf_db_error_backtrace('Wrong value type sent to the database. Array of integers expected. (' . $matches[2] . ')', '', E_USER_ERROR, __FILE__, __LINE__);

					$replacement[$key] = (string) (int) $value;
				}

				return implode(', ', $replacement);
			}
			else
				smf_db_error_backtrace('Wrong value type sent to the database. Array of integers expected. (' . $matches[2] . ')', '', E_USER_ERROR, __FILE__, __LINE__);

		break;

		case 'array_string':
			if (is_array($replacement))
			{
				if (empty($replacement))
					smf_db_error_backtrace('Database error, given array of string values is empty. (' . $matches[2] . ')', '', E_USER_ERROR, __FILE__, __LINE__);

				foreach ($replacement as $key => $value)
					$replacement[$key] = sprintf('\'%1$s\'', mysqli_real_escape_string($connection, $value));

				return implode(', ', $replacement);
			}
			else
				smf_db_error_backtrace('Wrong value type sent to the database. Array of strings expected. (' . $matches[2] . ')', '', E_USER_ERROR, __FILE__, __LINE__);
		break;

		case 'date':
			if (preg_match('~^(\d{4})-([0-1]?\d)-([0-3]?\d)$~', $replacement, $date_matches) === 1)
				return sprintf('\'%04d-%02d-%02d\'', $date_matches[1], $date_matches[2], $date_matches[3]);
			else
				smf_db_error_backtrace('Wrong value type sent to the database. Date expected. (' . $matches[2] . ')', '', E_USER_ERROR, __FILE__, __LINE__);
		break;

		case 'time':
			if (preg_match('~^([0-1]?\d|2[0-3]):([0-5]\d):([0-5]\d)$~', $replacement, $time_matches) === 1)
				return sprintf('\'%02d:%02d:%02d\'', $time_matches[1], $time_matches[2], $time_matches[3]);
			else
				smf_db_error_backtrace('Wrong value type sent to the database. Time expected. (' . $matches[2] . ')', '', E_USER_ERROR, __FILE__, __LINE__);
		break;

		case 'datetime':
			if (preg_match('~^(\d{4})-([0-1]?\d)-([0-3]?\d) ([0-1]?\d|2[0-3]):([0-5]\d):([0-5]\d)$~', $replacement, $datetime_matches) === 1)
				return 'str_to_date('.
					sprintf('\'%04d-%02d-%02d %02d:%02d:%02d\'', $datetime_matches[1], $datetime_matches[2], $datetime_matches[3], $datetime_matches[4], $datetime_matches[5] ,$datetime_matches[6]).
					',\'%Y-%m-%d %h:%i:%s\')';
			else
				smf_db_error_backtrace('Wrong value type sent to the database. Datetime expected. (' . $matches[2] . ')', '', E_USER_ERROR, __FILE__, __LINE__);
		break;

		case 'float':
			if (!is_numeric($replacement))
				smf_db_error_backtrace('Wrong value type sent to the database. Floating point number expected. (' . $matches[2] . ')', '', E_USER_ERROR, __FILE__, __LINE__);
			return (string) (float) $replacement;
		break;

		case 'identifier':
			// Backticks inside identifiers are supported as of MySQL 4.1. We don't need them for SMF.
			return '`' . strtr($replacement, array('`' => '', '.' => '`.`')) . '`';
		break;

		case 'raw':
			return $replacement;
		break;

		case 'inet':
			if ($replacement == 'null' || $replacement == '')
				return 'null';
			if (!isValidIP($replacement))
				smf_db_error_backtrace('Wrong value type sent to the database. IPv4 or IPv6 expected.(' . $matches[2] . ')', '', E_USER_ERROR, __FILE__, __LINE__);
			//we don't use the native support of mysql > 5.6.2
			return sprintf('unhex(\'%1$s\')', bin2hex(inet_pton($replacement)));

		case 'array_inet':
			if (is_array($replacement))
			{
				if (empty($replacement))
					smf_db_error_backtrace('Database error, given array of IPv4 or IPv6 values is empty. (' . $matches[2] . ')', '', E_USER_ERROR, __FILE__, __LINE__);

				foreach ($replacement as $key => $value)
				{
					if ($replacement == 'null' || $replacement == '')
						$replacement[$key] = 'null';
					if (!isValidIP($value))
						smf_db_error_backtrace('Wrong value type sent to the database. IPv4 or IPv6 expected.(' . $matches[2] . ')', '', E_USER_ERROR, __FILE__, __LINE__);
					$replacement[$key] = sprintf('unhex(\'%1$s\')', bin2hex(inet_pton($value)));
				}

				return implode(', ', $replacement);
			}
			else
				smf_db_error_backtrace('Wrong value type sent to the database. Array of IPv4 or IPv6 expected. (' . $matches[2] . ')', '', E_USER_ERROR, __FILE__, __LINE__);
		break;

		default:
			smf_db_error_backtrace('Undefined type used in the database query. (' . $matches[1] . ':' . $matches[2] . ')', '', false, __FILE__, __LINE__);
		break;
	}
}

/**
 * Just like the db_query, escape and quote a string, but not executing the query.
 *
 * @param string $db_string The database string
 * @param array $db_values An array of values to be injected into the string
 * @param resource $connection = null The connection to use (null to use $db_connection)
 * @return string The string with the values inserted
 */
function smf_db_quote($db_string, $db_values, $connection = null)
{
	global $db_callback, $db_connection;

	// Only bother if there's something to replace.
	if (strpos($db_string, '{') !== false)
	{
		// This is needed by the callback function.
		$db_callback = array($db_values, $connection === null ? $db_connection : $connection);

		// Do the quoting and escaping
		$db_string = preg_replace_callback('~{([a-z_]+)(?::([a-zA-Z0-9_-]+))?}~', 'smf_db_replacement__callback', $db_string);

		// Clear this global variable.
		$db_callback = array();
	}

	return $db_string;
}

/**
 * Do a query.  Takes care of errors too.
 *
 * @param string $identifier An identifier. Only used in Postgres when we need to do things differently...
 * @param string $db_string The database string
 * @param array $db_values = array() The values to be inserted into the string
 * @param resource $connection = null The connection to use (null to use $db_connection)
 * @return resource|bool Returns a MySQL result resource (for SELECT queries), true (for UPDATE queries) or false if the query failed
 */
function smf_db_query($identifier, $db_string, $db_values = array(), $connection = null)
{
	global $db_cache, $db_count, $db_connection, $db_show_debug, $time_start;
	global $db_unbuffered, $db_callback, $modSettings;

	// Comments that are allowed in a query are preg_removed.
	static $allowed_comments_from = array(
		'~\s+~s',
		'~/\*!40001 SQL_NO_CACHE \*/~',
		'~/\*!40000 USE INDEX \([A-Za-z\_]+?\) \*/~',
		'~/\*!40100 ON DUPLICATE KEY UPDATE id_msg = \d+ \*/~',
	);
	static $allowed_comments_to = array(
		' ',
		'',
		'',
		'',
	);

	// Decide which connection to use.
	$connection = $connection === null ? $db_connection : $connection;

	// Get a connection if we are shutting down, sometimes the link is closed before sessions are written
	if (!is_object($connection))
	{
		global $db_server, $db_user, $db_passwd, $db_name, $db_show_debug, $ssi_db_user, $ssi_db_passwd;

		// Are we in SSI mode?  If so try that username and password first
		if (SMF == 'SSI' && !empty($ssi_db_user) && !empty($ssi_db_passwd))
		{
			if (empty($db_persist))
				$db_connection = @mysqli_connect($db_server, $ssi_db_user, $ssi_db_passwd);
			else
				$db_connection = @mysqli_connect('p:' . $db_server, $ssi_db_user, $ssi_db_passwd);
		}
		// Fall back to the regular username and password if need be
		if (!$db_connection)
		{
			if (empty($db_persist))
				$db_connection = @mysqli_connect($db_server, $db_user, $db_passwd);
			else
				$db_connection = @mysqli_connect('p:' . $db_server, $db_user, $db_passwd);
		}

		if (!$db_connection || !@mysqli_select_db($db_connection, $db_name))
			$db_connection = false;

		$connection = $db_connection;
	}

	// One more query....
	$db_count = !isset($db_count) ? 1 : $db_count + 1;

	if (empty($modSettings['disableQueryCheck']) && strpos($db_string, '\'') !== false && empty($db_values['security_override']))
		smf_db_error_backtrace('Hacking attempt...', 'Illegal character (\') used in query...', true, __FILE__, __LINE__);

	// Use "ORDER BY null" to prevent Mysql doing filesorts for Group By clauses without an Order By
	if (strpos($db_string, 'GROUP BY') !== false && strpos($db_string, 'ORDER BY') === false && preg_match('~^\s+SELECT~i', $db_string))
	{
		// Add before LIMIT
		if ($pos = strpos($db_string, 'LIMIT '))
			$db_string = substr($db_string, 0, $pos) . "\t\t\tORDER BY null\n" . substr($db_string, $pos, strlen($db_string));
		else
			// Append it.
			$db_string .= "\n\t\t\tORDER BY null";
	}

	if (empty($db_values['security_override']) && (!empty($db_values) || strpos($db_string, '{db_prefix}') !== false))
	{
		// Pass some values to the global space for use in the callback function.
		$db_callback = array($db_values, $connection);

		// Inject the values passed to this function.
		$db_string = preg_replace_callback('~{([a-z_]+)(?::([a-zA-Z0-9_-]+))?}~', 'smf_db_replacement__callback', $db_string);

		// This shouldn't be residing in global space any longer.
		$db_callback = array();
	}

	// Debugging.
	if (isset($db_show_debug) && $db_show_debug === true)
	{
		// Get the file and line number this function was called.
		list ($file, $line) = smf_db_error_backtrace('', '', 'return', __FILE__, __LINE__);

		// Initialize $db_cache if not already initialized.
		if (!isset($db_cache))
			$db_cache = array();

		if (!empty($_SESSION['debug_redirect']))
		{
			$db_cache = array_merge($_SESSION['debug_redirect'], $db_cache);
			$db_count = count($db_cache) + 1;
			$_SESSION['debug_redirect'] = array();
		}

		// Don't overload it.
		$st = microtime();
		$db_cache[$db_count]['q'] = $db_count < 50 ? $db_string : '...';
		$db_cache[$db_count]['f'] = $file;
		$db_cache[$db_count]['l'] = $line;
		$db_cache[$db_count]['s'] = array_sum(explode(' ', $st)) - array_sum(explode(' ', $time_start));
	}

	// First, we clean strings out of the query, reduce whitespace, lowercase, and trim - so we can check it over.
	if (empty($modSettings['disableQueryCheck']))
	{
		$clean = '';
		$old_pos = 0;
		$pos = -1;
		while (true)
		{
			$pos = strpos($db_string, '\'', $pos + 1);
			if ($pos === false)
				break;
			$clean .= substr($db_string, $old_pos, $pos - $old_pos);

			while (true)
			{
				$pos1 = strpos($db_string, '\'', $pos + 1);
				$pos2 = strpos($db_string, '\\', $pos + 1);
				if ($pos1 === false)
					break;
				elseif ($pos2 === false || $pos2 > $pos1)
				{
					$pos = $pos1;
					break;
				}

				$pos = $pos2 + 1;
			}
			$clean .= ' %s ';

			$old_pos = $pos + 1;
		}
		$clean .= substr($db_string, $old_pos);
		$clean = trim(strtolower(preg_replace($allowed_comments_from, $allowed_comments_to, $clean)));

		// Comments?  We don't use comments in our queries, we leave 'em outside!
		if (strpos($clean, '/*') > 2 || strpos($clean, '--') !== false || strpos($clean, ';') !== false)
			$fail = true;
		// Trying to change passwords, slow us down, or something?
		elseif (strpos($clean, 'sleep') !== false && preg_match('~(^|[^a-z])sleep($|[^[_a-z])~s', $clean) != 0)
			$fail = true;
		elseif (strpos($clean, 'benchmark') !== false && preg_match('~(^|[^a-z])benchmark($|[^[a-z])~s', $clean) != 0)
			$fail = true;

		if (!empty($fail) && function_exists('log_error'))
			smf_db_error_backtrace('Hacking attempt...', 'Hacking attempt...' . "\n" . $db_string, E_USER_ERROR, __FILE__, __LINE__);
	}

	if (empty($db_unbuffered))
		$ret = @mysqli_query($connection, $db_string);
	else
		$ret = @mysqli_query($connection, $db_string, MYSQLI_USE_RESULT);

	if ($ret === false && empty($db_values['db_error_skip']))
		$ret = smf_db_error($db_string, $connection);

	// Debugging.
	if (isset($db_show_debug) && $db_show_debug === true)
		$db_cache[$db_count]['t'] = array_sum(explode(' ', microtime())) - array_sum(explode(' ', $st));

	return $ret;
}

/**
 * affected_rows
 * @param resource $connection A connection to use (if null, $db_connection is used)
 * @return int The number of rows affected by the last query
 */
function smf_db_affected_rows($connection = null)
{
	global $db_connection;

	return mysqli_affected_rows($connection === null ? $db_connection : $connection);
}

/**
 * Gets the ID of the most recently inserted row.
 *
 * @param string $table The table (only used for Postgres)
 * @param string $field = null The specific field (not used here)
 * @param resource $connection = null The connection (if null, $db_connection is used)
 * @return int The ID of the most recently inserted row
 */
function smf_db_insert_id($table, $field = null, $connection = null)
{
	global $db_connection;

	// MySQL doesn't need the table or field information.
	return mysqli_insert_id($connection === null ? $db_connection : $connection);
}

/**
 * Do a transaction.
 *
 * @param string $type The step to perform (i.e. 'begin', 'commit', 'rollback')
 * @param resource $connection The connection to use (if null, $db_connection is used)
 * @return bool True if successful, false otherwise
 */
function smf_db_transaction($type = 'commit', $connection = null)
{
	global $db_connection;

	// Decide which connection to use
	$connection = $connection === null ? $db_connection : $connection;

	if ($type == 'begin')
		return @mysqli_query($connection, 'BEGIN');
	elseif ($type == 'rollback')
		return @mysqli_query($connection, 'ROLLBACK');
	elseif ($type == 'commit')
		return @mysqli_query($connection, 'COMMIT');

	return false;
}

/**
 * Database error!
 * Backtrace, log, try to fix.
 *
 * @param string $db_string The DB string
 * @param object $connection The connection to use (if null, $db_connection is used)
 */
function smf_db_error($db_string, $connection = null)
{
	global $txt, $context, $sourcedir, $webmaster_email, $modSettings;
	global $db_connection, $db_last_error, $db_persist;
	global $db_server, $db_user, $db_passwd, $db_name, $db_show_debug, $ssi_db_user, $ssi_db_passwd;
	global $smcFunc;

	// Get the file and line numbers.
	list ($file, $line) = smf_db_error_backtrace('', '', 'return', __FILE__, __LINE__);

	// Decide which connection to use
	$connection = $connection === null ? $db_connection : $connection;

	// This is the error message...
	$query_error = mysqli_error($connection);
	$query_errno = mysqli_errno($connection);

	// Error numbers:
	//    1016: Can't open file '....MYI'
	//    1030: Got error ??? from table handler.
	//    1034: Incorrect key file for table.
	//    1035: Old key file for table.
	//    1205: Lock wait timeout exceeded.
	//    1213: Deadlock found.
	//    2006: Server has gone away.
	//    2013: Lost connection to server during query.

	// Log the error.
	if ($query_errno != 1213 && $query_errno != 1205 && function_exists('log_error'))
		log_error($txt['database_error'] . ': ' . $query_error . (!empty($modSettings['enableErrorQueryLogging']) ? "\n\n$db_string" : ''), 'database', $file, $line);

	// Database error auto fixing ;).
	if (function_exists('cache_get_data') && (!isset($modSettings['autoFixDatabase']) || $modSettings['autoFixDatabase'] == '1'))
	{
		// Force caching on, just for the error checking.
		$old_cache = @$modSettings['cache_enable'];
		$modSettings['cache_enable'] = '1';

		if (($temp = cache_get_data('db_last_error', 600)) !== null)
			$db_last_error = max(@$db_last_error, $temp);

		if (@$db_last_error < time() - 3600 * 24 * 3)
		{
			// We know there's a problem... but what?  Try to auto detect.
			if ($query_errno == 1030 && strpos($query_error, ' 127 ') !== false)
			{
				preg_match_all('~(?:[\n\r]|^)[^\']+?(?:FROM|JOIN|UPDATE|TABLE) ((?:[^\n\r(]+?(?:, )?)*)~s', $db_string, $matches);

				$fix_tables = array();
				foreach ($matches[1] as $tables)
				{
					$tables = array_unique(explode(',', $tables));
					foreach ($tables as $table)
					{
						// Now, it's still theoretically possible this could be an injection.  So backtick it!
						if (trim($table) != '')
							$fix_tables[] = '`' . strtr(trim($table), array('`' => '')) . '`';
					}
				}

				$fix_tables = array_unique($fix_tables);
			}
			// Table crashed.  Let's try to fix it.
			elseif ($query_errno == 1016)
			{
				if (preg_match('~\'([^\.\']+)~', $query_error, $match) != 0)
					$fix_tables = array('`' . $match[1] . '`');
			}
			// Indexes crashed.  Should be easy to fix!
			elseif ($query_errno == 1034 || $query_errno == 1035)
			{
				preg_match('~\'([^\']+?)\'~', $query_error, $match);
				$fix_tables = array('`' . $match[1] . '`');
			}
		}

		// Check for errors like 145... only fix it once every three days, and send an email. (can't use empty because it might not be set yet...)
		if (!empty($fix_tables))
		{
			// Subs-Admin.php for updateSettingsFile(), Subs-Post.php for sendmail().
			require_once($sourcedir . '/Subs-Admin.php');
			require_once($sourcedir . '/Subs-Post.php');

			// Make a note of the REPAIR...
			cache_put_data('db_last_error', time(), 600);
			if (($temp = cache_get_data('db_last_error', 600)) === null)
				updateSettingsFile(array('db_last_error' => time()));

			// Attempt to find and repair the broken table.
			foreach ($fix_tables as $table)
				$smcFunc['db_query']('', "
					REPAIR TABLE $table", false, false);

			// And send off an email!
			sendmail($webmaster_email, $txt['database_error'], $txt['tried_to_repair'], null, 'dberror');

			$modSettings['cache_enable'] = $old_cache;

			// Try the query again...?
			$ret = $smcFunc['db_query']('', $db_string, false, false);
			if ($ret !== false)
				return $ret;
		}
		else
			$modSettings['cache_enable'] = $old_cache;

		// Check for the "lost connection" or "deadlock found" errors - and try it just one more time.
		if (in_array($query_errno, array(1205, 1213, 2006, 2013)))
		{
			if (in_array($query_errno, array(2006, 2013)) && $db_connection == $connection)
			{
				// Are we in SSI mode?  If so try that username and password first
				if (SMF == 'SSI' && !empty($ssi_db_user) && !empty($ssi_db_passwd))
				{
					if (empty($db_persist))
						$db_connection = @mysqli_connect($db_server, $ssi_db_user, $ssi_db_passwd);
					else
						$db_connection = @mysqli_connect('p:' . $db_server, $ssi_db_user, $ssi_db_passwd);
				}
				// Fall back to the regular username and password if need be
				if (!$db_connection)
				{
					if (empty($db_persist))
						$db_connection = @mysqli_connect($db_server, $db_user, $db_passwd);
					else
						$db_connection = @mysqli_connect('p:' . $db_server, $db_user, $db_passwd);
				}

				if (!$db_connection || !@mysqli_select_db($db_connection, $db_name))
					$db_connection = false;
			}

			if ($db_connection)
			{
				// Try a deadlock more than once more.
				for ($n = 0; $n < 4; $n++)
				{
					$ret = $smcFunc['db_query']('', $db_string, false, false);

					$new_errno = mysqli_errno($db_connection);
					if ($ret !== false || in_array($new_errno, array(1205, 1213)))
						break;
				}

				// If it failed again, shucks to be you... we're not trying it over and over.
				if ($ret !== false)
					return $ret;
			}
		}
		// Are they out of space, perhaps?
		elseif ($query_errno == 1030 && (strpos($query_error, ' -1 ') !== false || strpos($query_error, ' 28 ') !== false || strpos($query_error, ' 12 ') !== false))
		{
			if (!isset($txt))
				$query_error .= ' - check database storage space.';
			else
			{
				if (!isset($txt['mysql_error_space']))
					loadLanguage('Errors');

				$query_error .= !isset($txt['mysql_error_space']) ? ' - check database storage space.' : $txt['mysql_error_space'];
			}
		}
	}

	// Nothing's defined yet... just die with it.
	if (empty($context) || empty($txt))
		die($query_error);

	// Show an error message, if possible.
	$context['error_title'] = $txt['database_error'];
	if (allowedTo('admin_forum'))
		$context['error_message'] = nl2br($query_error) . '<br>' . $txt['file'] . ': ' . $file . '<br>' . $txt['line'] . ': ' . $line;
	else
		$context['error_message'] = $txt['try_again'];

	if (allowedTo('admin_forum') && isset($db_show_debug) && $db_show_debug === true)
	{
		$context['error_message'] .= '<br><br>' . nl2br($db_string);
	}

	// It's already been logged... don't log it again.
	fatal_error($context['error_message'], false);
}

/**
 * Inserts data into a table
 *
 * @param string $method The insert method - can be 'replace', 'ignore' or 'insert'
 * @param string $table The table we're inserting the data into
 * @param array $columns An array of the columns we're inserting the data into. Should contain 'column' => 'datatype' pairs
 * @param array $data The data to insert
 * @param array $keys The keys for the table
 * @param int returnmode 0 = nothing(default), 1 = last row id, 2 = all rows id as array
 * @param object $connection The connection to use (if null, $db_connection is used)
 * @return mixed value of the first key, behavior based on returnmode. null if no data.
 */
function smf_db_insert($method = 'replace', $table, $columns, $data, $keys, $returnmode = 0, $connection = null)
{
	global $smcFunc, $db_connection, $db_prefix;

	$connection = $connection === null ? $db_connection : $connection;
	
	$return_var = null;

	// With nothing to insert, simply return.
	if (empty($data))
		return;

	// Replace the prefix holder with the actual prefix.
	$table = str_replace('{db_prefix}', $db_prefix, $table);
	
	$with_returning = false;
	
	if (!empty($keys) && (count($keys) > 0) && $returnmode > 0)
	{
		$with_returning = true;
		if ($returnmode == 2)
			$return_var = array();
	}

	// Inserting data as a single row can be done as a single array.
	if (!is_array($data[array_rand($data)]))
		$data = array($data);

	// Create the mold for a single row insert.
	$insertData = '(';
	foreach ($columns as $columnName => $type)
	{
		// Are we restricting the length?
		if (strpos($type, 'string-') !== false)
			$insertData .= sprintf('SUBSTRING({string:%1$s}, 1, ' . substr($type, 7) . '), ', $columnName);
		else
			$insertData .= sprintf('{%1$s:%2$s}, ', $type, $columnName);
	}
	$insertData = substr($insertData, 0, -2) . ')';

	// Create an array consisting of only the columns.
	$indexed_columns = array_keys($columns);

	// Here's where the variables are injected to the query.
	$insertRows = array();
	foreach ($data as $dataRow)
		$insertRows[] = smf_db_quote($insertData, array_combine($indexed_columns, $dataRow), $connection);

	// Determine the method of insertion.
	$queryTitle = $method == 'replace' ? 'REPLACE' : ($method == 'ignore' ? 'INSERT IGNORE' : 'INSERT');

<<<<<<< HEAD
	// Do the insert.
	$smcFunc['db_query']('', '
		' . $queryTitle . ' INTO ' . $table . '(`' . implode('`, `', $indexed_columns) . '`)
		VALUES
			' . implode(',
			', $insertRows),
		array(
			'security_override' => true,
			'db_error_skip' => $table === $db_prefix . 'log_errors',
		),
		$connection
	);

	if(!empty($keys) && (count($keys) > 0) && $method == '' && $returnmode > 0)
=======
	if (!$with_returning || $method != 'ingore')
	{
		// Do the insert.
		$smcFunc['db_query']('', '
			' . $queryTitle . ' INTO ' . $table . '(`' . implode('`, `', $indexed_columns) . '`)
			VALUES
				' . implode(',
				', $insertRows),
			array(
				'security_override' => true,
				'db_error_skip' => $table === $db_prefix . 'log_errors',
			),
			$connection
		);
	}
	else //special way for ignore method with returning
	{
		$count = count($insertRows);
		$ai = 0;
		for($i = 0; $i < $count; $i++)
		{
			$old_id = $smcFunc['db_insert_id']();
			
			$smcFunc['db_query']('', '
				' . $queryTitle . ' INTO ' . $table . '(`' . implode('`, `', $indexed_columns) . '`)
				VALUES
					' . $insertRows[$i],
				array(
					'security_override' => true,
					'db_error_skip' => $table === $db_prefix . 'log_errors',
				),
				$connection
			);
			$new_id = $smcFunc['db_insert_id']();
			
			if ($last_id != $new_id) //the inserted value was new
			{
				$ai = $new_id;
			}
			else	// the inserted value already exists we need to find the pk
			{
				$where_string = '';
				$count2 = count($indexed_columns);
				for ($x = 0; $x < $count2; $x++)
				{
					$where_string += key($indexed_columns[$x]) . ' = '. $insertRows[$i][$x];
					if (($x + 1) < $count2)
						$where_string += ' AND ';
				}

				$request = $smcFunc['db_query']('','
					SELECT `'. $keys[0] . '` FROM ' . $table .'
					WHERE ' . $where_string . ' LIMIT 1',
					array()
				);
				
				if ($request !== false && $smcFunc['db_num_rows']($request) == 1)
				{
					$row = $smcFunc['db_fetch_assoc']($request);
					$ai = $row[$keys[0]];
				}
			}
			
			if ($returnmode == 1)
				$return_var = $ai;
			else if ($returnmode == 2)
				$return_var[] = $ai;
		}
	}
	

	if ($with_returning)
>>>>>>> dc3ba38d
	{
		if ($returnmode == 1 && empty($return_var))
			$return_var = smf_db_insert_id($table, $keys[0]) + count($insertRows) - 1;
		else if ($returnmode == 2 && empty($return_var))
		{
			$return_var = array();
			$count = count($insertRows);
			$start = smf_db_insert_id($table, $keys[0]);
			for ($i = 0; $i < $count; $i++ )
				$return_var[] = $start + $i;
		}
		return $return_var;
	}
}

/**
 * This function tries to work out additional error information from a back trace.
 *
 * @param string $error_message The error message
 * @param string $log_message The message to log
 * @param string|bool $error_type What type of error this is
 * @param string $file The file the error occurred in
 * @param int $line What line of $file the code which generated the error is on
 * @return void|array Returns an array with the file and line if $error_type is 'return'
 */
function smf_db_error_backtrace($error_message, $log_message = '', $error_type = false, $file = null, $line = null)
{
	if (empty($log_message))
		$log_message = $error_message;

	foreach (debug_backtrace() as $step)
	{
		// Found it?
		if (strpos($step['function'], 'query') === false && !in_array(substr($step['function'], 0, 7), array('smf_db_', 'preg_re', 'db_erro', 'call_us')) && strpos($step['function'], '__') !== 0)
		{
			$log_message .= '<br>Function: ' . $step['function'];
			break;
		}

		if (isset($step['line']))
		{
			$file = $step['file'];
			$line = $step['line'];
		}
	}

	// A special case - we want the file and line numbers for debugging.
	if ($error_type == 'return')
		return array($file, $line);

	// Is always a critical error.
	if (function_exists('log_error'))
		log_error($log_message, 'critical', $file, $line);

	if (function_exists('fatal_error'))
	{
		fatal_error($error_message, false);

		// Cannot continue...
		exit;
	}
	elseif ($error_type)
		trigger_error($error_message . ($line !== null ? '<em>(' . basename($file) . '-' . $line . ')</em>' : ''), $error_type);
	else
		trigger_error($error_message . ($line !== null ? '<em>(' . basename($file) . '-' . $line . ')</em>' : ''));
}

/**
 * Escape the LIKE wildcards so that they match the character and not the wildcard.
 *
 * @param string $string The string to escape
 * @param bool $translate_human_wildcards If true, turns human readable wildcards into SQL wildcards.
 * @return string The escaped string
 */
function smf_db_escape_wildcard_string($string, $translate_human_wildcards = false)
{
	$replacements = array(
		'%' => '\%',
		'_' => '\_',
		'\\' => '\\\\',
	);

	if ($translate_human_wildcards)
		$replacements += array(
			'*' => '%',
		);

	return strtr($string, $replacements);
}

/**
 * Validates whether the resource is a valid mysqli instance.
 * Mysqli uses objects rather than resource. https://bugs.php.net/bug.php?id=42797
 *
 * @param mixed $result The string to test
 * @return bool True if it is, false otherwise
 */
function smf_is_resource($result)
{
	if ($result instanceof mysqli_result)
		return true;

	return false;
}

/**
<<<<<<< HEAD
 * Updates data in a table, using data from other tables
 *
 * @param array $table Associative array with info about the table to be updated ('name' => '{db_prefix}foo', 'alias' => 'f')
 * @param array $joined Array of associative arrays with info about the other tables to get data from ('name' => '{db_prefix}bar', 'alias' => 'b', 'condition' => 'f.baz = b.qux')
 * @param string $set A string containing the SET instructions for the update query
 * @param string $where A string containing any WHERE conditions for the update query
 * @param array $db_values The values to be inserted into the compiled query string
 * @param object $connection The connection to use (if null, $db_connection will be used)
 * @return bool True if the update was successful, otherwise false
 */
function smf_db_update_from($table, $joined, $set, $where, $db_values, $connection = null)
{
	global $smcFunc, $db_prefix;

	if (empty($table['name']) || empty($table['alias']) || empty($set))
		return;

	$joins = array();
	foreach ($joined as $join)
	{
		if (empty($join['name']) || empty($join['alias']) || empty($join['condition']))
			continue;

		$joins[] = 'JOIN ' . $join['name'] . ' AS ' . $join['alias'] . ' ON (' . $join['condition'] . ')';
	}

	if (empty($joins))
		return;

	$ret = $smcFunc['db_query']('', '
		UPDATE ' . $table['name'] . ' AS ' . $table['alias'] . '
			' . implode('
			', $joins) . '
		SET ' . $set . (!empty($where) ? '
		WHERE ' . $where : ''),
		$db_values,
		$connection
	);

	return $ret;
=======
 * Fetches all rows from a result as an array 
 *
 * @param resource $request A MySQL result resource
 * @return array An array that contains all rows (records) in the result resource
 */
function smf_db_fetch_all($request)
{
	// Return the right row.
	return mysqli_fetch_all($request);
>>>>>>> dc3ba38d
}

?><|MERGE_RESOLUTION|>--- conflicted
+++ resolved
@@ -57,13 +57,10 @@
 			'db_case_sensitive'         => false,
 			'db_escape_wildcard_string' => 'smf_db_escape_wildcard_string',
 			'db_is_resource'            => 'smf_is_resource',
-<<<<<<< HEAD
-			'db_update_from'			=> 'smf_db_update_from',
-=======
 			'db_mb4'                    => false,
 			'db_ping'                   => 'mysqli_ping',
 			'db_fetch_all'              => 'smf_db_fetch_all',
->>>>>>> dc3ba38d
+			'db_update_from'			=> 'smf_db_update_from',
 		);
 
 	if (!empty($db_options['persist']))
@@ -777,7 +774,7 @@
 	global $smcFunc, $db_connection, $db_prefix;
 
 	$connection = $connection === null ? $db_connection : $connection;
-	
+
 	$return_var = null;
 
 	// With nothing to insert, simply return.
@@ -786,9 +783,9 @@
 
 	// Replace the prefix holder with the actual prefix.
 	$table = str_replace('{db_prefix}', $db_prefix, $table);
-	
+
 	$with_returning = false;
-	
+
 	if (!empty($keys) && (count($keys) > 0) && $returnmode > 0)
 	{
 		$with_returning = true;
@@ -823,22 +820,6 @@
 	// Determine the method of insertion.
 	$queryTitle = $method == 'replace' ? 'REPLACE' : ($method == 'ignore' ? 'INSERT IGNORE' : 'INSERT');
 
-<<<<<<< HEAD
-	// Do the insert.
-	$smcFunc['db_query']('', '
-		' . $queryTitle . ' INTO ' . $table . '(`' . implode('`, `', $indexed_columns) . '`)
-		VALUES
-			' . implode(',
-			', $insertRows),
-		array(
-			'security_override' => true,
-			'db_error_skip' => $table === $db_prefix . 'log_errors',
-		),
-		$connection
-	);
-
-	if(!empty($keys) && (count($keys) > 0) && $method == '' && $returnmode > 0)
-=======
 	if (!$with_returning || $method != 'ingore')
 	{
 		// Do the insert.
@@ -861,7 +842,7 @@
 		for($i = 0; $i < $count; $i++)
 		{
 			$old_id = $smcFunc['db_insert_id']();
-			
+
 			$smcFunc['db_query']('', '
 				' . $queryTitle . ' INTO ' . $table . '(`' . implode('`, `', $indexed_columns) . '`)
 				VALUES
@@ -873,7 +854,7 @@
 				$connection
 			);
 			$new_id = $smcFunc['db_insert_id']();
-			
+
 			if ($last_id != $new_id) //the inserted value was new
 			{
 				$ai = $new_id;
@@ -894,24 +875,23 @@
 					WHERE ' . $where_string . ' LIMIT 1',
 					array()
 				);
-				
+
 				if ($request !== false && $smcFunc['db_num_rows']($request) == 1)
 				{
 					$row = $smcFunc['db_fetch_assoc']($request);
 					$ai = $row[$keys[0]];
 				}
 			}
-			
+
 			if ($returnmode == 1)
 				$return_var = $ai;
 			else if ($returnmode == 2)
 				$return_var[] = $ai;
 		}
 	}
-	
+
 
 	if ($with_returning)
->>>>>>> dc3ba38d
 	{
 		if ($returnmode == 1 && empty($return_var))
 			$return_var = smf_db_insert_id($table, $keys[0]) + count($insertRows) - 1;
@@ -1018,7 +998,18 @@
 }
 
 /**
-<<<<<<< HEAD
+ * Fetches all rows from a result as an array
+ *
+ * @param resource $request A MySQL result resource
+ * @return array An array that contains all rows (records) in the result resource
+ */
+function smf_db_fetch_all($request)
+{
+	// Return the right row.
+	return mysqli_fetch_all($request);
+}
+
+/**
  * Updates data in a table, using data from other tables
  *
  * @param array $table Associative array with info about the table to be updated ('name' => '{db_prefix}foo', 'alias' => 'f')
@@ -1059,17 +1050,6 @@
 	);
 
 	return $ret;
-=======
- * Fetches all rows from a result as an array 
- *
- * @param resource $request A MySQL result resource
- * @return array An array that contains all rows (records) in the result resource
- */
-function smf_db_fetch_all($request)
-{
-	// Return the right row.
-	return mysqli_fetch_all($request);
->>>>>>> dc3ba38d
 }
 
 ?>