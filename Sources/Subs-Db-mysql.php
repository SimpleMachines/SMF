<?php

/**
 * This file has all the main functions in it that relate to the database.
 *
 * Simple Machines Forum (SMF)
 *
 * @package SMF
 * @author Simple Machines http://www.simplemachines.org
 * @copyright 2019 Simple Machines and individual contributors
 * @license http://www.simplemachines.org/about/smf/license.php BSD
 *
 * @version 2.1 RC2
 */

if (!defined('SMF'))
	die('No direct access...');

/**
 *  Maps the implementations in this file (smf_db_function_name)
 *  to the $smcFunc['db_function_name'] variable.
 *
 * @param string $db_server The database server
 * @param string $db_name The name of the database
 * @param string $db_user The database username
 * @param string $db_passwd The database password
 * @param string $db_prefix The table prefix
 * @param array $db_options An array of database options
 * @return null|resource Returns null on failure if $db_options['non_fatal'] is true or a MySQL connection resource handle if the connection was successful.
 */
function smf_db_initiate($db_server, $db_name, $db_user, $db_passwd, $db_prefix, $db_options = array())
{
	global $smcFunc;

	// Map some database specific functions, only do this once.
	if (!isset($smcFunc['db_fetch_assoc']))
		$smcFunc += array(
			'db_query'                  => 'smf_db_query',
			'db_quote'                  => 'smf_db_quote',
			'db_fetch_assoc'            => 'mysqli_fetch_assoc',
			'db_fetch_row'              => 'mysqli_fetch_row',
			'db_free_result'            => 'mysqli_free_result',
			'db_insert'                 => 'smf_db_insert',
			'db_insert_id'              => 'smf_db_insert_id',
			'db_num_rows'               => 'mysqli_num_rows',
			'db_data_seek'              => 'mysqli_data_seek',
			'db_num_fields'             => 'mysqli_num_fields',
			'db_escape_string'          => 'smf_db_escape_string',
			'db_unescape_string'        => 'stripslashes',
			'db_server_info'            => 'smf_db_get_server_info',
			'db_affected_rows'          => 'smf_db_affected_rows',
			'db_transaction'            => 'smf_db_transaction',
			'db_error'                  => 'mysqli_error',
			'db_select_db'              => 'smf_db_select',
			'db_title'                  => 'MySQLi',
			'db_sybase'                 => false,
			'db_case_sensitive'         => false,
			'db_escape_wildcard_string' => 'smf_db_escape_wildcard_string',
			'db_is_resource'            => 'smf_is_resource',
			'db_mb4'                    => false,
			'db_ping'                   => 'mysqli_ping',
			'db_fetch_all'              => 'smf_db_fetch_all',
			'db_error_insert'			=> 'smf_db_error_insert',
			'db_custom_order'			=> 'smf_db_custom_order',
			'db_native_replace'			=> 'smf_db_native_replace',
			'db_cte_support'			=> 'smf_db_cte_support',
		);

	if (!empty($db_options['persist']))
		$db_server = 'p:' . $db_server;

	// We are not going to make it very far without these.
	if (!function_exists('mysqli_init') || !function_exists('mysqli_real_connect'))
		display_db_error();

	$connection = mysqli_init();

	$flags = 2; // MYSQLI_CLIENT_FOUND_ROWS = 2

	$success = false;

	if ($connection)
	{
		if (!empty($db_options['port']))
			$success = @mysqli_real_connect($connection, $db_server, $db_user, $db_passwd, null, $db_options['port'], null, $flags);
		else
			$success = @mysqli_real_connect($connection, $db_server, $db_user, $db_passwd, null, 0, null, $flags);
	}

	// Something's wrong, show an error if its fatal (which we assume it is)
	if ($success === false)
	{
		if (!empty($db_options['non_fatal']))
			return null;
		else
			display_db_error();
	}

	// Select the database, unless told not to
	if (empty($db_options['dont_select_db']) && !@mysqli_select_db($connection, $db_name) && empty($db_options['non_fatal']))
		display_db_error();

	mysqli_query($connection, 'SET SESSION sql_mode = \'ONLY_FULL_GROUP_BY,STRICT_TRANS_TABLES,NO_ZERO_IN_DATE,NO_ZERO_DATE,ERROR_FOR_DIVISION_BY_ZERO,NO_AUTO_CREATE_USER,NO_ENGINE_SUBSTITUTION\'');

	if (!empty($db_options['db_mb4']))
		$smcFunc['db_mb4'] = (bool) $db_options['db_mb4'];

	return $connection;
}

/**
 * Extend the database functionality. It calls the respective file's init
 * to add the implementations in that file to $smcFunc array.
 *
 * @param string $type Indicates which additional file to load. ('extra', 'packages')
 */
function db_extend($type = 'extra')
{
	global $sourcedir;

	// we force the MySQL files as nothing syntactically changes with MySQLi
	require_once($sourcedir . '/Db' . strtoupper($type[0]) . substr($type, 1) . '-mysql.php');
	$initFunc = 'db_' . $type . '_init';
	$initFunc();
}

/**
 * Fix up the prefix so it doesn't require the database to be selected.
 *
 * @param string &$db_prefix The table prefix
 * @param string $db_name The database name
 */
function db_fix_prefix(&$db_prefix, $db_name)
{
	$db_prefix = is_numeric(substr($db_prefix, 0, 1)) ? $db_name . '.' . $db_prefix : '`' . $db_name . '`.' . $db_prefix;
}

/**
 * Wrap mysqli_select_db so the connection does not need to be specified
 *
 * @param string &$database The database
 * @param object $connection The connection object (if null, $db_connection is used)
 * @return bool Whether the database was selected
 */
function smf_db_select($database, $connection = null)
{
	global $db_connection;
	return mysqli_select_db($connection === null ? $db_connection : $connection, $database);
}

/**
 * Wrap mysqli_get_server_info so the connection does not need to be specified
 *
 * @param object $connection The connection to use (if null, $db_connection is used)
 * @return string The server info
 */
function smf_db_get_server_info($connection = null)
{
	global $db_connection;
	return mysqli_get_server_info($connection === null ? $db_connection : $connection);
}

/**
 * Callback for preg_replace_callback on the query.
 * It allows to replace on the fly a few pre-defined strings, for convenience ('query_see_board', 'query_wanna_see_board', etc), with
 * their current values from $user_info.
 * In addition, it performs checks and sanitization on the values sent to the database.
 *
 * @param array $matches The matches from preg_replace_callback
 * @return string The appropriate string depending on $matches[1]
 */
function smf_db_replacement__callback($matches)
{
	global $db_callback, $user_info, $db_prefix, $smcFunc;

	list ($values, $connection) = $db_callback;
	if (!is_object($connection))
		display_db_error();

	if ($matches[1] === 'db_prefix')
		return $db_prefix;

	if (isset($user_info[$matches[1]]) && strpos($matches[1], 'query_') !== false)
		return $user_info[$matches[1]];

	if ($matches[1] === 'empty')
		return '\'\'';

	if (!isset($matches[2]))
		smf_db_error_backtrace('Invalid value inserted or no type specified.', '', E_USER_ERROR, __FILE__, __LINE__);

	if ($matches[1] === 'literal')
		return '\'' . mysqli_real_escape_string($connection, $matches[2]) . '\'';

	if (!isset($values[$matches[2]]))
		smf_db_error_backtrace('The database value you\'re trying to insert does not exist: ' . (isset($smcFunc['htmlspecialchars']) ? $smcFunc['htmlspecialchars']($matches[2]) : htmlspecialchars($matches[2])), '', E_USER_ERROR, __FILE__, __LINE__);

	$replacement = $values[$matches[2]];

	switch ($matches[1])
	{
		case 'int':
			if (!is_numeric($replacement) || (string) $replacement !== (string) (int) $replacement)
				smf_db_error_backtrace('Wrong value type sent to the database. Integer expected. (' . $matches[2] . ')', '', E_USER_ERROR, __FILE__, __LINE__);
			return (string) (int) $replacement;
			break;

		case 'string':
		case 'text':
			return sprintf('\'%1$s\'', mysqli_real_escape_string($connection, $replacement));
			break;

		case 'array_int':
			if (is_array($replacement))
			{
				if (empty($replacement))
					smf_db_error_backtrace('Database error, given array of integer values is empty. (' . $matches[2] . ')', '', E_USER_ERROR, __FILE__, __LINE__);

				foreach ($replacement as $key => $value)
				{
					if (!is_numeric($value) || (string) $value !== (string) (int) $value)
						smf_db_error_backtrace('Wrong value type sent to the database. Array of integers expected. (' . $matches[2] . ')', '', E_USER_ERROR, __FILE__, __LINE__);

					$replacement[$key] = (string) (int) $value;
				}

				return implode(', ', $replacement);
			}
			else
				smf_db_error_backtrace('Wrong value type sent to the database. Array of integers expected. (' . $matches[2] . ')', '', E_USER_ERROR, __FILE__, __LINE__);

			break;

		case 'array_string':
			if (is_array($replacement))
			{
				if (empty($replacement))
					smf_db_error_backtrace('Database error, given array of string values is empty. (' . $matches[2] . ')', '', E_USER_ERROR, __FILE__, __LINE__);

				foreach ($replacement as $key => $value)
					$replacement[$key] = sprintf('\'%1$s\'', mysqli_real_escape_string($connection, $value));

				return implode(', ', $replacement);
			}
			else
				smf_db_error_backtrace('Wrong value type sent to the database. Array of strings expected. (' . $matches[2] . ')', '', E_USER_ERROR, __FILE__, __LINE__);
			break;

		case 'date':
			if (preg_match('~^(\d{4})-([0-1]?\d)-([0-3]?\d)$~', $replacement, $date_matches) === 1)
				return sprintf('\'%04d-%02d-%02d\'', $date_matches[1], $date_matches[2], $date_matches[3]);
			else
				smf_db_error_backtrace('Wrong value type sent to the database. Date expected. (' . $matches[2] . ')', '', E_USER_ERROR, __FILE__, __LINE__);
			break;

		case 'time':
			if (preg_match('~^([0-1]?\d|2[0-3]):([0-5]\d):([0-5]\d)$~', $replacement, $time_matches) === 1)
				return sprintf('\'%02d:%02d:%02d\'', $time_matches[1], $time_matches[2], $time_matches[3]);
			else
				smf_db_error_backtrace('Wrong value type sent to the database. Time expected. (' . $matches[2] . ')', '', E_USER_ERROR, __FILE__, __LINE__);
			break;

		case 'datetime':
			if (preg_match('~^(\d{4})-([0-1]?\d)-([0-3]?\d) ([0-1]?\d|2[0-3]):([0-5]\d):([0-5]\d)$~', $replacement, $datetime_matches) === 1)
				return 'str_to_date(' .
					sprintf('\'%04d-%02d-%02d %02d:%02d:%02d\'', $datetime_matches[1], $datetime_matches[2], $datetime_matches[3], $datetime_matches[4], $datetime_matches[5], $datetime_matches[6]) .
					',\'%Y-%m-%d %h:%i:%s\')';
			else
				smf_db_error_backtrace('Wrong value type sent to the database. Datetime expected. (' . $matches[2] . ')', '', E_USER_ERROR, __FILE__, __LINE__);
			break;

		case 'float':
			if (!is_numeric($replacement))
				smf_db_error_backtrace('Wrong value type sent to the database. Floating point number expected. (' . $matches[2] . ')', '', E_USER_ERROR, __FILE__, __LINE__);
			return (string) (float) $replacement;
			break;

		case 'identifier':
			// Backticks inside identifiers are supported as of MySQL 4.1. We don't need them for SMF.
			return '`' . strtr($replacement, array('`' => '', '.' => '`.`')) . '`';
			break;

		case 'raw':
			return $replacement;
			break;

		case 'inet':
			if ($replacement == 'null' || $replacement == '')
				return 'null';
			if (!isValidIP($replacement))
				smf_db_error_backtrace('Wrong value type sent to the database. IPv4 or IPv6 expected.(' . $matches[2] . ')', '', E_USER_ERROR, __FILE__, __LINE__);
			//we don't use the native support of mysql > 5.6.2
			return sprintf('unhex(\'%1$s\')', bin2hex(inet_pton($replacement)));

		case 'array_inet':
			if (is_array($replacement))
			{
				if (empty($replacement))
					smf_db_error_backtrace('Database error, given array of IPv4 or IPv6 values is empty. (' . $matches[2] . ')', '', E_USER_ERROR, __FILE__, __LINE__);

				foreach ($replacement as $key => $value)
				{
					if ($replacement == 'null' || $replacement == '')
						$replacement[$key] = 'null';
					if (!isValidIP($value))
						smf_db_error_backtrace('Wrong value type sent to the database. IPv4 or IPv6 expected.(' . $matches[2] . ')', '', E_USER_ERROR, __FILE__, __LINE__);
					$replacement[$key] = sprintf('unhex(\'%1$s\')', bin2hex(inet_pton($value)));
				}

				return implode(', ', $replacement);
			}
			else
				smf_db_error_backtrace('Wrong value type sent to the database. Array of IPv4 or IPv6 expected. (' . $matches[2] . ')', '', E_USER_ERROR, __FILE__, __LINE__);
			break;

		default:
			smf_db_error_backtrace('Undefined type used in the database query. (' . $matches[1] . ':' . $matches[2] . ')', '', false, __FILE__, __LINE__);
			break;
	}
}

/**
 * Just like the db_query, escape and quote a string, but not executing the query.
 *
 * @param string $db_string The database string
 * @param array $db_values An array of values to be injected into the string
 * @param resource $connection = null The connection to use (null to use $db_connection)
 * @return string The string with the values inserted
 */
function smf_db_quote($db_string, $db_values, $connection = null)
{
	global $db_callback, $db_connection;

	// Only bother if there's something to replace.
	if (strpos($db_string, '{') !== false)
	{
		// This is needed by the callback function.
		$db_callback = array($db_values, $connection === null ? $db_connection : $connection);

		// Do the quoting and escaping
		$db_string = preg_replace_callback('~{([a-z_]+)(?::([a-zA-Z0-9_-]+))?}~', 'smf_db_replacement__callback', $db_string);

		// Clear this global variable.
		$db_callback = array();
	}

	return $db_string;
}

/**
 * Do a query.  Takes care of errors too.
 *
 * @param string $identifier An identifier. Only used in Postgres when we need to do things differently...
 * @param string $db_string The database string
 * @param array $db_values = array() The values to be inserted into the string
 * @param resource $connection = null The connection to use (null to use $db_connection)
 * @return resource|bool Returns a MySQL result resource (for SELECT queries), true (for UPDATE queries) or false if the query failed
 */
function smf_db_query($identifier, $db_string, $db_values = array(), $connection = null)
{
	global $db_cache, $db_count, $db_connection, $db_show_debug, $time_start;
	global $db_unbuffered, $db_callback, $modSettings;

	// Comments that are allowed in a query are preg_removed.
	static $allowed_comments_from = array(
		'~\s+~s',
		'~/\*!40001 SQL_NO_CACHE \*/~',
		'~/\*!40000 USE INDEX \([A-Za-z\_]+?\) \*/~',
		'~/\*!40100 ON DUPLICATE KEY UPDATE id_msg = \d+ \*/~',
	);
	static $allowed_comments_to = array(
		' ',
		'',
		'',
		'',
	);

	// Decide which connection to use.
	$connection = $connection === null ? $db_connection : $connection;

	// One more query....
	$db_count = !isset($db_count) ? 1 : $db_count + 1;

	if (empty($modSettings['disableQueryCheck']) && strpos($db_string, '\'') !== false && empty($db_values['security_override']))
		smf_db_error_backtrace('Hacking attempt...', 'Illegal character (\') used in query...', true, __FILE__, __LINE__);

	// Use "ORDER BY null" to prevent Mysql doing filesorts for Group By clauses without an Order By
	if (strpos($db_string, 'GROUP BY') !== false && strpos($db_string, 'ORDER BY') === false && preg_match('~^\s+SELECT~i', $db_string))
	{
		// Add before LIMIT
		if ($pos = strpos($db_string, 'LIMIT '))
			$db_string = substr($db_string, 0, $pos) . "\t\t\tORDER BY null\n" . substr($db_string, $pos, strlen($db_string));
		else
			// Append it.
			$db_string .= "\n\t\t\tORDER BY null";
	}

	if (empty($db_values['security_override']) && (!empty($db_values) || strpos($db_string, '{db_prefix}') !== false))
	{
		// Pass some values to the global space for use in the callback function.
		$db_callback = array($db_values, $connection);

		// Inject the values passed to this function.
		$db_string = preg_replace_callback('~{([a-z_]+)(?::([a-zA-Z0-9_-]+))?}~', 'smf_db_replacement__callback', $db_string);

		// This shouldn't be residing in global space any longer.
		$db_callback = array();
	}

	// First, we clean strings out of the query, reduce whitespace, lowercase, and trim - so we can check it over.
	if (empty($modSettings['disableQueryCheck']))
	{
		$clean = '';
		$old_pos = 0;
		$pos = -1;
		// Remove the string escape for better runtime
		$db_string_1 = str_replace('\\\'', '', $db_string);
		while (true)
		{
			$pos = strpos($db_string_1, '\'', $pos + 1);
			if ($pos === false)
				break;
			$clean .= substr($db_string_1, $old_pos, $pos - $old_pos);

			while (true)
			{
				$pos1 = strpos($db_string_1, '\'', $pos + 1);
				$pos2 = strpos($db_string_1, '\\', $pos + 1);
				if ($pos1 === false)
					break;
				elseif ($pos2 === false || $pos2 > $pos1)
				{
					$pos = $pos1;
					break;
				}

				$pos = $pos2 + 1;
			}
			$clean .= ' %s ';

			$old_pos = $pos + 1;
		}
		$clean .= substr($db_string_1, $old_pos);
		$clean = trim(strtolower(preg_replace($allowed_comments_from, $allowed_comments_to, $clean)));

		// Comments?  We don't use comments in our queries, we leave 'em outside!
		if (strpos($clean, '/*') > 2 || strpos($clean, '--') !== false || strpos($clean, ';') !== false)
			$fail = true;
		// Trying to change passwords, slow us down, or something?
		elseif (strpos($clean, 'sleep') !== false && preg_match('~(^|[^a-z])sleep($|[^[_a-z])~s', $clean) != 0)
			$fail = true;
		elseif (strpos($clean, 'benchmark') !== false && preg_match('~(^|[^a-z])benchmark($|[^[a-z])~s', $clean) != 0)
			$fail = true;

		if (!empty($fail) && function_exists('log_error'))
			smf_db_error_backtrace('Hacking attempt...', 'Hacking attempt...' . "\n" . $db_string, E_USER_ERROR, __FILE__, __LINE__);
	}

	// Debugging.
	if (isset($db_show_debug) && $db_show_debug === true)
	{
		// Get the file and line number this function was called.
		list ($file, $line) = smf_db_error_backtrace('', '', 'return', __FILE__, __LINE__);

		// Initialize $db_cache if not already initialized.
		if (!isset($db_cache))
			$db_cache = array();

		if (!empty($_SESSION['debug_redirect']))
		{
			$db_cache = array_merge($_SESSION['debug_redirect'], $db_cache);
			$db_count = count($db_cache) + 1;
			$_SESSION['debug_redirect'] = array();
		}

		// Don't overload it.
		$db_cache[$db_count]['q'] = $db_count < 50 ? $db_string : '...';
		$db_cache[$db_count]['f'] = $file;
		$db_cache[$db_count]['l'] = $line;
		$db_cache[$db_count]['s'] = ($st = microtime(true)) - $time_start;
	}

	if (empty($db_unbuffered))
		$ret = @mysqli_query($connection, $db_string);
	else
		$ret = @mysqli_query($connection, $db_string, MYSQLI_USE_RESULT);

	if ($ret === false && empty($db_values['db_error_skip']))
		$ret = smf_db_error($db_string, $connection);

	// Debugging.
	if (isset($db_show_debug) && $db_show_debug === true)
		$db_cache[$db_count]['t'] = microtime(true) - $st;

	return $ret;
}

/**
 * affected_rows
 *
 * @param resource $connection A connection to use (if null, $db_connection is used)
 * @return int The number of rows affected by the last query
 */
function smf_db_affected_rows($connection = null)
{
	global $db_connection;

	return mysqli_affected_rows($connection === null ? $db_connection : $connection);
}

/**
 * Gets the ID of the most recently inserted row.
 *
 * @param string $table The table (only used for Postgres)
 * @param string $field = null The specific field (not used here)
 * @param resource $connection = null The connection (if null, $db_connection is used)
 * @return int The ID of the most recently inserted row
 */
function smf_db_insert_id($table, $field = null, $connection = null)
{
	global $db_connection;

	// MySQL doesn't need the table or field information.
	return mysqli_insert_id($connection === null ? $db_connection : $connection);
}

/**
 * Do a transaction.
 *
 * @param string $type The step to perform (i.e. 'begin', 'commit', 'rollback')
 * @param resource $connection The connection to use (if null, $db_connection is used)
 * @return bool True if successful, false otherwise
 */
function smf_db_transaction($type = 'commit', $connection = null)
{
	global $db_connection;

	// Decide which connection to use
	$connection = $connection === null ? $db_connection : $connection;

	if ($type == 'begin')
		return @mysqli_query($connection, 'BEGIN');
	elseif ($type == 'rollback')
		return @mysqli_query($connection, 'ROLLBACK');
	elseif ($type == 'commit')
		return @mysqli_query($connection, 'COMMIT');

	return false;
}

/**
 * Database error!
 * Backtrace, log, try to fix.
 *
 * @param string $db_string The DB string
 * @param object $connection The connection to use (if null, $db_connection is used)
 */
function smf_db_error($db_string, $connection = null)
{
	global $txt, $context, $sourcedir, $webmaster_email, $modSettings;
	global $db_connection, $db_last_error, $db_persist;
	global $db_server, $db_user, $db_passwd, $db_name, $db_show_debug, $ssi_db_user, $ssi_db_passwd;
	global $smcFunc;

	// Get the file and line numbers.
	list ($file, $line) = smf_db_error_backtrace('', '', 'return', __FILE__, __LINE__);

	// Decide which connection to use
	$connection = $connection === null ? $db_connection : $connection;

	// This is the error message...
	$query_error = mysqli_error($connection);
	$query_errno = mysqli_errno($connection);

	// Error numbers:
	//    1016: Can't open file '....MYI'
	//    1030: Got error ??? from table handler.
	//    1034: Incorrect key file for table.
	//    1035: Old key file for table.
	//    1205: Lock wait timeout exceeded.
	//    1213: Deadlock found.

	// Log the error.
	if ($query_errno != 1213 && $query_errno != 1205 && function_exists('log_error'))
		log_error($txt['database_error'] . ': ' . $query_error . (!empty($modSettings['enableErrorQueryLogging']) ? "\n\n$db_string" : ''), 'database', $file, $line);

	// Database error auto fixing ;).
	if (function_exists('cache_get_data') && (!isset($modSettings['autoFixDatabase']) || $modSettings['autoFixDatabase'] == '1'))
	{
		// Force caching on, just for the error checking.
		$old_cache = @$modSettings['cache_enable'];
		$modSettings['cache_enable'] = '1';

		if (($temp = cache_get_data('db_last_error', 600)) !== null)
			$db_last_error = max(@$db_last_error, $temp);

		if (@$db_last_error < time() - 3600 * 24 * 3)
		{
			// We know there's a problem... but what?  Try to auto detect.
			if ($query_errno == 1030 && strpos($query_error, ' 127 ') !== false)
			{
				preg_match_all('~(?:[\n\r]|^)[^\']+?(?:FROM|JOIN|UPDATE|TABLE) ((?:[^\n\r(]+?(?:, )?)*)~s', $db_string, $matches);

				$fix_tables = array();
				foreach ($matches[1] as $tables)
				{
					$tables = array_unique(explode(',', $tables));
					foreach ($tables as $table)
					{
						// Now, it's still theoretically possible this could be an injection.  So backtick it!
						if (trim($table) != '')
							$fix_tables[] = '`' . strtr(trim($table), array('`' => '')) . '`';
					}
				}

				$fix_tables = array_unique($fix_tables);
			}
			// Table crashed.  Let's try to fix it.
			elseif ($query_errno == 1016)
			{
				if (preg_match('~\'([^\.\']+)~', $query_error, $match) != 0)
					$fix_tables = array('`' . $match[1] . '`');
			}
			// Indexes crashed.  Should be easy to fix!
			elseif ($query_errno == 1034 || $query_errno == 1035)
			{
				preg_match('~\'([^\']+?)\'~', $query_error, $match);
				$fix_tables = array('`' . $match[1] . '`');
			}
		}

		// Check for errors like 145... only fix it once every three days, and send an email. (can't use empty because it might not be set yet...)
		if (!empty($fix_tables))
		{
			// Subs-Admin.php for updateSettingsFile(), Subs-Post.php for sendmail().
			require_once($sourcedir . '/Subs-Admin.php');
			require_once($sourcedir . '/Subs-Post.php');

			// Make a note of the REPAIR...
			cache_put_data('db_last_error', time(), 600);
			if (($temp = cache_get_data('db_last_error', 600)) === null)
				updateSettingsFile(array('db_last_error' => time()));

			// Attempt to find and repair the broken table.
			foreach ($fix_tables as $table)
				$smcFunc['db_query']('', "
					REPAIR TABLE $table", false, false);

			// And send off an email!
			sendmail($webmaster_email, $txt['database_error'], $txt['tried_to_repair'], null, 'dberror');

			$modSettings['cache_enable'] = $old_cache;

			// Try the query again...?
			$ret = $smcFunc['db_query']('', $db_string, false, false);
			if ($ret !== false)
				return $ret;
		}
		else
			$modSettings['cache_enable'] = $old_cache;

		// Check for the "lost connection" or "deadlock found" errors - and try it just one more time.
		if (in_array($query_errno, array(1205, 1213)))
		{
			if ($db_connection)
			{
				// Try a deadlock more than once more.
				for ($n = 0; $n < 4; $n++)
				{
					$ret = $smcFunc['db_query']('', $db_string, false, false);

					$new_errno = mysqli_errno($db_connection);
					if ($ret !== false || in_array($new_errno, array(1205, 1213)))
						break;
				}

				// If it failed again, shucks to be you... we're not trying it over and over.
				if ($ret !== false)
					return $ret;
			}
		}
		// Are they out of space, perhaps?
		elseif ($query_errno == 1030 && (strpos($query_error, ' -1 ') !== false || strpos($query_error, ' 28 ') !== false || strpos($query_error, ' 12 ') !== false))
		{
			if (!isset($txt))
				$query_error .= ' - check database storage space.';
			else
			{
				if (!isset($txt['mysql_error_space']))
					loadLanguage('Errors');

				$query_error .= !isset($txt['mysql_error_space']) ? ' - check database storage space.' : $txt['mysql_error_space'];
			}
		}
	}

	// Nothing's defined yet... just die with it.
	if (empty($context) || empty($txt))
		die($query_error);

	// Show an error message, if possible.
	$context['error_title'] = $txt['database_error'];
	if (allowedTo('admin_forum'))
		$context['error_message'] = nl2br($query_error) . '<br>' . $txt['file'] . ': ' . $file . '<br>' . $txt['line'] . ': ' . $line;
	else
		$context['error_message'] = $txt['try_again'];

	if (allowedTo('admin_forum') && isset($db_show_debug) && $db_show_debug === true)
	{
		$context['error_message'] .= '<br><br>' . nl2br($db_string);
	}

	// It's already been logged... don't log it again.
	fatal_error($context['error_message'], false);
}

/**
 * Inserts data into a table
 *
 * @param string $method The insert method - can be 'replace', 'ignore' or 'insert'
 * @param string $table The table we're inserting the data into
 * @param array $columns An array of the columns we're inserting the data into. Should contain 'column' => 'datatype' pairs
 * @param array $data The data to insert
 * @param array $keys The keys for the table, needs to be not empty on replace mode
 * @param int returnmode 0 = nothing(default), 1 = last row id, 2 = all rows id as array
 * @param object $connection The connection to use (if null, $db_connection is used)
 * @return mixed value of the first key, behavior based on returnmode. null if no data.
 */
function smf_db_insert($method = 'replace', $table, $columns, $data, $keys, $returnmode = 0, $connection = null)
{
	global $smcFunc, $db_connection, $db_prefix;

	$connection = $connection === null ? $db_connection : $connection;

	$return_var = null;

	// With nothing to insert, simply return.
	if (empty($data))
		return;

	// Replace the prefix holder with the actual prefix.
	$table = str_replace('{db_prefix}', $db_prefix, $table);

	$with_returning = false;

	if (!empty($keys) && (count($keys) > 0) && $returnmode > 0)
	{
		$with_returning = true;
		if ($returnmode == 2)
			$return_var = array();
	}

	// Inserting data as a single row can be done as a single array.
	if (!is_array($data[array_rand($data)]))
		$data = array($data);

	// Create the mold for a single row insert.
	$insertData = '(';
	foreach ($columns as $columnName => $type)
	{
		// Are we restricting the length?
		if (strpos($type, 'string-') !== false)
			$insertData .= sprintf('SUBSTRING({string:%1$s}, 1, ' . substr($type, 7) . '), ', $columnName);
		else
			$insertData .= sprintf('{%1$s:%2$s}, ', $type, $columnName);
	}
	$insertData = substr($insertData, 0, -2) . ')';

	// Create an array consisting of only the columns.
	$indexed_columns = array_keys($columns);

	// Here's where the variables are injected to the query.
	$insertRows = array();
	foreach ($data as $dataRow)
		$insertRows[] = smf_db_quote($insertData, array_combine($indexed_columns, $dataRow), $connection);

	// Determine the method of insertion.
	$queryTitle = $method == 'replace' ? 'REPLACE' : ($method == 'ignore' ? 'INSERT IGNORE' : 'INSERT');

	// Sanity check for replace is key part of the columns array
<<<<<<< HEAD
	if ($method == 'replace')
		{
			if (empty($keys))
			smf_db_error_backtrace('When using the replace mode, the key column is a required entry.',
					'Change the method of db insert to insert or add the pk field to the key array', E_USER_ERROR, __FILE__, __LINE__);
			if (count(array_intersect_key($columns, array_flip($keys))) !== count($keys))
				smf_db_error_backtrace('Primary Key field missing in insert call',
					'Change the method of db insert to insert or add the pk field to the columns array', E_USER_ERROR, __FILE__, __LINE__);

		}
=======
	if ($method == 'replace' && count(array_intersect_key($columns, array_flip($keys))) !== count($keys))
		smf_db_error_backtrace('Primary Key field missing in insert call',
			'Change the method of db insert to insert or add the pk field to the columns array', E_USER_ERROR, __FILE__, __LINE__);
>>>>>>> 40ff77db

	if (!$with_returning || $method != 'ignore')
	{
		// Do the insert.
		$smcFunc['db_query']('', '
			' . $queryTitle . ' INTO ' . $table . '(`' . implode('`, `', $indexed_columns) . '`)
			VALUES
				' . implode(',
				', $insertRows),
			array(
				'security_override' => true,
				'db_error_skip' => $table === $db_prefix . 'log_errors',
			),
			$connection
		);
	}
	// Special way for ignore method with returning
	else
	{
		$count = count($insertRows);
		$ai = 0;
		for ($i = 0; $i < $count; $i++)
		{
			$old_id = $smcFunc['db_insert_id']($table);

			$smcFunc['db_query']('', '
				' . $queryTitle . ' INTO ' . $table . '(`' . implode('`, `', $indexed_columns) . '`)
				VALUES
					' . $insertRows[$i],
				array(
					'security_override' => true,
					'db_error_skip' => $table === $db_prefix . 'log_errors',
				),
				$connection
			);
			$new_id = $smcFunc['db_insert_id']($table);

			// the inserted value was new
			if ($old_id != $new_id)
			{
				$ai = $new_id;
			}
			// the inserted value already exists we need to find the pk
			else
			{
				$where_string = '';
				$count2 = count($keys);
				for ($x = 0; $x < $count2; $x++)
				{
					$keyPos = array_search($keys[$x], array_keys($columns));
					$where_string .= $keys[$x] . ' = ' . $data[$i][$keyPos];
					if (($x + 1) < $count2)
						$where_string .= ' AND ';
				}

				$request = $smcFunc['db_query']('', '
					SELECT `' . $keys[0] . '` FROM ' . $table . '
					WHERE ' . $where_string . ' LIMIT 1',
					array()
				);

				if ($request !== false && $smcFunc['db_num_rows']($request) == 1)
				{
					$row = $smcFunc['db_fetch_assoc']($request);
					$ai = $row[$keys[0]];
				}
			}

			if ($returnmode == 1)
				$return_var = $ai;
			elseif ($returnmode == 2)
				$return_var[] = $ai;
		}
	}

	if ($with_returning)
	{
		if ($returnmode == 1 && empty($return_var))
			$return_var = smf_db_insert_id($table, $keys[0]) + count($insertRows) - 1;
		elseif ($returnmode == 2 && empty($return_var))
		{
			$return_var = array();
			$count = count($insertRows);
			$start = smf_db_insert_id($table, $keys[0]);
			for ($i = 0; $i < $count; $i++)
				$return_var[] = $start + $i;
		}
		return $return_var;
	}
}

/**
 * This function tries to work out additional error information from a back trace.
 *
 * @param string $error_message The error message
 * @param string $log_message The message to log
 * @param string|bool $error_type What type of error this is
 * @param string $file The file the error occurred in
 * @param int $line What line of $file the code which generated the error is on
 * @return void|array Returns an array with the file and line if $error_type is 'return'
 */
function smf_db_error_backtrace($error_message, $log_message = '', $error_type = false, $file = null, $line = null)
{
	if (empty($log_message))
		$log_message = $error_message;

	foreach (debug_backtrace() as $step)
	{
		// Found it?
		if (strpos($step['function'], 'query') === false && !in_array(substr($step['function'], 0, 7), array('smf_db_', 'preg_re', 'db_erro', 'call_us')) && strpos($step['function'], '__') !== 0)
		{
			$log_message .= '<br>Function: ' . $step['function'];
			break;
		}

		if (isset($step['line']))
		{
			$file = $step['file'];
			$line = $step['line'];
		}
	}

	// A special case - we want the file and line numbers for debugging.
	if ($error_type == 'return')
		return array($file, $line);

	// Is always a critical error.
	if (function_exists('log_error'))
		log_error($log_message, 'critical', $file, $line);

	if (function_exists('fatal_error'))
	{
		fatal_error($error_message, false);

		// Cannot continue...
		exit;
	}
	elseif ($error_type)
		trigger_error($error_message . ($line !== null ? '<em>(' . basename($file) . '-' . $line . ')</em>' : ''), $error_type);
	else
		trigger_error($error_message . ($line !== null ? '<em>(' . basename($file) . '-' . $line . ')</em>' : ''));
}

/**
 * Escape the LIKE wildcards so that they match the character and not the wildcard.
 *
 * @param string $string The string to escape
 * @param bool $translate_human_wildcards If true, turns human readable wildcards into SQL wildcards.
 * @return string The escaped string
 */
function smf_db_escape_wildcard_string($string, $translate_human_wildcards = false)
{
	$replacements = array(
		'%' => '\%',
		'_' => '\_',
		'\\' => '\\\\',
	);

	if ($translate_human_wildcards)
		$replacements += array(
			'*' => '%',
		);

	return strtr($string, $replacements);
}

/**
 * Validates whether the resource is a valid mysqli instance.
 * Mysqli uses objects rather than resource. https://bugs.php.net/bug.php?id=42797
 *
 * @param mixed $result The string to test
 * @return bool True if it is, false otherwise
 */
function smf_is_resource($result)
{
	if ($result instanceof mysqli_result)
		return true;

	return false;
}

/**
 * Fetches all rows from a result as an array
 *
 * @param resource $request A MySQL result resource
 * @return array An array that contains all rows (records) in the result resource
 */
function smf_db_fetch_all($request)
{
	// Return the right row.
	if (function_exists('mysqli_fetch_all'))
		$return = mysqli_fetch_all($request, MYSQLI_ASSOC);
	else
	{
		$return = array();
		while($row = mysqli_fetch_assoc($request))
			$return[] = $row;
	}
	return !empty($return) ? $return : array();
}

/**
 * Function to save errors in database in a safe way
 *
 * @param array with keys in this order id_member, log_time, ip, url, message, session, error_type, file, line
 * @return void
 */
function smf_db_error_insert($error_array)
{
	global $db_prefix, $db_connection;
	static $mysql_error_data_prep;

	// without database we can't do anything
	if (empty($db_connection))
		return;

	if (empty($mysql_error_data_prep))
		$mysql_error_data_prep = mysqli_prepare($db_connection,
			'INSERT INTO ' . $db_prefix . 'log_errors
				(id_member, log_time, ip, url, message, session, error_type, file, line, backtrace)
			VALUES( ?, ?, unhex(?), ?, ?, ?, ?, ?, ?, ?)'
		);

	if (filter_var($error_array[2], FILTER_VALIDATE_IP) !== false)
		$error_array[2] = bin2hex(inet_pton($error_array[2]));
	else
		$error_array[2] = null;
	mysqli_stmt_bind_param($mysql_error_data_prep, 'iissssssis',
		$error_array[0], $error_array[1], $error_array[2], $error_array[3], $error_array[4], $error_array[5], $error_array[6],
		$error_array[7], $error_array[8], $error_array[9]);
	mysqli_stmt_execute($mysql_error_data_prep);
}

/**
 * Function which constructs an optimize custom order string
 * as an improved alternative to find_in_set()
 *
 * @param string $field name
 * @param array $array_values Field values sequenced in array via order priority. Must cast to int.
 * @param boolean $desc default false
 * @return string case field when ... then ... end
 */
function smf_db_custom_order($field, $array_values, $desc = false)
{
	$return = 'CASE ' . $field . ' ';
	$count = count($array_values);
	$then = ($desc ? ' THEN -' : ' THEN ');

	for ($i = 0; $i < $count; $i++)
		$return .= 'WHEN ' . (int) $array_values[$i] . $then . $i . ' ';

	$return .= 'END';
	return $return;
}

/**
 * Function which return the information if the database supports native replace inserts
 *
 * @return boolean true or false
 */
function smf_db_native_replace()
{
	return true;
}

/**
 * Function which return the information if the database supports cte with recursive
 *
 * @return boolean true or false
 */
function smf_db_cte_support()
{
	global $smcFunc;
	static $return;

	if (isset($return))
		return $return;

	db_extend('extra');

	$version = $smcFunc['db_get_version']();

	if (strpos(strtolower($version), 'mariadb') !== false)
		$return = version_compare($version, '10.2.2', '>=');
	else //mysql
		$return = version_compare($version, '8.0.1', '>=');

	return $return;
}

/**
 * Function which return the escaped string
 *
 * @param string the unescaped text
 * @param resource $connection = null The connection to use (null to use $db_connection)
 * @return string escaped string
 */
function smf_db_escape_string($string, $connection = null)
{
	global $db_connection;

	return mysqli_real_escape_string($connection === null ? $db_connection : $connection, $string);
}

?><|MERGE_RESOLUTION|>--- conflicted
+++ resolved
@@ -778,7 +778,6 @@
 	$queryTitle = $method == 'replace' ? 'REPLACE' : ($method == 'ignore' ? 'INSERT IGNORE' : 'INSERT');
 
 	// Sanity check for replace is key part of the columns array
-<<<<<<< HEAD
 	if ($method == 'replace')
 		{
 			if (empty($keys))
@@ -789,11 +788,6 @@
 					'Change the method of db insert to insert or add the pk field to the columns array', E_USER_ERROR, __FILE__, __LINE__);
 
 		}
-=======
-	if ($method == 'replace' && count(array_intersect_key($columns, array_flip($keys))) !== count($keys))
-		smf_db_error_backtrace('Primary Key field missing in insert call',
-			'Change the method of db insert to insert or add the pk field to the columns array', E_USER_ERROR, __FILE__, __LINE__);
->>>>>>> 40ff77db
 
 	if (!$with_returning || $method != 'ignore')
 	{
