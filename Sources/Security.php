--- conflicted
+++ resolved
@@ -339,24 +339,9 @@
 			$contents = <<<END
 				<?php
 
-<<<<<<< HEAD
-				/**
-				 * This file is here solely to protect your {$directory_name} directory.
-				 */
-
-				// Look for Settings.php....
-				if (file_exists(dirname(dirname(__FILE__)) . '/Settings.php'))
-				{
-					// Found it!
-					require(dirname(dirname(__FILE__)) . '/Settings.php');
-					header('location: ' . \$boardurl);
-				}
-				// Can't find it... just forget it.
-=======
 				// Try to handle it with the upper level index.php. (it should know what to do.)
 				if (file_exists(dirname(__DIR__) . '/index.php'))
 					include (dirname(__DIR__) . '/index.php');
->>>>>>> 03d0fab5
 				else
 					exit;
 
