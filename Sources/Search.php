--- conflicted
+++ resolved
@@ -707,11 +707,7 @@
 	$phraseArray = $matches[2];
 
 	// Remove the phrase parts and extract the words.
-<<<<<<< HEAD
-	$wordArray = preg_replace('~(?:^|\s)(?:[-]?)"(?:[^"]+)"(?:$|\s)~u', ' ', $search_params['search']);
-=======
-	$wordArray = preg_replace('~(?:^|\s)[-]?"[^"]+"(?:$|\s)~' . ($context['utf8'] ? 'u' : ''), ' ', $search_params['search']);
->>>>>>> 78e16b55
+	$wordArray = preg_replace('~(?:^|\s)[-]?"[^"]+"(?:$|\s)~u', ' ', $search_params['search']);
 
 	$wordArray = explode(' ', $smcFunc['htmlspecialchars'](un_htmlspecialchars($wordArray), ENT_QUOTES));
 
