--- conflicted
+++ resolved
@@ -845,18 +845,5 @@
 	require_once($sourcedir . '/Subs-Auth.php');
 	$errors = validateUsername(0, $context['checked_username'], true);
 
-<<<<<<< HEAD
-	if (trim($context['checked_username']) == '')
-		$context['valid_username'] = false;
-	else
-	{
-		require_once($sourcedir . '/Subs-Members.php');
-		$context['valid_username'] &= isReservedName($context['checked_username'], 0, false, false) ? 0 : 1;
-	}
-}
-=======
 	$context['valid_username'] = empty($errors);
-}
-
-?>
->>>>>>> 0f0f217c
+}