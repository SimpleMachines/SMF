<?php

/**
 * Maintains all XML-based interaction (mainly XMLhttp)
 * 
 * Simple Machines Forum (SMF)
 *
 * @package SMF
 * @author Simple Machines http://www.simplemachines.org
 * @copyright 2011 Simple Machines
 * @license http://www.simplemachines.org/about/smf/license.php BSD
 *
 * @version 2.1 Alpha 1
 */

if (!defined('SMF'))
	die('Hacking attempt...');


function XMLhttpMain()
{
	loadTemplate('Xml');

	$sub_actions = array(
		'jumpto' => array(
			'function' => 'GetJumpTo',
		),
		'messageicons' => array(
			'function' => 'ListMessageIcons',
		),
<<<<<<< HEAD
		'corefeatures' => array(
			'function' => 'EnableCoreFeatures',
=======
		'previews' => array(
			'function' => 'RetrievePreview',
>>>>>>> f0dbc9bc
		),
	);
	if (!isset($_REQUEST['sa'], $sub_actions[$_REQUEST['sa']]))
		fatal_lang_error('no_access', false);

	$sub_actions[$_REQUEST['sa']]['function']();
}

/**
 * Get a list of boards and categories used for the jumpto dropdown.
 */
function GetJumpTo()
{
	global $user_info, $context, $smcFunc, $sourcedir;

	// Find the boards/cateogories they can see.
	require_once($sourcedir . '/Subs-MessageIndex.php');
	$boardListOptions = array(
		'use_permissions' => true,
		'selected_board' => isset($context['current_board']) ? $context['current_board'] : 0,
	);
	$context['jump_to'] = getBoardList($boardListOptions);

	// Make the board safe for display.
	foreach ($context['jump_to'] as $id_cat => $cat)
	{
		$context['jump_to'][$id_cat]['name'] = un_htmlspecialchars(strip_tags($cat['name']));
		foreach ($cat['boards'] as $id_board => $board)
			$context['jump_to'][$id_cat]['boards'][$id_board]['name'] = un_htmlspecialchars(strip_tags($board['name']));
	}

	$context['sub_template'] = 'jump_to';
}

function ListMessageIcons()
{
	global $context, $sourcedir, $board;

	require_once($sourcedir . '/Subs-Editor.php');
	$context['icons'] = getMessageIcons($board);

	$context['sub_template'] = 'message_icons';
}

<<<<<<< HEAD
function EnableCoreFeatures()
{
	global $context, $smcFunc, $sourcedir, $modSettings, $txt;

	$context['xml_data'] = array();
	// Just in case, maybe we don't need it
	loadLanguage('Errors');

	$errors = array();
	$returns = array();
	$tokens = array();
	if (allowedTo('admin_forum'))
	{
		$validation = validateSession();
		if (empty($validation))
		{
			require_once($sourcedir . '/ManageSettings.php');
			$result = ModifyCoreFeatures();

			if (empty($result))
			{
				$id = isset($_POST['feature_id']) ? $_POST['feature_id'] : '';

				if (!empty($id) && isset($context['features'][$id]))
				{
					$feature = $context['features'][$id];

					$returns[] = array(
						'value' => (!empty($_POST['feature_' . $id]) && $feature['url'] ? '<a href="' . $feature['url'] . '">' . $feature['title'] . '</a>' : $feature['title']),
					);

					createToken('admin-core', 'post');
					$tokens = array(
						array(
							'value' => $context['admin-core_token'],
							'attributes' => array('type' => 'token_var'),
						),
						array(
							'value' => $context['admin-core_token_var'],
							'attributes' => array('type' => 'token'),
						),
					);
				}
				else
				{
					$errors[] = array(
						'value' => $txt['feature_no_exists'],
					);
				}
			}
			else
			{
				$errors[] = array(
					'value' => $txt[$result],
				);
			}
		}
		else
		{
			$errors[] = array(
				'value' => $txt[$validation],
			);
		}
	}
	else
	{
		$errors[] = array(
			'value' => $txt['cannot_admin_forum']
		);
	}

	$context['sub_template'] = 'generic_xml';
	$context['xml_data'] = array (
		'corefeatures' => array (
			'identifier' => 'corefeature',
			'children' => $returns,
		),
		'tokens' => array (
			'identifier' => 'token',
			'children' => $tokens,
		),
		'errors' => array (
			'identifier' => 'error',
			'children' => $errors,
		),
	);
}
=======
function RetrievePreview()
{
	global $context;

	$items = array(
		'newspreview',
		'newsletterpreview',
		'sig_preview',
		'warning_preview',
	);

	$context['sub_template'] = 'generic_xml';

	if (!isset($_POST['item']) || !in_array($_POST['item'], $items))
		return false;

	$_POST['item']();
}

function newspreview()
{
	global $context, $sourcedir, $smcFunc;

	require_once($sourcedir . '/Subs-Post.php');

	$errors = array();
	$news = !isset($_POST['news'])? '' : $smcFunc['htmlspecialchars']($_POST['news'], ENT_QUOTES);
	if (empty($news))
		$errors[] = array('value' => 'no_news');
	else
		preparsecode($news);

	$context['xml_data'] = array(
		'news' => array(
			'identifier' => 'parsedNews',
			'children' => array(
				array(
					'value' => parse_bbc($news),
				),
			),
		),
		'errors' => array(
			'identifier' => 'error',
			'children' => $errors
		),
	);
}
function newsletterpreview()
{
	global $context, $sourcedir, $smcFunc, $txt;

	require_once($sourcedir . '/Subs-Post.php');
	require_once($sourcedir . '/ManageNews.php');
	loadLanguage('Errors');

	$context['post_error']['messages'] = array();
	$context['send_pm'] = !empty($_POST['send_pm']) ? 1 : 0;
	$context['send_html'] = !empty($_POST['send_html']) ? 1 : 0;

	if (empty($_POST['subject']))
		$context['post_error']['messages'][] = $txt['error_no_subject'];
	if (empty($_POST['message']))
		$context['post_error']['messages'][] = $txt['error_no_message'];

	prepareMailingForPreview();

	$context['sub_template'] = 'pm';
}

function sig_preview()
{
	global $context, $sourcedir, $smcFunc, $txt, $user_info;

	require_once($sourcedir . '/Profile-Modify.php');
	loadLanguage('Profile');
	loadLanguage('Errors');

	$user = isset($_POST['user']) ? (int) $_POST['user'] : 0;
	$is_owner = $user == $user_info['id'];

	// @todo Temporary
	// Borrowed from loadAttachmentContext in Display.php
	$can_change = $is_owner ? allowedTo(array('profile_extra_any', 'profile_extra_own')) : allowedTo('profile_extra_any');

	$errors = array();
	if (!empty($user) && $can_change)
	{
		$request = $smcFunc['db_query']('', '
			SELECT signature
			FROM {db_prefix}members
			WHERE id_member = {int:id_member}
			LIMIT 1',
			array(
				'id_member' => $user,
			)
		);
		list($current_signature) = $smcFunc['db_fetch_row']($request);
		$smcFunc['db_free_result']($request);
		censorText($current_signature);
		$current_signature = parse_bbc($current_signature, true, 'sig' . $user);

		$preview_signature = !empty($_POST['signature']) ? $_POST['signature'] : '';
		$validation = profileValidateSignature($preview_signature);

		if ($validation !== true && $validation !== false)
			$errors[] = array('value' => $txt['profile_error_' . $validation], 'attributes' => array('type' => 'error'));

		censorText($preview_signature);
		$preview_signature = parse_bbc($preview_signature, true, 'sig' . $user);
	}
	elseif (!$can_change)
	{
		if ($is_owner)
			$errors[] = array('value' => $txt['cannot_profile_extra_own'], 'attributes' => array('type' => 'error'));
		else
			$errors[] = array('value' => $txt['cannot_profile_extra_any'], 'attributes' => array('type' => 'error'));
	}
	else
		$errors[] = array('value' => $txt['no_user_selected'], 'attributes' => array('type' => 'error'));

	$context['xml_data']['signatures'] = array(
			'identifier' => 'signature',
			'children' => array()
		);
	if (isset($current_signature))
		$context['xml_data']['signatures']['children'][] = array(
					'value' => $current_signature,
					'attributes' => array('type' => 'current'),
				);
	if (isset($preview_signature))
		$context['xml_data']['signatures']['children'][] = array(
					'value' => $preview_signature,
					'attributes' => array('type' => 'preview'),
				);
	if (!empty($errors))
		$context['xml_data']['errors'] = array(
			'identifier' => 'error',
			'children' => array_merge(
				array(
					array(
						'value' => $txt['profile_errors_occurred'],
						'attributes' => array('type' => 'errors_occurred'),
					),
				),
				$errors
			),
		);
}

function warning_preview()
{
	global $context, $sourcedir, $smcFunc, $txt, $user_info, $scripturl, $mbname;

	require_once($sourcedir . '/Subs-Post.php');
	loadLanguage('Errors');
	loadLanguage('ModerationCenter');

	$user = isset($_POST['user']) ? (int) $_POST['user'] : 0;

	$context['post_error']['messages'] = array();
	if (allowedTo('issue_warning'))
	{
		$warning_body = !empty($_POST['body']) ? trim(censorText($_POST['body'])) : '';
		$context['preview_subject'] = !empty($_POST['title']) ? trim($smcFunc['htmlspecialchars']($_POST['title'])) : '';
		if (isset($_POST['issuing']))
		{
			if (empty($_POST['title']) || empty($_POST['body']))
				$context['post_error']['messages'][] = $txt['warning_notify_blank'];
		}
		else
		{
			if (empty($_POST['title']))
				$context['post_error']['messages'][] = $txt['mc_warning_template_error_no_title'];
			if (empty($_POST['body']))
				$context['post_error']['messages'][] = $txt['mc_warning_template_error_no_body'];
			// Add in few replacements.
			/**
			* These are the defaults:
			* - {MEMBER} - Member Name. => current user for review
			* - {MESSAGE} - Link to Offending Post. (If Applicable) => not applicable here, so not replaced
			* - {FORUMNAME} - Forum Name.
			* - {SCRIPTURL} - Web address of forum.
			* - {REGARDS} - Standard email sign-off.
			*/
			$find = array(
				'{MEMBER}',
				'{FORUMNAME}',
				'{SCRIPTURL}',
				'{REGARDS}',
			);
			$replace = array(
				$user_info['name'],
				$mbname,
				$scripturl,
				$txt['regards_team'],
			);
			$warning_body = str_replace($find, $replace, $warning_body);
		}

		if (!empty($_POST['body']))
		{
			preparsecode($warning_body);
			$warning_body = parse_bbc($warning_body, true);
		}
		$context['preview_message'] = $warning_body;
	}
	else
		$context['post_error']['messages'][] = array('value' => $txt['cannot_issue_warning'], 'attributes' => array('type' => 'error'));

	$context['sub_template'] = 'pm';
}

>>>>>>> f0dbc9bc
?><|MERGE_RESOLUTION|>--- conflicted
+++ resolved
@@ -28,13 +28,11 @@
 		'messageicons' => array(
 			'function' => 'ListMessageIcons',
 		),
-<<<<<<< HEAD
 		'corefeatures' => array(
 			'function' => 'EnableCoreFeatures',
-=======
+		),
 		'previews' => array(
 			'function' => 'RetrievePreview',
->>>>>>> f0dbc9bc
 		),
 	);
 	if (!isset($_REQUEST['sa'], $sub_actions[$_REQUEST['sa']]))
@@ -79,7 +77,6 @@
 	$context['sub_template'] = 'message_icons';
 }
 
-<<<<<<< HEAD
 function EnableCoreFeatures()
 {
 	global $context, $smcFunc, $sourcedir, $modSettings, $txt;
@@ -167,7 +164,7 @@
 		),
 	);
 }
-=======
+
 function RetrievePreview()
 {
 	global $context;
@@ -380,5 +377,4 @@
 	$context['sub_template'] = 'pm';
 }
 
->>>>>>> f0dbc9bc
 ?>