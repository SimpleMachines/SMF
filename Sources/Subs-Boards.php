--- conflicted
+++ resolved
@@ -657,8 +657,7 @@
 				'selected_board' => $board_id,
 			))
 		);
-<<<<<<< HEAD
-		
+
 	// Before we add new access_groups or deny_groups, remove all of the old entries
 	$smcFunc['db_query']('', '
 		DELETE FROM {db_prefix}board_permissions_view
@@ -667,10 +666,7 @@
 			'selected_board' => $board_id,
 		)
 	);
-	
-=======
-
->>>>>>> 29559c87
+
 	// Do permission sync
 	if (!empty($boardUpdateParameters['deny_groups']))
 	{
@@ -692,28 +688,12 @@
 		foreach ($boardOptions['access_groups'] as $value)
 			$insert[] = array($value, $board_id, 0);
 
-<<<<<<< HEAD
-			$smcFunc['db_insert']('insert',
-				'{db_prefix}board_permissions_view',
-				array('id_group' => 'int', 'id_board' => 'int', 'deny' => 'int'),
-				$insert,
-				array('id_group','id_board','deny')
-				);
-=======
-		$smcFunc['db_query']('', '
-			DELETE FROM {db_prefix}board_permissions_view
-			WHERE id_board = {int:selected_board} AND deny = 0',
-			array(
-				'selected_board' => $board_id,
-			)
-		);
 		$smcFunc['db_insert']('insert',
 			'{db_prefix}board_permissions_view',
 			array('id_group' => 'int', 'id_board' => 'int', 'deny' => 'int'),
 			$insert,
 			array('id_group', 'id_board', 'deny')
 		);
->>>>>>> 29559c87
 	}
 
 	// Set moderators of this board.
