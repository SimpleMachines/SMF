--- conflicted
+++ resolved
@@ -709,12 +709,8 @@
 	 *
 	 * @param string $iri The IRI to parse.
 	 * @param int $component Optional flag for parse_url's second parameter.
-<<<<<<< HEAD
-	 * @return mixed Same as parse_url(), but with unmangled Unicode.
+	 * @return string|int|array|null|false Same as parse_url(), but with unmangled Unicode.
 	 * @deprecated since 3.0
-=======
-	 * @return string|int|array|null|false Same as parse_url(), but with unmangled Unicode.
->>>>>>> 9bd98b1c
 	 */
 	public static function parseIri(string $iri, int $component = -1): string|int|array|null|bool
 	{
@@ -745,66 +741,50 @@
 	 * Backward compatibility method.
 	 *
 	 * @param string $iri The IRI to sanitize.
-<<<<<<< HEAD
-	 * @return object A reference to an object for the IRI.
+	 * @return self A reference to an object for the IRI.
 	 * @deprecated since 3.0
-=======
+	 */
+	public static function sanitizeIri(string $iri): self
+	{
+		$iri = new self($iri);
+
+		return $iri->sanitize();
+	}
+
+	/**
+	 * Backward compatibility method.
+	 *
+	 * @param string $iri The IRI to normalize.
 	 * @return self A reference to an object for the IRI.
->>>>>>> 9bd98b1c
-	 */
-	public static function sanitizeIri(string $iri): self
+	 * @deprecated since 3.0
+	 */
+	public static function normalizeIri(string $iri): self
 	{
 		$iri = new self($iri);
 
-		return $iri->sanitize();
-	}
-
-	/**
-	 * Backward compatibility method.
-	 *
-	 * @param string $iri The IRI to normalize.
-<<<<<<< HEAD
-	 * @return object A reference to an object for the IRI.
+		return $iri->normalize();
+	}
+
+	/**
+	 * Backward compatibility wrapper for the toAscii method.
+	 *
+	 * @param string $iri The IRI to convert to an ASCII URL.
+	 * @return self A reference to an object for the URL.
 	 * @deprecated since 3.0
-=======
+	 */
+	public static function iriToUrl(string $iri): self
+	{
+		$iri = new self($iri);
+
+		return $iri->toAscii();
+	}
+
+	/**
+	 * Backward compatibility wrapper for the toUtf8 method.
+	 *
+	 * @param string $url The URL to convert to an IRI.
 	 * @return self A reference to an object for the IRI.
->>>>>>> 9bd98b1c
-	 */
-	public static function normalizeIri(string $iri): self
-	{
-		$iri = new self($iri);
-
-		return $iri->normalize();
-	}
-
-	/**
-	 * Backward compatibility wrapper for the toAscii method.
-	 *
-	 * @param string $iri The IRI to convert to an ASCII URL.
-<<<<<<< HEAD
-	 * @return object A reference to an object for the URL.
 	 * @deprecated since 3.0
-=======
-	 * @return self A reference to an object for the URL.
->>>>>>> 9bd98b1c
-	 */
-	public static function iriToUrl(string $iri): self
-	{
-		$iri = new self($iri);
-
-		return $iri->toAscii();
-	}
-
-	/**
-	 * Backward compatibility wrapper for the toUtf8 method.
-	 *
-	 * @param string $url The URL to convert to an IRI.
-<<<<<<< HEAD
-	 * @return object A reference to an object for the IRI.
-	 * @deprecated since 3.0
-=======
-	 * @return self A reference to an object for the IRI.
->>>>>>> 9bd98b1c
 	 */
 	public static function urlToIri(string $url): self
 	{
