<?php

/**
 * This file has all the main functions in it that relate to the database.
 *
 * Simple Machines Forum (SMF)
 *
 * @package SMF
 * @author Simple Machines http://www.simplemachines.org
 * @copyright 2019 Simple Machines and individual contributors
 * @license http://www.simplemachines.org/about/smf/license.php BSD
 *
 * @version 2.1 RC2
 */

if (!defined('SMF'))
	die('No direct access...');

/**
 * Maps the implementations in this file (smf_db_function_name)
 * to the $smcFunc['db_function_name'] variable.
 *
 * @see Subs-Db-mysql.php#smf_db_initiate
 *
 * @param string $db_server The database server
 * @param string $db_name The name of the database
 * @param string $db_user The database username
 * @param string $db_passwd The database password
 * @param string $db_prefix The table prefix
 * @param array $db_options An array of database options
 * @return null|resource Returns null on failure if $db_options['non_fatal'] is true or a PostgreSQL connection resource handle if the connection was successful.
 */
function smf_db_initiate($db_server, $db_name, $db_user, $db_passwd, &$db_prefix, $db_options = array())
{
	global $smcFunc;

	// Map some database specific functions, only do this once.
	if (!isset($smcFunc['db_fetch_assoc']))
		$smcFunc += array(
			'db_query'                  => 'smf_db_query',
			'db_quote'                  => 'smf_db_quote',
			'db_insert'                 => 'smf_db_insert',
			'db_insert_id'              => 'smf_db_insert_id',
			'db_fetch_assoc'            => 'pg_fetch_assoc',
			'db_fetch_row'              => 'pg_fetch_row',
			'db_free_result'            => 'pg_free_result',
			'db_num_rows'               => 'pg_num_rows',
			'db_data_seek'              => 'pg_result_seek',
			'db_num_fields'             => 'pg_num_fields',
			'db_escape_string'          => 'smf_db_escape_string',
			'db_unescape_string'        => 'stripslashes',
			'db_server_info'            => 'smf_db_version',
			'db_affected_rows'          => 'smf_db_affected_rows',
			'db_transaction'            => 'smf_db_transaction',
			'db_error'                  => 'pg_last_error',
			'db_select_db'              => 'smf_db_select_db',
			'db_title'                  => 'PostgreSQL',
			'db_sybase'                 => true,
			'db_case_sensitive'         => true,
			'db_escape_wildcard_string' => 'smf_db_escape_wildcard_string',
			'db_is_resource'            => 'is_resource',
			'db_mb4'                    => true,
			'db_ping'                   => 'pg_ping',
			'db_fetch_all'              => 'smf_db_fetch_all',
			'db_error_insert'           => 'smf_db_error_insert',
			'db_custom_order'           => 'smf_db_custom_order',
			'db_native_replace'         => 'smf_db_native_replace',
			'db_cte_support'            => 'smf_db_cte_support',
		);

	// We are not going to make it very far without these.
	if (!function_exists('pg_pconnect'))
		display_db_error();

	if (!empty($db_options['persist']))
		$connection = @pg_pconnect((empty($db_server) ? '' : 'host=' . $db_server . ' ') . 'dbname=' . $db_name . ' user=\'' . $db_user . '\' password=\'' . $db_passwd . '\'' . (empty($db_options['port']) ? '' : ' port=\'' . $db_options['port'] . '\''));
	else
		$connection = @pg_connect((empty($db_server) ? '' : 'host=' . $db_server . ' ') . 'dbname=' . $db_name . ' user=\'' . $db_user . '\' password=\'' . $db_passwd . '\'' . (empty($db_options['port']) ? '' : ' port=\'' . $db_options['port'] . '\''));

	// Something's wrong, show an error if its fatal (which we assume it is)
	if (!$connection)
	{
		if (!empty($db_options['non_fatal']))
		{
			return null;
		}
		else
		{
			display_db_error();
		}
	}

	if (!empty($db_options['db_mb4']))
		$smcFunc['db_mb4'] = (bool) $db_options['db_mb4'];

	return $connection;
}

/**
 * Extend the database functionality. It calls the respective file's init
 * to add the implementations in that file to $smcFunc array.
 *
 * @param string $type Indicates which additional file to load. ('extra', 'packages')
 */
function db_extend($type = 'extra')
{
	global $sourcedir, $db_type;

	require_once($sourcedir . '/Db' . strtoupper($type[0]) . substr($type, 1) . '-' . $db_type . '.php');
	$initFunc = 'db_' . $type . '_init';
	$initFunc();
}

/**
 * Fix the database prefix if necessary.
 * Does nothing on PostgreSQL
 *
 * @param string $db_prefix The database prefix
 * @param string $db_name The database name
 */
function db_fix_prefix(&$db_prefix, $db_name)
{
	return;
}

/**
 * Callback for preg_replace_callback on the query.
 * It allows to replace on the fly a few pre-defined strings, for convenience ('query_see_board', 'query_wanna_see_board', etc), with
 * their current values from $user_info.
 * In addition, it performs checks and sanitization on the values sent to the database.
 *
 * @param array $matches The matches from preg_replace_callback
 * @return string The appropriate string depending on $matches[1]
 */
function smf_db_replacement__callback($matches)
{
	global $db_callback, $user_info, $db_prefix, $smcFunc;

	list ($values, $connection) = $db_callback;

	if ($matches[1] === 'db_prefix')
		return $db_prefix;

	if (isset($user_info[$matches[1]]) && strpos($matches[1], 'query_') !== false)
		return $user_info[$matches[1]];

	if ($matches[1] === 'empty')
		return '\'\'';

	if (!isset($matches[2]))
		smf_db_error_backtrace('Invalid value inserted or no type specified.', '', E_USER_ERROR, __FILE__, __LINE__);

	if ($matches[1] === 'literal')
		return '\'' . pg_escape_string($matches[2]) . '\'';

	if (!isset($values[$matches[2]]))
		smf_db_error_backtrace('The database value you\'re trying to insert does not exist: ' . (isset($smcFunc['htmlspecialchars']) ? $smcFunc['htmlspecialchars']($matches[2]) : htmlspecialchars($matches[2])), '', E_USER_ERROR, __FILE__, __LINE__);

	$replacement = $values[$matches[2]];

	switch ($matches[1])
	{
		case 'int':
			if (!is_numeric($replacement) || (string) $replacement !== (string) (int) $replacement)
				smf_db_error_backtrace('Wrong value type sent to the database. Integer expected. (' . $matches[2] . ')', '', E_USER_ERROR, __FILE__, __LINE__);
			return (string) (int) $replacement;
			break;

		case 'string':
		case 'text':
			return sprintf('\'%1$s\'', pg_escape_string($replacement));
			break;

		case 'array_int':
			if (is_array($replacement))
			{
				if (empty($replacement))
					smf_db_error_backtrace('Database error, given array of integer values is empty. (' . $matches[2] . ')', '', E_USER_ERROR, __FILE__, __LINE__);

				foreach ($replacement as $key => $value)
				{
					if (!is_numeric($value) || (string) $value !== (string) (int) $value)
						smf_db_error_backtrace('Wrong value type sent to the database. Array of integers expected. (' . $matches[2] . ')', '', E_USER_ERROR, __FILE__, __LINE__);

					$replacement[$key] = (string) (int) $value;
				}

				return implode(', ', $replacement);
			}
			else
				smf_db_error_backtrace('Wrong value type sent to the database. Array of integers expected. (' . $matches[2] . ')', '', E_USER_ERROR, __FILE__, __LINE__);

			break;

		case 'array_string':
			if (is_array($replacement))
			{
				if (empty($replacement))
					smf_db_error_backtrace('Database error, given array of string values is empty. (' . $matches[2] . ')', '', E_USER_ERROR, __FILE__, __LINE__);

				foreach ($replacement as $key => $value)
					$replacement[$key] = sprintf('\'%1$s\'', pg_escape_string($value));

				return implode(', ', $replacement);
			}
			else
				smf_db_error_backtrace('Wrong value type sent to the database. Array of strings expected. (' . $matches[2] . ')', '', E_USER_ERROR, __FILE__, __LINE__);
			break;

		case 'date':
			if (preg_match('~^(\d{4})-([0-1]?\d)-([0-3]?\d)$~', $replacement, $date_matches) === 1)
				return sprintf('\'%04d-%02d-%02d\'', $date_matches[1], $date_matches[2], $date_matches[3]) . '::date';
			else
				smf_db_error_backtrace('Wrong value type sent to the database. Date expected. (' . $matches[2] . ')', '', E_USER_ERROR, __FILE__, __LINE__);
			break;

		case 'time':
			if (preg_match('~^([0-1]?\d|2[0-3]):([0-5]\d):([0-5]\d)$~', $replacement, $time_matches) === 1)
				return sprintf('\'%02d:%02d:%02d\'', $time_matches[1], $time_matches[2], $time_matches[3]) . '::time';
			else
				smf_db_error_backtrace('Wrong value type sent to the database. Time expected. (' . $matches[2] . ')', '', E_USER_ERROR, __FILE__, __LINE__);
			break;

		case 'datetime':
			if (preg_match('~^(\d{4})-([0-1]?\d)-([0-3]?\d) ([0-1]?\d|2[0-3]):([0-5]\d):([0-5]\d)$~', $replacement, $datetime_matches) === 1)
				return 'to_timestamp(' .
					sprintf('\'%04d-%02d-%02d %02d:%02d:%02d\'', $datetime_matches[1], $datetime_matches[2], $datetime_matches[3], $datetime_matches[4], $datetime_matches[5], $datetime_matches[6]) .
					',\'YYYY-MM-DD HH24:MI:SS\')';
			else
				smf_db_error_backtrace('Wrong value type sent to the database. Datetime expected. (' . $matches[2] . ')', '', E_USER_ERROR, __FILE__, __LINE__);
			break;

		case 'float':
			if (!is_numeric($replacement))
				smf_db_error_backtrace('Wrong value type sent to the database. Floating point number expected. (' . $matches[2] . ')', '', E_USER_ERROR, __FILE__, __LINE__);
			return (string) (float) $replacement;
			break;

		case 'identifier':
			return '"' . strtr($replacement, array('`' => '', '.' => '"."')) . '"';
			break;

		case 'raw':
			return $replacement;
			break;

		case 'inet':
			if ($replacement == 'null' || $replacement == '')
				return 'null';
			if (inet_pton($replacement) === false)
				smf_db_error_backtrace('Wrong value type sent to the database. IPv4 or IPv6 expected.(' . $matches[2] . ')', '', E_USER_ERROR, __FILE__, __LINE__);
			return sprintf('\'%1$s\'::inet', pg_escape_string($replacement));

		case 'array_inet':
			if (is_array($replacement))
			{
				if (empty($replacement))
					smf_db_error_backtrace('Database error, given array of IPv4 or IPv6 values is empty. (' . $matches[2] . ')', '', E_USER_ERROR, __FILE__, __LINE__);

				foreach ($replacement as $key => $value)
				{
					if ($replacement == 'null' || $replacement == '')
						$replacement[$key] = 'null';
					if (!isValidIP($value))
						smf_db_error_backtrace('Wrong value type sent to the database. IPv4 or IPv6 expected.(' . $matches[2] . ')', '', E_USER_ERROR, __FILE__, __LINE__);
					$replacement[$key] = sprintf('\'%1$s\'::inet', pg_escape_string($value));
				}

				return implode(', ', $replacement);
			}
			else
				smf_db_error_backtrace('Wrong value type sent to the database. Array of IPv4 or IPv6 expected. (' . $matches[2] . ')', '', E_USER_ERROR, __FILE__, __LINE__);
			break;

		default:
			smf_db_error_backtrace('Undefined type used in the database query. (' . $matches[1] . ':' . $matches[2] . ')', '', false, __FILE__, __LINE__);
			break;
	}
}

/**
 * Just like the db_query, escape and quote a string, but not executing the query.
 *
 * @param string $db_string The database string
 * @param array $db_values An array of values to be injected into the string
 * @param resource $connection = null The connection to use (null to use $db_connection)
 * @return string The string with the values inserted
 */
function smf_db_quote($db_string, $db_values, $connection = null)
{
	global $db_callback, $db_connection;

	// Only bother if there's something to replace.
	if (strpos($db_string, '{') !== false)
	{
		// This is needed by the callback function.
		$db_callback = array($db_values, $connection === null ? $db_connection : $connection);

		// Do the quoting and escaping
		$db_string = preg_replace_callback('~{([a-z_]+)(?::([a-zA-Z0-9_-]+))?}~', 'smf_db_replacement__callback', $db_string);

		// Clear this global variable.
		$db_callback = array();
	}

	return $db_string;
}

/**
 * Do a query.  Takes care of errors too.
 * Special queries may need additional replacements to be appropriate
 * for PostgreSQL.
 *
 * @param string $identifier An identifier. Only used in Postgres when we need to do things differently...
 * @param string $db_string The database string
 * @param array $db_values = array() The values to be inserted into the string
 * @param resource $connection = null The connection to use (null to use $db_connection)
 * @return resource|bool Returns a MySQL result resource (for SELECT queries), true (for UPDATE queries) or false if the query failed
 */
function smf_db_query($identifier, $db_string, $db_values = array(), $connection = null)
{
	global $db_cache, $db_count, $db_connection, $db_show_debug, $time_start;
	global $db_callback, $db_last_result, $db_replace_result, $modSettings;

	// Decide which connection to use.
	$connection = $connection === null ? $db_connection : $connection;

	// Special queries that need processing.
	$replacements = array(
		'consolidate_spider_stats' => array(
			'~MONTH\(log_time\), DAYOFMONTH\(log_time\)~' => 'MONTH(CAST(CAST(log_time AS abstime) AS timestamp)), DAYOFMONTH(CAST(CAST(log_time AS abstime) AS timestamp))',
		),
		'get_random_number' => array(
			'~RAND~' => 'RANDOM',
		),
		'insert_log_search_topics' => array(
			'~NOT RLIKE~' => '!~',
		),
		'insert_log_search_results_no_index' => array(
			'~NOT RLIKE~' => '!~',
		),
		'insert_log_search_results_subject' => array(
			'~NOT RLIKE~' => '!~',
		),
		'profile_board_stats' => array(
			'~COUNT\(\*\) \/ MAX\(b.num_posts\)~' => 'CAST(COUNT(*) AS DECIMAL) / CAST(b.num_posts AS DECIMAL)',
		),
	);

	// Special optimizer Hints
	$query_opt = array(
		'load_board_info' => array(
			'join_collapse_limit' => 1,
		),
		'calendar_get_events' => array(
			'enable_seqscan' => 'off',
		),
	);

	if (isset($replacements[$identifier]))
		$db_string = preg_replace(array_keys($replacements[$identifier]), array_values($replacements[$identifier]), $db_string);

	// Limits need to be a little different.
	$db_string = preg_replace('~\sLIMIT\s(\d+|{int:.+}),\s*(\d+|{int:.+})\s*$~i', 'LIMIT $2 OFFSET $1', $db_string);

	if (trim($db_string) == '')
		return false;

	// Comments that are allowed in a query are preg_removed.
	static $allowed_comments_from = array(
		'~\s+~s',
		'~/\*!40001 SQL_NO_CACHE \*/~',
		'~/\*!40000 USE INDEX \([A-Za-z\_]+?\) \*/~',
		'~/\*!40100 ON DUPLICATE KEY UPDATE id_msg = \d+ \*/~',
	);
	static $allowed_comments_to = array(
		' ',
		'',
		'',
		'',
	);

	// One more query....
	$db_count = !isset($db_count) ? 1 : $db_count + 1;
	$db_replace_result = 0;

	if (empty($modSettings['disableQueryCheck']) && strpos($db_string, '\'') !== false && empty($db_values['security_override']))
		smf_db_error_backtrace('Hacking attempt...', 'Illegal character (\') used in query...', true, __FILE__, __LINE__);

	if (empty($db_values['security_override']) && (!empty($db_values) || strpos($db_string, '{db_prefix}') !== false))
	{
		// Pass some values to the global space for use in the callback function.
		$db_callback = array($db_values, $connection);

		// Inject the values passed to this function.
		$db_string = preg_replace_callback('~{([a-z_]+)(?::([a-zA-Z0-9_-]+))?}~', 'smf_db_replacement__callback', $db_string);

		// This shouldn't be residing in global space any longer.
		$db_callback = array();
	}

	// First, we clean strings out of the query, reduce whitespace, lowercase, and trim - so we can check it over.
	if (empty($modSettings['disableQueryCheck']))
	{
		$clean = '';
		$old_pos = 0;
		$pos = -1;
		// Remove the string escape for better runtime
		$db_string_1 = str_replace('\'\'', '', $db_string);
		while (true)
		{
			$pos = strpos($db_string_1, '\'', $pos + 1);
			if ($pos === false)
				break;
			$clean .= substr($db_string_1, $old_pos, $pos - $old_pos);

			while (true)
			{
				$pos1 = strpos($db_string_1, '\'', $pos + 1);
				$pos2 = strpos($db_string_1, '\\', $pos + 1);
				if ($pos1 === false)
					break;
				elseif ($pos2 === false || $pos2 > $pos1)
				{
					$pos = $pos1;
					break;
				}

				$pos = $pos2 + 1;
			}
			$clean .= ' %s ';

			$old_pos = $pos + 1;
		}
		$clean .= substr($db_string_1, $old_pos);
		$clean = trim(strtolower(preg_replace($allowed_comments_from, $allowed_comments_to, $clean)));

		// Comments?  We don't use comments in our queries, we leave 'em outside!
		if (strpos($clean, '/*') > 2 || strpos($clean, '--') !== false || strpos($clean, ';') !== false)
			$fail = true;
		// Trying to change passwords, slow us down, or something?
		elseif (strpos($clean, 'sleep') !== false && preg_match('~(^|[^a-z])sleep($|[^[_a-z])~s', $clean) != 0)
			$fail = true;
		elseif (strpos($clean, 'benchmark') !== false && preg_match('~(^|[^a-z])benchmark($|[^[a-z])~s', $clean) != 0)
			$fail = true;

		if (!empty($fail) && function_exists('log_error'))
			smf_db_error_backtrace('Hacking attempt...', 'Hacking attempt...' . "\n" . $db_string, E_USER_ERROR, __FILE__, __LINE__);
	}

	// Set optimize stuff
	if (isset($query_opt[$identifier]))
	{
		$query_hints = $query_opt[$identifier];
		$query_hints_set = '';
		if (isset($query_hints['join_collapse_limit']))
		{
			$query_hints_set .= 'SET LOCAL join_collapse_limit = ' . $query_hints['join_collapse_limit'] . ';';
		}
		if (isset($query_hints['enable_seqscan']))
		{
			$query_hints_set .= 'SET LOCAL enable_seqscan = ' . $query_hints['enable_seqscan'] . ';';
		}

		$db_string = $query_hints_set . $db_string;
	}

	// Debugging.
	if (isset($db_show_debug) && $db_show_debug === true)
	{
		// Get the file and line number this function was called.
		list ($file, $line) = smf_db_error_backtrace('', '', 'return', __FILE__, __LINE__);

		// Initialize $db_cache if not already initialized.
		if (!isset($db_cache))
			$db_cache = array();

		if (!empty($_SESSION['debug_redirect']))
		{
			$db_cache = array_merge($_SESSION['debug_redirect'], $db_cache);
			$db_count = count($db_cache) + 1;
			$_SESSION['debug_redirect'] = array();
		}

		// Don't overload it.
		$db_cache[$db_count]['q'] = $db_count < 50 ? $db_string : '...';
		$db_cache[$db_count]['f'] = $file;
		$db_cache[$db_count]['l'] = $line;
		$db_cache[$db_count]['s'] = ($st = microtime(true)) - $time_start;
	}

	$db_last_result = @pg_query($connection, $db_string);

	if ($db_last_result === false && empty($db_values['db_error_skip']))
		$db_last_result = smf_db_error($db_string, $connection);

	// Debugging.
	if (isset($db_show_debug) && $db_show_debug === true)
		$db_cache[$db_count]['t'] = microtime(true) - $st;

	return $db_last_result;
}

/**
 * Returns the amount of affected rows for a query.
 *
 * @param mixed $result
 *
 * @return int
 *
 */
function smf_db_affected_rows($result = null)
{
	global $db_last_result, $db_replace_result;

	if ($db_replace_result)
		return $db_replace_result;
	elseif ($result === null && !$db_last_result)
		return 0;

	return pg_affected_rows($result === null ? $db_last_result : $result);
}

/**
 * Gets the ID of the most recently inserted row.
 *
 * @param string $table The table (only used for Postgres)
 * @param string $field = null The specific field (not used here)
 * @param resource $connection = null The connection (if null, $db_connection is used) (not used here)
 * @return int The ID of the most recently inserted row
 */
function smf_db_insert_id($table, $field = null, $connection = null)
{
	global $smcFunc, $db_prefix;

	$table = str_replace('{db_prefix}', $db_prefix, $table);

	// Try get the last ID for the auto increment field.
	$request = $smcFunc['db_query']('', 'SELECT CURRVAL(\'' . $table . '_seq\') AS insertID',
		array(
		)
	);
	if (!$request)
		return false;
	list ($lastID) = $smcFunc['db_fetch_row']($request);
	$smcFunc['db_free_result']($request);

	return $lastID;
}

/**
 * Do a transaction.
 *
 * @param string $type The step to perform (i.e. 'begin', 'commit', 'rollback')
 * @param resource $connection The connection to use (if null, $db_connection is used)
 * @return bool True if successful, false otherwise
 */
function smf_db_transaction($type = 'commit', $connection = null)
{
	global $db_connection;

	// Decide which connection to use
	$connection = $connection === null ? $db_connection : $connection;

	if ($type == 'begin')
		return @pg_query($connection, 'BEGIN');
	elseif ($type == 'rollback')
		return @pg_query($connection, 'ROLLBACK');
	elseif ($type == 'commit')
		return @pg_query($connection, 'COMMIT');

	return false;
}

/**
 * Database error!
 * Backtrace, log, try to fix.
 *
 * @param string $db_string The DB string
 * @param resource $connection The connection to use (if null, $db_connection is used)
 */
function smf_db_error($db_string, $connection = null)
{
	global $txt, $context, $modSettings;
	global $db_connection;
	global $db_show_debug;

	// We'll try recovering the file and line number the original db query was called from.
	list ($file, $line) = smf_db_error_backtrace('', '', 'return', __FILE__, __LINE__);

	// Decide which connection to use
	$connection = $connection === null ? $db_connection : $connection;

	// This is the error message...
	$query_error = @pg_last_error($connection);

	// Log the error.
	if (function_exists('log_error'))
		log_error($txt['database_error'] . ': ' . $query_error . (!empty($modSettings['enableErrorQueryLogging']) ? "\n\n" . $db_string : ''), 'database', $file, $line);

	// Nothing's defined yet... just die with it.
	if (empty($context) || empty($txt))
		die($query_error);

	// Show an error message, if possible.
	$context['error_title'] = $txt['database_error'];
	if (allowedTo('admin_forum'))
		$context['error_message'] = nl2br($query_error) . '<br>' . $txt['file'] . ': ' . $file . '<br>' . $txt['line'] . ': ' . $line;
	else
		$context['error_message'] = $txt['try_again'];

	if (allowedTo('admin_forum') && isset($db_show_debug) && $db_show_debug === true)
	{
		$context['error_message'] .= '<br><br>' . nl2br($db_string);
	}

	// It's already been logged... don't log it again.
	fatal_error($context['error_message'], false);
}

/**
 * Inserts data into a table
 *
 * @param string $method The insert method - can be 'replace', 'ignore' or 'insert'
 * @param string $table The table we're inserting the data into
 * @param array $columns An array of the columns we're inserting the data into. Should contain 'column' => 'datatype' pairs
 * @param array $data The data to insert
 * @param array $keys The keys for the table, needs to be not empty on replace mode
 * @param int returnmode 0 = nothing(default), 1 = last row id, 2 = all rows id as array; every mode runs only with method != 'ignore'
 * @param resource $connection The connection to use (if null, $db_connection is used)
 * @return mixed value of the first key, behavior based on returnmode. null if no data.
 */
function smf_db_insert($method = 'replace', $table, $columns, $data, $keys, $returnmode = 0, $connection = null)
{
	global $smcFunc, $db_connection, $db_prefix;

	$connection = $connection === null ? $db_connection : $connection;

	$replace = '';

	if (empty($data))
		return;

	if (!is_array($data[array_rand($data)]))
		$data = array($data);

	// Replace the prefix holder with the actual prefix.
	$table = str_replace('{db_prefix}', $db_prefix, $table);

	// Sanity check for replace is key part of the columns array
<<<<<<< HEAD
	if ($method == 'replace')
	{
		if (empty($keys))
		smf_db_error_backtrace('When using the replace mode, the key column is a required entry.',
				'Change the method of db insert to insert or add the pk field to the key array', E_USER_ERROR, __FILE__, __LINE__);
		if (count(array_intersect_key($columns, array_flip($keys))) !== count($keys))
			smf_db_error_backtrace('Primary Key field missing in insert call',
				'Change the method of db insert to insert or add the pk field to the columns array', E_USER_ERROR, __FILE__, __LINE__);
	}			
=======
	if ($method == 'replace' && count(array_intersect_key($columns, array_flip($keys))) !== count($keys))
		smf_db_error_backtrace('Primary Key field missing in insert call',
			'Change the method of db insert to insert or add the pk field to the columns array', E_USER_ERROR, __FILE__, __LINE__);
>>>>>>> 40ff77db

	// PostgreSQL doesn't support replace: we implement a MySQL-compatible behavior instead
	if ($method == 'replace' || $method == 'ignore')
	{
		$key_str = '';
		$col_str = '';
		$replace_support = $smcFunc['db_native_replace']();

		$count = 0;
		$where = '';
		$count_pk = 0;

		If ($replace_support)
		{
			foreach ($columns as $columnName => $type)
			{
				//check pk fiel
				IF (in_array($columnName, $keys))
				{
					$key_str .= ($count_pk > 0 ? ',' : '');
					$key_str .= $columnName;
					$count_pk++;
				}
				elseif ($method == 'replace') //normal field
				{
					$col_str .= ($count > 0 ? ',' : '');
					$col_str .= $columnName . ' = EXCLUDED.' . $columnName;
					$count++;
				}
			}
			if ($method == 'replace')
				$replace = ' ON CONFLICT (' . $key_str . ') DO UPDATE SET ' . $col_str;
			else
				$replace = ' ON CONFLICT (' . $key_str . ') DO NOTHING';
		}
		elseif ($method == 'replace')
		{
			foreach ($columns as $columnName => $type)
			{
				// Are we restricting the length?
				if (strpos($type, 'string-') !== false)
					$actualType = sprintf($columnName . ' = SUBSTRING({string:%1$s}, 1, ' . substr($type, 7) . '), ', $count);
				else
					$actualType = sprintf($columnName . ' = {%1$s:%2$s}, ', $type, $count);

				// A key? That's what we were looking for.
				if (in_array($columnName, $keys))
					$where .= (empty($where) ? '' : ' AND ') . substr($actualType, 0, -2);
				$count++;
			}

			// Make it so.
			if (!empty($where) && !empty($data))
			{
				foreach ($data as $k => $entry)
				{
					$smcFunc['db_query']('', '
						DELETE FROM ' . $table .
						' WHERE ' . $where,
						$entry, $connection
					);
				}
			}
		}
	}

	$returning = '';
	$with_returning = false;
	// lets build the returning string, mysql allow only in normal mode
	if (!empty($keys) && (count($keys) > 0) && $returnmode > 0)
	{
		// we only take the first key
		$returning = ' RETURNING ' . $keys[0];
		$with_returning = true;
	}

	if (!empty($data))
	{
		// Create the mold for a single row insert.
		$insertData = '(';
		foreach ($columns as $columnName => $type)
		{
			// Are we restricting the length?
			if (strpos($type, 'string-') !== false)
				$insertData .= sprintf('SUBSTRING({string:%1$s}, 1, ' . substr($type, 7) . '), ', $columnName);
			else
				$insertData .= sprintf('{%1$s:%2$s}, ', $type, $columnName);
		}
		$insertData = substr($insertData, 0, -2) . ')';

		// Create an array consisting of only the columns.
		$indexed_columns = array_keys($columns);

		// Here's where the variables are injected to the query.
		$insertRows = array();
		foreach ($data as $dataRow)
			$insertRows[] = smf_db_quote($insertData, array_combine($indexed_columns, $dataRow), $connection);

		// Do the insert.
		$request = $smcFunc['db_query']('', '
			INSERT INTO ' . $table . '("' . implode('", "', $indexed_columns) . '")
			VALUES
				' . implode(',
				', $insertRows) . $replace . $returning,
			array(
				'security_override' => true,
				'db_error_skip' => $method == 'ignore' || $table === $db_prefix . 'log_errors',
			),
			$connection
		);

		if ($with_returning && $request !== false)
		{
			if ($returnmode === 2)
				$return_var = array();

			while (($row = $smcFunc['db_fetch_row']($request)) && $with_returning)
			{
				if (is_numeric($row[0])) // try to emulate mysql limitation
				{
					if ($returnmode === 1)
						$return_var = $row[0];
					elseif ($returnmode === 2)
						$return_var[] = $row[0];
				}
				else
				{
					$with_returning = false;
					trigger_error('trying to returning ID Field which is not a Int field', E_USER_ERROR);
				}
			}
		}
	}

	if ($with_returning && !empty($return_var))
		return $return_var;
}

/**
 * Dummy function really. Doesn't do anything on PostgreSQL.
 *
 * @param string $db_name The database name
 * @param resource $db_connection The database connection
 * @return true Always returns true
 */
function smf_db_select_db($db_name, $db_connection)
{
	return true;
}

/**
 * Get the current version.
 *
 * @return string The client version
 */
function smf_db_version()
{
	$version = pg_version();

	return $version['client'];
}

/**
 * This function tries to work out additional error information from a back trace.
 *
 * @param string $error_message The error message
 * @param string $log_message The message to log
 * @param string|bool $error_type What type of error this is
 * @param string $file The file the error occurred in
 * @param int $line What line of $file the code which generated the error is on
 * @return void|array Returns an array with the file and line if $error_type is 'return'
 */
function smf_db_error_backtrace($error_message, $log_message = '', $error_type = false, $file = null, $line = null)
{
	if (empty($log_message))
		$log_message = $error_message;

	foreach (debug_backtrace() as $step)
	{
		// Found it?
		if (strpos($step['function'], 'query') === false && !in_array(substr($step['function'], 0, 7), array('smf_db_', 'preg_re', 'db_erro', 'call_us')) && strpos($step['function'], '__') !== 0)
		{
			$log_message .= '<br>Function: ' . $step['function'];
			break;
		}

		if (isset($step['line']))
		{
			$file = $step['file'];
			$line = $step['line'];
		}
	}

	// A special case - we want the file and line numbers for debugging.
	if ($error_type == 'return')
		return array($file, $line);

	// Is always a critical error.
	if (function_exists('log_error'))
		log_error($log_message, 'critical', $file, $line);

	if (function_exists('fatal_error'))
	{
		fatal_error($error_message, $error_type);

		// Cannot continue...
		exit;
	}
	elseif ($error_type)
		trigger_error($error_message . ($line !== null ? '<em>(' . basename($file) . '-' . $line . ')</em>' : ''), $error_type);
	else
		trigger_error($error_message . ($line !== null ? '<em>(' . basename($file) . '-' . $line . ')</em>' : ''));
}

/**
 * Escape the LIKE wildcards so that they match the character and not the wildcard.
 *
 * @param string $string The string to escape
 * @param bool $translate_human_wildcards If true, turns human readable wildcards into SQL wildcards.
 * @return string The escaped string
 */
function smf_db_escape_wildcard_string($string, $translate_human_wildcards = false)
{
	$replacements = array(
		'%' => '\%',
		'_' => '\_',
		'\\' => '\\\\',
	);

	if ($translate_human_wildcards)
		$replacements += array(
			'*' => '%',
		);

	return strtr($string, $replacements);
}

/**
 * Fetches all rows from a result as an array
 *
 * @param resource $request A PostgreSQL result resource
 * @return array An array that contains all rows (records) in the result resource
 */
function smf_db_fetch_all($request)
{
	// Return the right row.
	$return = @pg_fetch_all($request);
	return !empty($return) ? $return : array();
}

/**
 * Function to save errors in database in a safe way
 *
 * @param array with keys in this order id_member, log_time, ip, url, message, session, error_type, file, line
 * @return void
 */
function smf_db_error_insert($error_array)
{
	global $db_prefix, $db_connection;
	static $pg_error_data_prep;

	// without database we can't do anything
	if (empty($db_connection))
		return;

	if (empty($pg_error_data_prep))
		$pg_error_data_prep = pg_prepare($db_connection, 'smf_log_errors',
			'INSERT INTO ' . $db_prefix . 'log_errors
				(id_member, log_time, ip, url, message, session, error_type, file, line, backtrace)
			VALUES( $1, $2, $3, $4, $5, $6, $7, $8,	$9, $10)'
		);

	pg_execute($db_connection, 'smf_log_errors', $error_array);
}

/**
 * Function which constructs an optimize custom order string
 * as an improved alternative to find_in_set()
 *
 * @param string $field name
 * @param array $array_values Field values sequenced in array via order priority. Must cast to int.
 * @param boolean $desc default false
 * @return string case field when ... then ... end
 */
function smf_db_custom_order($field, $array_values, $desc = false)
{
	$return = 'CASE ' . $field . ' ';
	$count = count($array_values);
	$then = ($desc ? ' THEN -' : ' THEN ');

	for ($i = 0; $i < $count; $i++)
		$return .= 'WHEN ' . (int) $array_values[$i] . $then . $i . ' ';

	$return .= 'END';
	return $return;
}

/**
 * Function which return the information if the database supports native replace inserts
 *
 * @return boolean true or false
 */
function smf_db_native_replace()
{
	global $smcFunc;
	static $pg_version;
	static $replace_support;

	if (empty($pg_version))
	{
		db_extend();
		//pg 9.5 got replace support
		$pg_version = $smcFunc['db_get_version']();
		// if we got a Beta Version
		if (stripos($pg_version, 'beta') !== false)
			$pg_version = substr($pg_version, 0, stripos($pg_version, 'beta')) . '.0';
		// or RC
		if (stripos($pg_version, 'rc') !== false)
			$pg_version = substr($pg_version, 0, stripos($pg_version, 'rc')) . '.0';

		$replace_support = (version_compare($pg_version, '9.5.0', '>=') ? true : false);
	}

	return $replace_support;
}

/**
 * Function which return the information if the database supports cte with recursive
 *
 * @return boolean true or false
 */
function smf_db_cte_support()
{
	return true;
}

/**
 * Function which return the escaped string
 *
 * @param string the unescaped text
 * @param resource $connection = null The connection to use (null to use $db_connection)
 * @return string escaped string
 */
function smf_db_escape_string($string, $connection = null)
{
	global $db_connection;

	return pg_escape_string($connection === null ? $db_connection : $connection, $string);
}

?><|MERGE_RESOLUTION|>--- conflicted
+++ resolved
@@ -648,7 +648,6 @@
 	$table = str_replace('{db_prefix}', $db_prefix, $table);
 
 	// Sanity check for replace is key part of the columns array
-<<<<<<< HEAD
 	if ($method == 'replace')
 	{
 		if (empty($keys))
@@ -658,11 +657,6 @@
 			smf_db_error_backtrace('Primary Key field missing in insert call',
 				'Change the method of db insert to insert or add the pk field to the columns array', E_USER_ERROR, __FILE__, __LINE__);
 	}			
-=======
-	if ($method == 'replace' && count(array_intersect_key($columns, array_flip($keys))) !== count($keys))
-		smf_db_error_backtrace('Primary Key field missing in insert call',
-			'Change the method of db insert to insert or add the pk field to the columns array', E_USER_ERROR, __FILE__, __LINE__);
->>>>>>> 40ff77db
 
 	// PostgreSQL doesn't support replace: we implement a MySQL-compatible behavior instead
 	if ($method == 'replace' || $method == 'ignore')
