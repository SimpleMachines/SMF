<?php

/**
 * This file contains all the functions used for the ban center.
 * @todo refactor as controller-model
 *
 * Simple Machines Forum (SMF)
 *
 * @package SMF
 * @author Simple Machines http://www.simplemachines.org
 * @copyright 2016 Simple Machines and individual contributors
 * @license http://www.simplemachines.org/about/smf/license.php BSD
 *
 * @version 2.1 Beta 3
 */

if (!defined('SMF'))
	die('No direct access...');

/**
 * Ban center. The main entrance point for all ban center functions.
 * It is accesssed by ?action=admin;area=ban.
 * It choses a function based on the 'sa' parameter, like many others.
 * The default sub-action is BanList().
 * It requires the ban_members permission.
 * It initializes the admin tabs.
 *
 * @uses ManageBans template.
 */
function Ban()
{
	global $context, $txt, $scripturl;

	isAllowedTo('manage_bans');

	loadTemplate('ManageBans');

	$subActions = array(
		'add' => 'BanEdit',
		'browse' => 'BanBrowseTriggers',
		'edittrigger' => 'BanEditTrigger',
		'edit' => 'BanEdit',
		'list' => 'BanList',
		'log' => 'BanLog',
	);

	// Default the sub-action to 'view ban list'.
	$_REQUEST['sa'] = isset($_REQUEST['sa']) && isset($subActions[$_REQUEST['sa']]) ? $_REQUEST['sa'] : 'list';

	$context['page_title'] = $txt['ban_title'];
	$context['sub_action'] = $_REQUEST['sa'];

	// Tabs for browsing the different ban functions.
	$context[$context['admin_menu_name']]['tab_data'] = array(
		'title' => $txt['ban_title'],
		'help' => 'ban_members',
		'description' => $txt['ban_description'],
		'tabs' => array(
			'list' => array(
				'description' => $txt['ban_description'],
				'href' => $scripturl . '?action=admin;area=ban;sa=list',
				'is_selected' => $_REQUEST['sa'] == 'list' || $_REQUEST['sa'] == 'edit' || $_REQUEST['sa'] == 'edittrigger',
			),
			'add' => array(
				'description' => $txt['ban_description'],
				'href' => $scripturl . '?action=admin;area=ban;sa=add',
				'is_selected' => $_REQUEST['sa'] == 'add',
			),
			'browse' => array(
				'description' => $txt['ban_trigger_browse_description'],
				'href' => $scripturl . '?action=admin;area=ban;sa=browse',
				'is_selected' => $_REQUEST['sa'] == 'browse',
			),
			'log' => array(
				'description' => $txt['ban_log_description'],
				'href' => $scripturl . '?action=admin;area=ban;sa=log',
				'is_selected' => $_REQUEST['sa'] == 'log',
				'is_last' => true,
			),
		),
	);

	call_integration_hook('integrate_manage_bans', array(&$subActions));

	// Call the right function for this sub-action.
	call_helper($subActions[$_REQUEST['sa']]);
}

/**
 * Shows a list of bans currently set.
 * It is accessed by ?action=admin;area=ban;sa=list.
 * It removes expired bans.
 * It allows sorting on different criteria.
 * It also handles removal of selected ban items.
 *
 * @uses the main ManageBans template.
 */
function BanList()
{
	global $txt, $context, $scripturl;
	global $user_info, $sourcedir, $modSettings;

	// User pressed the 'remove selection button'.
	if (!empty($_POST['removeBans']) && !empty($_POST['remove']) && is_array($_POST['remove']))
	{
		checkSession();

		// Make sure every entry is a proper integer.
		array_map('intval', $_POST['remove']);

		// Unban them all!
		removeBanGroups($_POST['remove']);
		removeBanTriggers($_POST['remove']);

		// No more caching this ban!
		updateSettings(array('banLastUpdated' => time()));

		// Some members might be unbanned now. Update the members table.
		updateBanMembers();
	}

	// Create a date string so we don't overload them with date info.
	if (preg_match('~%[AaBbCcDdeGghjmuYy](?:[^%]*%[AaBbCcDdeGghjmuYy])*~', $user_info['time_format'], $matches) == 0 || empty($matches[0]))
		$context['ban_time_format'] = $user_info['time_format'];
	else
		$context['ban_time_format'] = $matches[0];

	$listOptions = array(
		'id' => 'ban_list',
		'title' => $txt['ban_title'],
		'items_per_page' => $modSettings['defaultMaxListItems'],
		'base_href' => $scripturl . '?action=admin;area=ban;sa=list',
		'default_sort_col' => 'added',
		'default_sort_dir' => 'desc',
		'get_items' => array(
			'function' => 'list_getBans',
		),
		'get_count' => array(
			'function' => 'list_getNumBans',
		),
		'no_items_label' => $txt['ban_no_entries'],
		'columns' => array(
			'name' => array(
				'header' => array(
					'value' => $txt['ban_name'],
				),
				'data' => array(
					'db' => 'name',
				),
				'sort' => array(
					'default' => 'bg.name',
					'reverse' => 'bg.name DESC',
				),
			),
			'notes' => array(
				'header' => array(
					'value' => $txt['ban_notes'],
				),
				'data' => array(
					'db' => 'notes',
					'class' => 'smalltext',
				),
				'sort' => array(
					'default' => 'LENGTH(bg.notes) > 0 DESC, bg.notes',
					'reverse' => 'LENGTH(bg.notes) > 0, bg.notes DESC',
				),
			),
			'reason' => array(
				'header' => array(
					'value' => $txt['ban_reason'],
				),
				'data' => array(
					'db' => 'reason',
					'class' => 'smalltext',
				),
				'sort' => array(
					'default' => 'LENGTH(bg.reason) > 0 DESC, bg.reason',
					'reverse' => 'LENGTH(bg.reason) > 0, bg.reason DESC',
				),
			),
			'added' => array(
				'header' => array(
					'value' => $txt['ban_added'],
				),
				'data' => array(
					'function' => function ($rowData) use ($context)
					{
						return timeformat($rowData['ban_time'], empty($context['ban_time_format']) ? true : $context['ban_time_format']);
					},
				),
				'sort' => array(
					'default' => 'bg.ban_time',
					'reverse' => 'bg.ban_time DESC',
				),
			),
			'expires' => array(
				'header' => array(
					'value' => $txt['ban_expires'],
				),
				'data' => array(
					'function' => function ($rowData) use ($txt)
					{
						// This ban never expires...whahaha.
						if ($rowData['expire_time'] === null)
							return $txt['never'];

						// This ban has already expired.
						elseif ($rowData['expire_time'] < time())
							return sprintf('<span class="red">%1$s</span>', $txt['ban_expired']);

						// Still need to wait a few days for this ban to expire.
						else
							return sprintf('%1$d&nbsp;%2$s', ceil(($rowData['expire_time'] - time()) / (60 * 60 * 24)), $txt['ban_days']);
					},
				),
				'sort' => array(
					'default' => 'COALESCE(bg.expire_time, 1=1) DESC, bg.expire_time DESC',
					'reverse' => 'COALESCE(bg.expire_time, 1=1), bg.expire_time',
				),
			),
			'num_triggers' => array(
				'header' => array(
					'value' => $txt['ban_triggers'],
				),
				'data' => array(
					'db' => 'num_triggers',
				),
				'sort' => array(
					'default' => 'num_triggers DESC',
					'reverse' => 'num_triggers',
				),
			),
			'actions' => array(
				'header' => array(
					'value' => $txt['ban_actions'],
					'class' => 'centercol',
				),
				'data' => array(
					'sprintf' => array(
						'format' => '<a href="' . $scripturl . '?action=admin;area=ban;sa=edit;bg=%1$d">' . $txt['modify'] . '</a>',
						'params' => array(
							'id_ban_group' => false,
						),
					),
					'class' => 'centercol',
				),
			),
			'check' => array(
				'header' => array(
					'value' => '<input type="checkbox" onclick="invertAll(this, this.form);" class="input_check">',
					'class' => 'centercol',
				),
				'data' => array(
					'sprintf' => array(
						'format' => '<input type="checkbox" name="remove[]" value="%1$d" class="input_check">',
						'params' => array(
							'id_ban_group' => false,
						),
					),
					'class' => 'centercol',
				),
			),
		),
		'form' => array(
			'href' => $scripturl . '?action=admin;area=ban;sa=list',
		),
		'additional_rows' => array(
			array(
				'position' => 'top_of_list',
				'value' => '<input type="submit" name="removeBans" value="' . $txt['ban_remove_selected'] . '" data-confirm="' . $txt['ban_remove_selected_confirm'] . '" class="button_submit you_sure">',
			),
			array(
				'position' => 'bottom_of_list',
				'value' => '<input type="submit" name="removeBans" value="' . $txt['ban_remove_selected'] . '" data-confirm="' . $txt['ban_remove_selected_confirm'] . '" class="button_submit you_sure">',
			),
		),
	);

	require_once($sourcedir . '/Subs-List.php');
	createList($listOptions);

	$context['sub_template'] = 'show_list';
	$context['default_list'] = 'ban_list';
}

/**
 * Get bans, what else? For the given options.
 *
 * @param int $start Which item to start with (for pagination purposes)
 * @param int $items_per_page How many items to show on each page
 * @param string $sort A string telling ORDER BY how to sort the results
 * @return array An array of information about the bans for the list
 */
function list_getBans($start, $items_per_page, $sort)
{
	global $smcFunc;

	$request = $smcFunc['db_query']('', '
		SELECT bg.id_ban_group, bg.name, bg.ban_time, bg.expire_time, bg.reason, bg.notes, COUNT(bi.id_ban) AS num_triggers
		FROM {db_prefix}ban_groups AS bg
			LEFT JOIN {db_prefix}ban_items AS bi ON (bi.id_ban_group = bg.id_ban_group)
		GROUP BY bg.id_ban_group, bg.name, bg.ban_time, bg.expire_time, bg.reason, bg.notes
		ORDER BY {raw:sort}
		LIMIT {int:offset}, {int:limit}',
		array(
			'sort' => $sort,
			'offset' => $start,
			'limit' => $items_per_page,
		)
	);
	$bans = array();
	while ($row = $smcFunc['db_fetch_assoc']($request))
		$bans[] = $row;

	$smcFunc['db_free_result']($request);

	return $bans;
}

/**
 * Get the total number of ban from the ban group table
 *
 * @return int The total number of bans
 */
function list_getNumBans()
{
	global $smcFunc;

	$request = $smcFunc['db_query']('', '
		SELECT COUNT(*) AS num_bans
		FROM {db_prefix}ban_groups',
		array(
		)
	);
	list ($numBans) = $smcFunc['db_fetch_row']($request);
	$smcFunc['db_free_result']($request);

	return $numBans;
}

/**
 * This function is behind the screen for adding new bans and modifying existing ones.
 * Adding new bans:
 * 	- is accessed by ?action=admin;area=ban;sa=add.
 * 	- uses the ban_edit sub template of the ManageBans template.
 * Modifying existing bans:
 *  - is accessed by ?action=admin;area=ban;sa=edit;bg=x
 *  - uses the ban_edit sub template of the ManageBans template.
 *  - shows a list of ban triggers for the specified ban.
 */
function BanEdit()
{
	global $txt, $modSettings, $context, $scripturl, $smcFunc, $sourcedir;

	if ((isset($_POST['add_ban']) || isset($_POST['modify_ban']) || isset($_POST['remove_selection'])) && empty($context['ban_errors']))
		BanEdit2();

	$ban_group_id = isset($context['ban']['id']) ? $context['ban']['id'] : (isset($_REQUEST['bg']) ? (int) $_REQUEST['bg'] : 0);

	// Template needs this to show errors using javascript
	loadLanguage('Errors');
	createToken('admin-bet');
	$context['form_url'] = $scripturl . '?action=admin;area=ban;sa=edit';

	if (!empty($context['ban_errors']))
	{
		foreach ($context['ban_errors'] as $error)
			$context['error_messages'][$error] = $txt[$error];
	}
	else
	{
		// If we're editing an existing ban, get it from the database.
		if (!empty($ban_group_id))
		{
			$context['ban_group_id'] = $ban_group_id;

			// We're going to want this for making our list.
			require_once($sourcedir . '/Subs-List.php');

			$listOptions = array(
				'id' => 'ban_items',
				'base_href' => $scripturl . '?action=admin;area=ban;sa=edit;bg=' . $ban_group_id,
				'no_items_label' => $txt['ban_no_triggers'],
				'items_per_page' => $modSettings['defaultMaxListItems'],
				'get_items' => array(
					'function' => 'list_getBanItems',
					'params' => array(
						'ban_group_id' => $ban_group_id,
					),
				),
				'get_count' => array(
					'function' => 'list_getNumBanItems',
					'params' => array(
						'ban_group_id' => $ban_group_id,
					),
				),
				'columns' => array(
					'type' => array(
						'header' => array(
							'value' => $txt['ban_banned_entity'],
							'style' => 'width: 60%;text-align: left;',
						),
						'data' => array(
							'function' => function ($ban_item) use ($txt)
							{
								if (in_array($ban_item['type'], array('ip', 'hostname', 'email')))
									return '<strong>' . $txt[$ban_item['type']] . ':</strong>&nbsp;' . $ban_item[$ban_item['type']];
								elseif ($ban_item['type'] == 'user')
									return '<strong>' . $txt['username'] . ':</strong>&nbsp;' . $ban_item['user']['link'];
								else
									return '<strong>' . $txt['unknown'] . ':</strong>&nbsp;' . $ban_item['no_bantype_selected'];
							},
							'style' => 'text-align: left;',
						),
					),
					'hits' => array(
						'header' => array(
							'value' => $txt['ban_hits'],
							'style' => 'width: 15%; text-align: center;',
						),
						'data' => array(
							'db' => 'hits',
							'style' => 'text-align: center;',
						),
					),
					'id' => array(
						'header' => array(
							'value' => $txt['ban_actions'],
							'style' => 'width: 15%; text-align: center;',
						),
						'data' => array(
							'function' => function ($ban_item) use ($txt, $context, $scripturl)
							{
								return '<a href="' . $scripturl . '?action=admin;area=ban;sa=edittrigger;bg=' . $context['ban_group_id'] . ';bi=' . $ban_item['id'] . '">' . $txt['ban_edit_trigger'] . '</a>';
							},
							'style' => 'text-align: center;',
						),
					),
					'checkboxes' => array(
						'header' => array(
							'value' => '<input type="checkbox" onclick="invertAll(this, this.form, \'ban_items\');" class="input_check">',
							'style' => 'width: 5%; text-align: center;',
						),
						'data' => array(
							'sprintf' => array(
								'format' => '<input type="checkbox" name="ban_items[]" value="%1$d" class="input_check">',
								'params' => array(
									'id' => false,
								),
							),
							'style' => 'text-align: center;',
						),
					),
				),
				'form' => array(
					'href' => $scripturl . '?action=admin;area=ban;sa=edit;bg=' . $ban_group_id,
				),
				'additional_rows' => array(
					array(
						'position' => 'above_table_headers',
						'value' => '
						<input type="submit" name="remove_selection" value="' . $txt['ban_remove_selected_triggers'] . '" class="button_submit"> <a class="button_link" href="' . $scripturl . '?action=admin;area=ban;sa=edittrigger;bg=' . $ban_group_id . '">' . $txt['ban_add_trigger'] . '</a>',
						'style' => 'text-align: right;',
					),
					array(
						'position' => 'above_table_headers',
						'value' => '
						<input type="hidden" name="bg" value="' . $ban_group_id . '">
						<input type="hidden" name="' . $context['session_var'] . '" value="' . $context['session_id'] . '">
						<input type="hidden" name="' . $context['admin-bet_token_var'] . '" value="' . $context['admin-bet_token'] . '">',
					),
					array(
						'position' => 'below_table_data',
						'value' => '
						<input type="submit" name="remove_selection" value="' . $txt['ban_remove_selected_triggers'] . '" class="button_submit"> <a class="button_link" href="' . $scripturl . '?action=admin;area=ban;sa=edittrigger;bg=' . $ban_group_id . '">' . $txt['ban_add_trigger'] . '</a>',
						'style' => 'text-align: right;',
					),
					array(
						'position' => 'below_table_data',
						'value' => '
						<input type="hidden" name="bg" value="' . $ban_group_id . '">
						<input type="hidden" name="' . $context['session_var'] . '" value="' . $context['session_id'] . '">
						<input type="hidden" name="' . $context['admin-bet_token_var'] . '" value="' . $context['admin-bet_token'] . '">',
					),
				),
			);
			createList($listOptions);
		}
		// Not an existing one, then it's probably a new one.
		else
		{
			$context['ban'] = array(
				'id' => 0,
				'name' => '',
				'expiration' => array(
					'status' => 'never',
					'days' => 0
				),
				'reason' => '',
				'notes' => '',
				'ban_days' => 0,
				'cannot' => array(
					'access' => true,
					'post' => false,
					'register' => false,
					'login' => false,
				),
				'is_new' => true,
			);
			$context['ban_suggestions'] = array(
				'main_ip' => '',
				'hostname' => '',
				'email' => '',
				'member' => array(
					'id' => 0,
				),
			);

			// Overwrite some of the default form values if a user ID was given.
			if (!empty($_REQUEST['u']))
			{
				$request = $smcFunc['db_query']('', '
					SELECT id_member, real_name, member_ip, email_address
					FROM {db_prefix}members
					WHERE id_member = {int:current_user}
					LIMIT 1',
					array(
						'current_user' => (int) $_REQUEST['u'],
					)
				);
				if ($smcFunc['db_num_rows']($request) > 0)
					list ($context['ban_suggestions']['member']['id'], $context['ban_suggestions']['member']['name'], $context['ban_suggestions']['main_ip'], $context['ban_suggestions']['email']) = $smcFunc['db_fetch_row']($request);
				$smcFunc['db_free_result']($request);

				if (!empty($context['ban_suggestions']['member']['id']))
				{
					$context['ban_suggestions']['href'] = $scripturl . '?action=profile;u=' . $context['ban_suggestions']['member']['id'];
					$context['ban_suggestions']['member']['link'] = '<a href="' . $context['ban_suggestions']['href'] . '">' . $context['ban_suggestions']['member']['name'] . '</a>';

					// Default the ban name to the name of the banned member.
					$context['ban']['name'] = $context['ban_suggestions']['member']['name'];
					// @todo: there should be a better solution...used to lock the "Ban on Username" input when banning from profile
					$context['ban']['from_user'] = true;

					// Would be nice if we could also ban the hostname.
					if ((preg_match('/^\d{1,3}\.\d{1,3}\.\d{1,3}\.\d{1,3}$/', $context['ban_suggestions']['main_ip']) == 1 || isValidIPv6($context['ban_suggestions']['main_ip'])) && empty($modSettings['disableHostnameLookup']))
						$context['ban_suggestions']['hostname'] = host_from_ip($context['ban_suggestions']['main_ip']);

					$context['ban_suggestions']['other_ips'] = banLoadAdditionalIPs($context['ban_suggestions']['member']['id']);
				}
			}

			// We come from the mod center.
			elseif(isset($_GET['msg']) && !empty($_GET['msg']))
			{
				$request = $smcFunc['db_query']('', '
					SELECT poster_name, poster_ip, poster_email
					FROM {db_prefix}messages
					WHERE id_msg = {int:message}
					LIMIT 1',
					array(
						'message' => (int) $_REQUEST['msg'],
					)
				);
				if ($smcFunc['db_num_rows']($request) > 0)
					list ($context['ban_suggestions']['member']['name'], $context['ban_suggestions']['main_ip'], $context['ban_suggestions']['email']) = $smcFunc['db_fetch_row']($request);
				$smcFunc['db_free_result']($request);

				// Can't hurt to ban base on the guest name...
				$context['ban']['name'] = $context['ban_suggestions']['member']['name'];
				$context['ban']['from_user'] = true;
			}
		}
	}

	loadJavascriptFile('suggest.js', array('default_theme' => true), 'smf_suggest');
	$context['sub_template'] = 'ban_edit';

}

/**
 * Retrieves all the ban items belonging to a certain ban group
 *
 * @param int $start Which item to start with (for pagination purposes)
 * @param int $items_per_page How many items to show on each page
 * @param int $sort Not used here
 * @param int $ban_group_id The ID of the group to get the bans for
 * @return array An array with information about the returned ban items
 */
function list_getBanItems($start = 0, $items_per_page = 0, $sort = 0, $ban_group_id = 0)
{
	global $context, $smcFunc, $scripturl;

	$ban_items = array();
	$request = $smcFunc['db_query']('', '
		SELECT
			bi.id_ban, bi.hostname, bi.email_address, bi.id_member, bi.hits,
			bi.ip_low, bi.ip_high,
			bg.id_ban_group, bg.name, bg.ban_time, bg.expire_time, bg.reason, bg.notes, bg.cannot_access, bg.cannot_register, bg.cannot_login, bg.cannot_post,
			COALESCE(mem.id_member, 0) AS id_member, mem.member_name, mem.real_name
		FROM {db_prefix}ban_groups AS bg
			LEFT JOIN {db_prefix}ban_items AS bi ON (bi.id_ban_group = bg.id_ban_group)
			LEFT JOIN {db_prefix}members AS mem ON (mem.id_member = bi.id_member)
		WHERE bg.id_ban_group = {int:current_ban}
		LIMIT {int:start}, {int:items_per_page}',
		array(
			'current_ban' => $ban_group_id,
			'start' => $start,
			'items_per_page' => $items_per_page,
		)
	);
	if ($smcFunc['db_num_rows']($request) == 0)
		fatal_lang_error('ban_not_found', false);

	while ($row = $smcFunc['db_fetch_assoc']($request))
	{
		if (!isset($context['ban']))
		{
			$context['ban'] = array(
				'id' => $row['id_ban_group'],
				'name' => $row['name'],
				'expiration' => array(
					'status' => $row['expire_time'] === null ? 'never' : ($row['expire_time'] < time() ? 'expired' : 'one_day'),
					'days' => $row['expire_time'] > time() ? floor(($row['expire_time'] - time()) / 86400) : 0
				),
				'reason' => $row['reason'],
				'notes' => $row['notes'],
				'cannot' => array(
					'access' => !empty($row['cannot_access']),
					'post' => !empty($row['cannot_post']),
					'register' => !empty($row['cannot_register']),
					'login' => !empty($row['cannot_login']),
				),
				'is_new' => false,
				'hostname' => '',
				'email' => '',
			);
		}

		if (!empty($row['id_ban']))
		{
			$ban_items[$row['id_ban']] = array(
				'id' => $row['id_ban'],
				'hits' => $row['hits'],
			);
			if (!empty($row['ip_high']))
			{
				$ban_items[$row['id_ban']]['type'] = 'ip';
				$ban_items[$row['id_ban']]['ip'] = range2ip($row['ip_low'], $row['ip_high']);
			}
			elseif (!empty($row['hostname']))
			{
				$ban_items[$row['id_ban']]['type'] = 'hostname';
				$ban_items[$row['id_ban']]['hostname'] = str_replace('%', '*', $row['hostname']);
			}
			elseif (!empty($row['email_address']))
			{
				$ban_items[$row['id_ban']]['type'] = 'email';
				$ban_items[$row['id_ban']]['email'] = str_replace('%', '*', $row['email_address']);
			}
			elseif (!empty($row['id_member']))
			{
				$ban_items[$row['id_ban']]['type'] = 'user';
				$ban_items[$row['id_ban']]['user'] = array(
					'id' => $row['id_member'],
					'name' => $row['real_name'],
					'href' => $scripturl . '?action=profile;u=' . $row['id_member'],
					'link' => '<a href="' . $scripturl . '?action=profile;u=' . $row['id_member'] . '">' . $row['real_name'] . '</a>',
				);
			}
			// Invalid ban (member probably doesn't exist anymore).
			else
			{
				unset($ban_items[$row['id_ban']]);
				removeBanTriggers($row['id_ban']);
			}
		}
	}
	$smcFunc['db_free_result']($request);

	return $ban_items;
}

/**
 * Gets the number of ban items belonging to a certain ban group
 *
 * @return int The number of ban items
 */
function list_getNumBanItems()
{
	global $smcFunc, $context;

	$ban_group_id = isset($context['ban_group_id']) ? $context['ban_group_id'] : 0;

	$request = $smcFunc['db_query']('', '
		SELECT COUNT(bi.id_ban)
		FROM {db_prefix}ban_groups AS bg
			LEFT JOIN {db_prefix}ban_items AS bi ON (bi.id_ban_group = bg.id_ban_group)
			LEFT JOIN {db_prefix}members AS mem ON (mem.id_member = bi.id_member)
		WHERE bg.id_ban_group = {int:current_ban}',
		array(
			'current_ban' => $ban_group_id,
		)
	);
	list($banNumber) = $smcFunc['db_fetch_row']($request);
	$smcFunc['db_free_result']($request);

	return $banNumber;
}

/**
 * Finds additional IPs related to a certain user
 *
 * @param int $member_id The ID of the member to get additional IPs for
 * @return array An containing two arrays - ips_in_messages (IPs used in posts) and ips_in_errors (IPs used in error messages)
 */
function banLoadAdditionalIPs($member_id)
{
	// Borrowing a few language strings from profile.
	loadLanguage('Profile');

	$search_list = array();
	call_integration_hook('integrate_load_addtional_ip_ban', array(&$search_list));
	$search_list += array('ips_in_messages' => 'banLoadAdditionalIPsMember', 'ips_in_errors' => 'banLoadAdditionalIPsError');

	$return = array();
	foreach ($search_list as $key => $callable)
		if (is_callable($callable))
			$return[$key] = call_user_func($callable, $member_id);

	return $return;
}

/**
 * @param int $member_id The ID of the member
 * @return array An array of IPs used in posts by this member
 */
function banLoadAdditionalIPsMember($member_id)
{
	global $smcFunc;

	// Find some additional IP's used by this member.
	$message_ips = array();
	$request = $smcFunc['db_query']('ban_suggest_message_ips', '
		SELECT DISTINCT poster_ip
		FROM {db_prefix}messages
		WHERE id_member = {int:current_user}
			AND poster_ip RLIKE {string:poster_ip_regex}
		ORDER BY poster_ip',
		array(
			'current_user' => $member_id,
			'poster_ip_regex' => '^[0-9]{1,3}\\.[0-9]{1,3}\\.[0-9]{1,3}\\.[0-9]{1,3}$',
		)
	);
	while ($row = $smcFunc['db_fetch_assoc']($request))
		$message_ips[] = $row['poster_ip'];
	$smcFunc['db_free_result']($request);

	return $message_ips;
}

/**
 * @param int $member_id The ID of the member
 * @return array An array of IPs associated with error messages generated by this user
 */
function banLoadAdditionalIPsError($member_id)
{
	global $smcFunc;

	$error_ips = array();
	$request = $smcFunc['db_query']('ban_suggest_error_ips', '
		SELECT DISTINCT ip
		FROM {db_prefix}log_errors
		WHERE id_member = {int:current_user}
			AND ip RLIKE {string:poster_ip_regex}
		ORDER BY ip',
		array(
			'current_user' => $member_id,
			'poster_ip_regex' => '^[0-9]{1,3}\\.[0-9]{1,3}\\.[0-9]{1,3}\\.[0-9]{1,3}$',
		)
	);
	while ($row = $smcFunc['db_fetch_assoc']($request))
		$error_ips[] = $row['ip'];
	$smcFunc['db_free_result']($request);

	return $error_ips;
}

/**
 * This function handles submitted forms that add, modify or remove ban triggers.
 */
function banEdit2()
{
	global $smcFunc, $context;

	checkSession();
	validateToken('admin-bet');

	$context['ban_errors'] = array();

	// Adding or editing a ban group
	if (isset($_POST['add_ban']) || isset($_POST['modify_ban']))
	{
		// Let's collect all the information we need
		$ban_info['id'] = isset($_REQUEST['bg']) ? (int) $_REQUEST['bg'] : 0;
		$ban_info['is_new'] = empty($ban_info['id']);
		$ban_info['expire_date'] = !empty($_POST['expire_date']) ? (int) $_POST['expire_date'] : 0;
		$ban_info['expiration'] = array(
			'status' => isset($_POST['expiration']) && in_array($_POST['expiration'], array('never', 'one_day', 'expired')) ? $_POST['expiration'] : 'never',
			'days' => $ban_info['expire_date'],
		);
		$ban_info['db_expiration'] = $ban_info['expiration']['status'] == 'never' ? 'NULL' : ($ban_info['expiration']['status'] == 'one_day' ? time() + 24 * 60 * 60 * $ban_info['expire_date'] : 0);
		$ban_info['full_ban'] = empty($_POST['full_ban']) ? 0 : 1;
		$ban_info['reason'] = !empty($_POST['reason']) ? $smcFunc['htmlspecialchars']($_POST['reason'], ENT_QUOTES) : '';
		$ban_info['name'] = !empty($_POST['ban_name']) ? $smcFunc['htmlspecialchars']($_POST['ban_name'], ENT_QUOTES) : '';
		$ban_info['notes'] = isset($_POST['notes']) ? $smcFunc['htmlspecialchars']($_POST['notes'], ENT_QUOTES) : '';
		$ban_info['notes'] = str_replace(array("\r", "\n", '  '), array('', '<br>', '&nbsp; '), $ban_info['notes']);
		$ban_info['cannot']['access'] = empty($ban_info['full_ban']) ? 0 : 1;
		$ban_info['cannot']['post'] = !empty($ban_info['full_ban']) || empty($_POST['cannot_post']) ? 0 : 1;
		$ban_info['cannot']['register'] = !empty($ban_info['full_ban']) || empty($_POST['cannot_register']) ? 0 : 1;
		$ban_info['cannot']['login'] = !empty($ban_info['full_ban']) || empty($_POST['cannot_login']) ? 0 : 1;

		// Adding a new ban group
		if (empty($_REQUEST['bg']))
			$ban_group_id = insertBanGroup($ban_info);
		// Editing an existing ban group
		else
			$ban_group_id = updateBanGroup($ban_info);

		if (is_numeric($ban_group_id))
		{
			$ban_info['id'] = $ban_group_id;
			$ban_info['is_new'] = false;
		}

		$context['ban'] = $ban_info;
	}

	if (isset($_POST['ban_suggestions']))
		// @TODO: is $_REQUEST['bi'] ever set?
		$saved_triggers = saveTriggers($_POST['ban_suggestions'], $ban_info['id'], isset($_REQUEST['u']) ? (int) $_REQUEST['u'] : 0, isset($_REQUEST['bi']) ? (int) $_REQUEST['bi'] : 0);

	// Something went wrong somewhere... Oh well, let's go back.
	if (!empty($context['ban_errors']))
	{
		$context['ban_suggestions'] = !empty($saved_triggers) ? $saved_triggers : array();
		$context['ban']['from_user'] = true;
		$context['ban_suggestions'] = array_merge($context['ban_suggestions'], getMemberData((int) $_REQUEST['u']));

		// Not strictly necessary, but it's nice
		if (!empty($context['ban_suggestions']['member']['id']))
			$context['ban_suggestions']['other_ips'] = banLoadAdditionalIPs($context['ban_suggestions']['member']['id']);
		return BanEdit();
	}
	$context['ban_suggestions']['saved_triggers'] = !empty($saved_triggers) ? $saved_triggers : array();

	if (isset($_POST['ban_items']))
	{
		$items_ids = array();
		$ban_group_id = isset($_REQUEST['bg']) ? (int) $_REQUEST['bg'] : 0;
		array_map('intval', $_POST['ban_items']);

		removeBanTriggers($_POST['ban_items'], $ban_group_id);
	}

	// Register the last modified date.
	updateSettings(array('banLastUpdated' => time()));

	// Update the member table to represent the new ban situation.
	updateBanMembers();
	redirectexit('action=admin;area=ban;sa=edit;bg=' . $ban_group_id);
}

/**
 * Saves one or more ban triggers into a ban item: according to the suggestions
 * checks the $_POST variable to verify if the trigger is present
 *
 * @param array $suggestions An array of suggestedtriggers (IP, email, etc.)
 * @param int $ban_group The ID of the group we're saving bans for
 * @param int $member The ID of the member associated with this ban (if applicable)
 * @param int $ban_id The ID of the ban (0 if this is a new ban)
 *
 * @return array|bool An array with the triggers if there were errors or false on success
 */
function saveTriggers($suggestions = array(), $ban_group, $member = 0, $ban_id = 0)
{
	global $context;

	$triggers = array(
		'main_ip' => '',
		'hostname' => '',
		'email' => '',
		'member' => array(
			'id' => $member,
		)
	);
	$ban_triggers = array();

	foreach ($suggestions as $key => $value)
	{
		if (is_array($value))
			$triggers[$key] = $value;
		else
			$triggers[$value] = !empty($_POST[$value]) ? $_POST[$value] : '';
	}

	$ban_triggers = validateTriggers($triggers);

	// Time to save!
	if (!empty($ban_triggers['ban_triggers']) && empty($context['ban_errors']))
	{
		if (empty($ban_id))
			addTriggers($ban_group, $ban_triggers['ban_triggers'], $ban_triggers['log_info']);
		else
			updateTriggers($ban_id, $ban_group, array_shift($ban_triggers['ban_triggers']), $ban_triggers['log_info']);
	}
	if (!empty($context['ban_errors']))
		return $triggers;
	else
		return false;
}

/**
 * This function removes a bunch of triggers based on ids
 * Doesn't clean the inputs
 *
 * @param array $items_ids The items to remove
 * @param bool|int $group_id The ID of the group these triggers are associated with or false if deleting them from all groups
 * @return bool Always returns true
 */
function removeBanTriggers($items_ids = array(), $group_id = false)
{
	global $smcFunc, $scripturl;

	if ($group_id !== false)
		$group_id = (int) $group_id;

	if (empty($group_id) && empty($items_ids))
		return false;

	if (!is_array($items_ids))
		$items_ids = array($items_ids);

	$log_info = array();
	$ban_items = array();

	// First order of business: Load up the info so we can log this...
	$request = $smcFunc['db_query']('', '
		SELECT
			bi.id_ban, bi.hostname, bi.email_address, bi.id_member, bi.hits,
<<<<<<< HEAD
			bi.ip_low, bi.ip_high,
			IFNULL(mem.id_member, 0) AS id_member, mem.member_name, mem.real_name
=======
			bi.ip_low1, bi.ip_high1, bi.ip_low2, bi.ip_high2, bi.ip_low3, bi.ip_high3, bi.ip_low4, bi.ip_high4,
			bi.ip_low5, bi.ip_high5, bi.ip_low6, bi.ip_high6, bi.ip_low7, bi.ip_high7, bi.ip_low8, bi.ip_high8,
			COALESCE(mem.id_member, 0) AS id_member, mem.member_name, mem.real_name
>>>>>>> f0b566ce
		FROM {db_prefix}ban_items AS bi
			LEFT JOIN {db_prefix}members AS mem ON (mem.id_member = bi.id_member)
		WHERE bi.id_ban IN ({array_int:ban_list})',
		array(
			'ban_list' => $items_ids,
		)
	);

	// Get all the info for the log
	while ($row = $smcFunc['db_fetch_assoc']($request))
	{
		if (!empty($row['id_ban']))
		{
			$ban_items[$row['id_ban']] = array(
				'id' => $row['id_ban'],
			);
			if (!empty($row['ip_high']))
			{
				$ban_items[$row['id_ban']]['type'] = 'ip';
				$ban_items[$row['id_ban']]['ip'] = range2ip($row['ip_low'], $row['ip_high']);

				$is_range = (strpos($ban_items[$row['id_ban']]['ip'], '-') !== false || strpos($ban_items[$row['id_ban']]['ip'], '*') !== false);

				$log_info[] = array(
					'bantype' => ($is_range ? 'ip_range' : 'main_ip'),
					'value' => $ban_items[$row['id_ban']]['ip'],
				);
			}
			elseif (!empty($row['hostname']))
			{
				$ban_items[$row['id_ban']]['type'] = 'hostname';
				$ban_items[$row['id_ban']]['hostname'] = str_replace('%', '*', $row['hostname']);
				$log_info[] = array(
					'bantype' => 'hostname',
					'value' => $row['hostname'],
				);
			}
			elseif (!empty($row['email_address']))
			{
				$ban_items[$row['id_ban']]['type'] = 'email';
				$ban_items[$row['id_ban']]['email'] = str_replace('%', '*', $row['email_address']);
				$log_info[] = array(
					'bantype' => 'email',
					'value' => $ban_items[$row['id_ban']]['email'],
				);
			}
			elseif (!empty($row['id_member']))
			{
				$ban_items[$row['id_ban']]['type'] = 'user';
				$ban_items[$row['id_ban']]['user'] = array(
					'id' => $row['id_member'],
					'name' => $row['real_name'],
					'href' => $scripturl . '?action=profile;u=' . $row['id_member'],
					'link' => '<a href="' . $scripturl . '?action=profile;u=' . $row['id_member'] . '">' . $row['real_name'] . '</a>',
				);
				$log_info[] = array(
					'bantype' => 'user',
					'value' => $row['id_member'],
				);
			}
		}
	}

	// Log this!
	logTriggersUpdates($log_info, false, true);

	$smcFunc['db_free_result']($request);

	if ($group_id !== false)
	{
		$smcFunc['db_query']('', '
			DELETE FROM {db_prefix}ban_items
			WHERE id_ban IN ({array_int:ban_list})
				AND id_ban_group = {int:ban_group}',
			array(
				'ban_list' => $items_ids,
				'ban_group' => $group_id,
			)
		);
	}
	elseif (!empty($items_ids))
	{
		$smcFunc['db_query']('', '
			DELETE FROM {db_prefix}ban_items
			WHERE id_ban IN ({array_int:ban_list})',
			array(
				'ban_list' => $items_ids,
			)
		);
	}

	return true;
}

/**
 * This function removes a bunch of ban groups based on ids
 * Doesn't clean the inputs
 *
 * @param int[] $group_ids The IDs of the groups to remove
 * @return bool Returns ture if successful or false if $group_ids is empty
 */
function removeBanGroups($group_ids)
{
	global $smcFunc;

	if (!is_array($group_ids))
		$group_ids = array($group_ids);

	$group_ids = array_unique($group_ids);

	if (empty($group_ids))
		return false;

	$smcFunc['db_query']('', '
		DELETE FROM {db_prefix}ban_groups
		WHERE id_ban_group IN ({array_int:ban_list})',
		array(
			'ban_list' => $group_ids,
		)
	);

	return true;
}

/**
 * Removes logs - by default truncate the table
 * Doesn't clean the inputs
 *
 * @param array $ids Empty array to clear the ban log or the IDs of the log entries to remove
 * @return bool Returns true if successful or false if $ids is invalid
 */
function removeBanLogs($ids = array())
{
	global $smcFunc;

	if (empty($ids))
		$smcFunc['db_query']('truncate_table', '
			TRUNCATE {db_prefix}log_banned',
			array(
			)
		);
	else
	{
		if (!is_array($ids))
			$ids = array($ids);

		$ids = array_unique($ids);

		if (empty($ids))
			return false;

		$smcFunc['db_query']('', '
			DELETE FROM {db_prefix}log_banned
			WHERE id_ban_log IN ({array_int:ban_list})',
			array(
				'ban_list' => $ids,
			)
		);
	}

	return true;
}

/**
 * This function validates the ban triggers
 *
 * Errors in $context['ban_errors']
 *
 * @param array $triggers The triggers to validate
 * @return array An array of riggers and log info ready to be used
 */
function validateTriggers(&$triggers)
{
	global $context, $smcFunc;

	if (empty($triggers))
		$context['ban_erros'][] = 'ban_empty_triggers';

	$ban_triggers = array();
	$log_info = array();

	foreach ($triggers as $key => $value)
	{
		if (!empty($value))
		{
			if ($key == 'member')
				continue;

			if ($key == 'main_ip')
			{
				$value = trim($value);
				$ip_parts = ip2range($value);
				if (!checkExistingTriggerIP($ip_parts, $value))
					$context['ban_erros'][] = 'invalid_ip';
				else
				{
					$ban_triggers['main_ip'] = array(
						'ip_low' => $ip_parts['low'],
						'ip_high' => $ip_parts['high']
					);
				}
			}
			elseif ($key == 'hostname')
			{
				if (preg_match('/[^\w.\-*]/', $value) == 1)
					$context['ban_erros'][] = 'invalid_hostname';
				else
				{
					// Replace the * wildcard by a MySQL wildcard %.
					$value = substr(str_replace('*', '%', $value), 0, 255);

					$ban_triggers['hostname']['hostname'] = $value;
				}
			}
			elseif ($key == 'email')
			{
				if (preg_match('/[^\w.\-\+*@]/', $value) == 1)
					$context['ban_erros'][] = 'invalid_email';

				// Check the user is not banning an admin.
				$request = $smcFunc['db_query']('', '
					SELECT id_member
					FROM {db_prefix}members
					WHERE (id_group = {int:admin_group} OR FIND_IN_SET({int:admin_group}, additional_groups) != 0)
						AND email_address LIKE {string:email}
					LIMIT 1',
					array(
						'admin_group' => 1,
						'email' => $value,
					)
				);
				if ($smcFunc['db_num_rows']($request) != 0)
					$context['ban_erros'][] = 'no_ban_admin';
				$smcFunc['db_free_result']($request);

				$value = substr(strtolower(str_replace('*', '%', $value)), 0, 255);

				$ban_triggers['email']['email_address'] = $value;
			}
			elseif ($key == 'user')
			{
				$user = preg_replace('~&amp;#(\d{4,5}|[2-9]\d{2,4}|1[2-9]\d);~', '&#$1;', $smcFunc['htmlspecialchars']($value, ENT_QUOTES));

				$request = $smcFunc['db_query']('', '
					SELECT id_member, (id_group = {int:admin_group} OR FIND_IN_SET({int:admin_group}, additional_groups) != 0) AS isAdmin
					FROM {db_prefix}members
					WHERE member_name = {string:username} OR real_name = {string:username}
					LIMIT 1',
					array(
						'admin_group' => 1,
						'username' => $user,
					)
				);
				if ($smcFunc['db_num_rows']($request) == 0)
					$context['ban_erros'][] = 'invalid_username';
				list ($value, $isAdmin) = $smcFunc['db_fetch_row']($request);
				$smcFunc['db_free_result']($request);

				if ($isAdmin && strtolower($isAdmin) != 'f')
				{
					unset($value);
					$context['ban_erros'][] = 'no_ban_admin';
				}
				else
					$ban_triggers['user']['id_member'] = $value;
			}
			elseif (in_array($key, array('ips_in_messages', 'ips_in_errors')))
			{
				// Special case, those two are arrays themselves
				$values = array_unique($value);
				// Don't add the main IP again.
				if (isset($triggers['main_ip']))
					$values = array_diff($values, array($triggers['main_ip']));
				unset($value);
				foreach ($values as $val)
				{
					$val = trim($val);
					$ip_parts = ip2range($val);
					if (!checkExistingTriggerIP($ip_parts, $val))
						$context['ban_erros'][] = 'invalid_ip';
					else
					{
						$ban_triggers[$key][] = array(
							'ip_low' => $ip_parts['low'],
							'ip_high' => $ip_parts['high'],
						);

						$log_info[] = array(
							'value' => $val,
							'bantype' => 'ip_range',
						);
					}
				}
			}
			else
				$context['ban_erros'][] = 'no_bantype_selected';

			if (isset($value) && !is_array($value))
				$log_info[] = array(
					'value' => $value,
					'bantype' => $key,
				);
		}
	}
	return array('ban_triggers' => $ban_triggers, 'log_info' => $log_info);
}

/**
 * This function actually inserts the ban triggers into the database
 *
 * Errors in $context['ban_errors']
 *
 * @param int $group_id The ID of the group to add the triggers to (0 to create a new one)
 * @param array $triggers The triggers to add
 * @param array $logs The log data
 * @return bool Whether or not the action was successful
 */
function addTriggers($group_id = 0, $triggers = array(), $logs = array())
{
	global $smcFunc, $context;

	if (empty($group_id))
		$context['ban_errors'][] = 'ban_id_empty';

	// Preset all values that are required.
	$values = array(
		'id_ban_group' => $group_id,
		'hostname' => '',
		'email_address' => '',
		'id_member' => 0,
		'ip_low' => 'null',
		'ip_high' => 'null',
	);

	$insertKeys = array(
		'id_ban_group' => 'int',
		'hostname' => 'string',
		'email_address' => 'string',
		'id_member' => 'int',
		'ip_low' => 'inet',
		'ip_high' => 'inet',
	);

	$insertTriggers = array();
	foreach ($triggers as $key => $trigger)
	{
		// Exceptions, exceptions, exceptions...always exceptions... :P
		if (in_array($key, array('ips_in_messages', 'ips_in_errors')))
			foreach ($trigger as $real_trigger)
				$insertTriggers[] = array_merge($values, $real_trigger);
		else
			$insertTriggers[] = array_merge($values, $trigger);
	}

	if (empty($insertTriggers))
		$context['ban_errors'][] = 'ban_no_triggers';

	if (!empty($context['ban_errors']))
		return false;

	$smcFunc['db_insert']('',
		'{db_prefix}ban_items',
		$insertKeys,
		$insertTriggers,
		array('id_ban')
	);

	logTriggersUpdates($logs, true);

	return true;
}

/**
 * This function updates an existing ban trigger into the database
 *
 * Errors in $context['ban_errors']
 *
 * @param int $ban_item The ID of the ban item
 * @param int $group_id The ID of the ban group
 * @param array $trigger An array of triggers
 * @param array $logs An array of log info
 */
function updateTriggers($ban_item = 0, $group_id = 0, $trigger = array(), $logs = array())
{
	global $smcFunc, $context;

	if (empty($ban_item))
		$context['ban_errors'][] = 'ban_ban_item_empty';
	if (empty($group_id))
		$context['ban_errors'][] = 'ban_id_empty';
	if (empty($trigger))
		$context['ban_errors'][] = 'ban_no_triggers';

	if (!empty($context['ban_errors']))
		return;

	// Preset all values that are required.
	$values = array(
		'id_ban_group' => $group_id,
		'hostname' => '',
		'email_address' => '',
		'id_member' => 0,
		'ip_low' => 'null',
		'ip_high' => 'null',
	);

	$trigger = array_merge($values, $trigger);

	$smcFunc['db_query']('', '
		UPDATE {db_prefix}ban_items
		SET
			hostname = {string:hostname}, email_address = {string:email_address}, id_member = {int:id_member},
			ip_low = {inet:ip_low}, ip_high = {inet:ip_high}
		WHERE id_ban = {int:ban_item}
			AND id_ban_group = {int:id_ban_group}',
		array_merge($trigger, array(
			'id_ban_group' => $group_id,
			'ban_item' => $ban_item,
		))
	);

	logTriggersUpdates($logs, false);
}

/**
 * A small function to unify logging of triggers (updates and new)
 *
 * @param array $logs an array of logs, each log contains the following keys:
 *                - bantype: a known type of ban (ip_range, hostname, email, user, main_ip)
 *                - value: the value of the bantype (e.g. the IP or the email address banned)
 * @param bool $new Whether the trigger is new or an update of an existing one
 * @param bool $removal Whether the trigger is being deleted
 */
function logTriggersUpdates($logs, $new = true, $removal = false)
{
	if (empty($logs))
		return;

	$log_name_map = array(
		'main_ip' => 'ip_range',
		'hostname' => 'hostname',
		'email' => 'email',
		'user' => 'member',
		'ip_range' => 'ip_range',
	);

	// Log the addion of the ban entries into the moderation log.
	foreach ($logs as $log)
		logAction('ban' . ($removal == true ? 'remove' : ''), array(
			$log_name_map[$log['bantype']] => $log['value'],
			'new' => empty($new) ? 0 : 1,
			'remove' => empty($removal) ? 0 : 1,
			'type' => $log['bantype'],
		));
}

/**
 * Updates an existing ban group
 *
 * Errors in $context['ban_errors']
 *
 * @param array $ban_info An array of info about the ban group. Should have name and may also have an id.
 */
function updateBanGroup($ban_info = array())
{
	global $smcFunc, $context;

	if (empty($ban_info['name']))
		$context['ban_errors'][] = 'ban_name_empty';
	if (empty($ban_info['id']))
		$context['ban_errors'][] = 'ban_id_empty';
	if (empty($ban_info['cannot']['access']) && empty($ban_info['cannot']['register']) && empty($ban_info['cannot']['post']) && empty($ban_info['cannot']['login']))
		$context['ban_errors'][] = 'ban_unknown_restriction_type';

	if(!empty($ban_info['id']))
	{
		// Verify the ban group exists.
		$request = $smcFunc['db_query']('', '
			SELECT id_ban_group
			FROM {db_prefix}ban_groups
			WHERE id_ban_group = {int:ban_group}
			LIMIT 1',
			array(
				'ban_group' => $ban_info['id']
			)
		);

		if ($smcFunc['db_num_rows']($request) == 0)
			$context['ban_errors'][] = 'ban_not_found';
		$smcFunc['db_free_result']($request);
	}

	if(!empty($ban_info['name']))
	{
		// Make sure the name does not already exist (Of course, if it exists in the ban group we are editing, proceed.)
		$request = $smcFunc['db_query']('', '
			SELECT id_ban_group
			FROM {db_prefix}ban_groups
			WHERE name = {string:new_ban_name}
				AND id_ban_group != {int:ban_group}
			LIMIT 1',
			array(
				'ban_group' => empty($ban_info['id']) ? 0 : $ban_info['id'],
				'new_ban_name' => $ban_info['name'],
			)
		);
		if ($smcFunc['db_num_rows']($request) != 0)
			$context['ban_errors'][] = 'ban_name_exists';
		$smcFunc['db_free_result']($request);
	}

	if (!empty($context['ban_errors']))
		return;

	$smcFunc['db_query']('', '
		UPDATE {db_prefix}ban_groups
		SET
			name = {string:ban_name},
			reason = {string:reason},
			notes = {string:notes},
			expire_time = {raw:expiration},
			cannot_access = {int:cannot_access},
			cannot_post = {int:cannot_post},
			cannot_register = {int:cannot_register},
			cannot_login = {int:cannot_login}
		WHERE id_ban_group = {int:id_ban_group}',
		array(
			'expiration' => $ban_info['db_expiration'],
			'cannot_access' => $ban_info['cannot']['access'],
			'cannot_post' => $ban_info['cannot']['post'],
			'cannot_register' => $ban_info['cannot']['register'],
			'cannot_login' => $ban_info['cannot']['login'],
			'id_ban_group' => $ban_info['id'],
			'ban_name' => $ban_info['name'],
			'reason' => $ban_info['reason'],
			'notes' => $ban_info['notes'],
		)
	);

}

/**
 * Creates a new ban group
 * If the group is successfully created the ID is returned
 * On error the error code is returned or false
 *
 * Errors in $context['ban_errors']
 *
 * @param array $ban_info An array containing 'name', which is the name of the ban group
 * @return int The ban group's ID
 */
function insertBanGroup($ban_info = array())
{
	global $smcFunc, $context;

	if (empty($ban_info['name']))
		$context['ban_errors'][] = 'ban_name_empty';
	if (empty($ban_info['cannot']['access']) && empty($ban_info['cannot']['register']) && empty($ban_info['cannot']['post']) && empty($ban_info['cannot']['login']))
		$context['ban_errors'][] = 'ban_unknown_restriction_type';

	if(!empty($ban_info['name']))
	{
		// Check whether a ban with this name already exists.
		$request = $smcFunc['db_query']('', '
			SELECT id_ban_group
			FROM {db_prefix}ban_groups
			WHERE name = {string:new_ban_name}' . '
			LIMIT 1',
			array(
				'new_ban_name' => $ban_info['name'],
			)
		);

		if ($smcFunc['db_num_rows']($request) == 1)
			$context['ban_errors'][] = 'ban_name_exists';
		$smcFunc['db_free_result']($request);
	}

	if (!empty($context['ban_errors']))
		return;

	// Yes yes, we're ready to add now.
	$smcFunc['db_insert']('',
		'{db_prefix}ban_groups',
		array(
			'name' => 'string-20', 'ban_time' => 'int', 'expire_time' => 'raw', 'cannot_access' => 'int', 'cannot_register' => 'int',
			'cannot_post' => 'int', 'cannot_login' => 'int', 'reason' => 'string-255', 'notes' => 'string-65534',
		),
		array(
			$ban_info['name'], time(), $ban_info['db_expiration'], $ban_info['cannot']['access'], $ban_info['cannot']['register'],
			$ban_info['cannot']['post'], $ban_info['cannot']['login'], $ban_info['reason'], $ban_info['notes'],
		),
		array('id_ban_group')
	);
	$ban_info['id'] = $smcFunc['db_insert_id']('{db_prefix}ban_groups', 'id_ban_group');

	if (empty($ban_info['id']))
		$context['ban_errors'][] = 'impossible_insert_new_bangroup';

	return $ban_info['id'];
}

/**
 * This function handles the ins and outs of the screen for adding new ban
 * triggers or modifying existing ones.
 * Adding new ban triggers:
 * 	- is accessed by ?action=admin;area=ban;sa=edittrigger;bg=x
 * 	- uses the ban_edit_trigger sub template of ManageBans.
 * Editing existing ban triggers:
 *  - is accessed by ?action=admin;area=ban;sa=edittrigger;bg=x;bi=y
 *  - uses the ban_edit_trigger sub template of ManageBans.
 */
function BanEditTrigger()
{
	global $context, $smcFunc, $scripturl;

	$context['sub_template'] = 'ban_edit_trigger';
	$context['form_url'] = $scripturl . '?action=admin;area=ban;sa=edittrigger';

	$ban_group = isset($_REQUEST['bg']) ? (int) $_REQUEST['bg'] : 0;
	$ban_id = isset($_REQUEST['bi']) ? (int) $_REQUEST['bi'] : 0;

	if (empty($ban_group))
		fatal_lang_error('ban_not_found', false);

	if (isset($_POST['add_new_trigger']) && !empty($_POST['ban_suggestions']))
	{
		saveTriggers($_POST['ban_suggestions'], $ban_group, 0, $ban_id);
		redirectexit('action=admin;area=ban;sa=edit' . (!empty($ban_group) ? ';bg=' . $ban_group : ''));
	}
	elseif (isset($_POST['edit_trigger']) && !empty($_POST['ban_suggestions']))
	{
		// The first replaces the old one, the others are added new (simplification, otherwise it would require another query and some work...)
		saveTriggers(array_shift($_POST['ban_suggestions']), $ban_group, 0, $ban_id);
		if (!empty($_POST['ban_suggestions']))
			saveTriggers($_POST['ban_suggestions'], $ban_group);

		redirectexit('action=admin;area=ban;sa=edit' . (!empty($ban_group) ? ';bg=' . $ban_group : ''));
	}
	elseif (isset($_POST['edit_trigger']))
	{
		removeBanTriggers($ban_id);
		redirectexit('action=admin;area=ban;sa=edit' . (!empty($ban_group) ? ';bg=' . $ban_group : ''));
	}

	loadJavascriptFile('suggest.js', array('default_theme' => true), 'smf_suggest');

	if (empty($ban_id))
	{
		$context['ban_trigger'] = array(
			'id' => 0,
			'group' => $ban_group,
			'ip' => array(
				'value' => '',
				'selected' => true,
			),
			'hostname' => array(
				'selected' => false,
				'value' => '',
			),
			'email' => array(
				'value' => '',
				'selected' => false,
			),
			'banneduser' => array(
				'value' => '',
				'selected' => false,
			),
			'is_new' => true,
		);
	}
	else
	{
		$request = $smcFunc['db_query']('', '
			SELECT
				bi.id_ban, bi.id_ban_group, bi.hostname, bi.email_address, bi.id_member,
				bi.ip_low, bi.ip_high,
				mem.member_name, mem.real_name
			FROM {db_prefix}ban_items AS bi
				LEFT JOIN {db_prefix}members AS mem ON (mem.id_member = bi.id_member)
			WHERE bi.id_ban = {int:ban_item}
				AND bi.id_ban_group = {int:ban_group}
			LIMIT 1',
			array(
				'ban_item' => $ban_id,
				'ban_group' => $ban_group,
			)
		);
		if ($smcFunc['db_num_rows']($request) == 0)
			fatal_lang_error('ban_not_found', false);
		$row = $smcFunc['db_fetch_assoc']($request);
		$smcFunc['db_free_result']($request);

		$context['ban_trigger'] = array(
			'id' => $row['id_ban'],
			'group' => $row['id_ban_group'],
			'ip' => array(
				'value' => empty($row['ip_low']) ? '' : range2ip($row['ip_low'], $row['ip_high']),
				'selected' => !empty($row['ip_low']),
			),
			'hostname' => array(
				'value' => str_replace('%', '*', $row['hostname']),
				'selected' => !empty($row['hostname']),
			),
			'email' => array(
				'value' => str_replace('%', '*', $row['email_address']),
				'selected' => !empty($row['email_address'])
			),
			'banneduser' => array(
				'value' => $row['member_name'],
				'selected' => !empty($row['member_name'])
			),
			'is_new' => false,
		);
	}

	createToken('admin-bet');
}

/**
 * This handles the screen for showing the banned entities
 * It is accessed by ?action=admin;area=ban;sa=browse
 * It uses sub-tabs for browsing by IP, hostname, email or username.
 *
 * @uses ManageBans template, browse_triggers sub template.
 */
function BanBrowseTriggers()
{
	global $modSettings, $context, $scripturl, $smcFunc, $txt;
	global $sourcedir, $settings;

	if (!empty($_POST['remove_triggers']) && !empty($_POST['remove']) && is_array($_POST['remove']))
	{
		checkSession();

		removeBanTriggers($_POST['remove']);

		// Rehabilitate some members.
		if ($_REQUEST['entity'] == 'member')
			updateBanMembers();

		// Make sure the ban cache is refreshed.
		updateSettings(array('banLastUpdated' => time()));
	}

	$context['selected_entity'] = isset($_REQUEST['entity']) && in_array($_REQUEST['entity'], array('ip', 'hostname', 'email', 'member')) ? $_REQUEST['entity'] : 'ip';

	$listOptions = array(
		'id' => 'ban_trigger_list',
		'title' => $txt['ban_trigger_browse'],
		'items_per_page' => $modSettings['defaultMaxListItems'],
		'base_href' => $scripturl . '?action=admin;area=ban;sa=browse;entity=' . $context['selected_entity'],
		'default_sort_col' => 'banned_entity',
		'no_items_label' => $txt['ban_no_triggers'],
		'get_items' => array(
			'function' => 'list_getBanTriggers',
			'params' => array(
				$context['selected_entity'],
			),
		),
		'get_count' => array(
			'function' => 'list_getNumBanTriggers',
			'params' => array(
				$context['selected_entity'],
			),
		),
		'columns' => array(
			'banned_entity' => array(
				'header' => array(
					'value' => $txt['ban_banned_entity'],
				),
			),
			'ban_name' => array(
				'header' => array(
					'value' => $txt['ban_name'],
				),
				'data' => array(
					'sprintf' => array(
						'format' => '<a href="' . $scripturl . '?action=admin;area=ban;sa=edit;bg=%1$d">%2$s</a>',
						'params' => array(
							'id_ban_group' => false,
							'name' => false,
						),
					),
				),
				'sort' => array(
					'default' => 'bg.name',
					'reverse' => 'bg.name DESC',
				),
			),
			'hits' => array(
				'header' => array(
					'value' => $txt['ban_hits'],
				),
				'data' => array(
					'db' => 'hits',
				),
				'sort' => array(
					'default' => 'bi.hits DESC',
					'reverse' => 'bi.hits',
				),
			),
			'check' => array(
				'header' => array(
					'value' => '<input type="checkbox" onclick="invertAll(this, this.form);" class="input_check">',
					'class' => 'centercol',
				),
				'data' => array(
					'sprintf' => array(
						'format' => '<input type="checkbox" name="remove[]" value="%1$d" class="input_check">',
						'params' => array(
							'id_ban' => false,
						),
					),
					'class' => 'centercol',
				),
			),
		),
		'form' => array(
			'href' => $scripturl . '?action=admin;area=ban;sa=browse;entity=' . $context['selected_entity'],
			'include_start' => true,
			'include_sort' => true,
		),
		'additional_rows' => array(
			array(
				'position' => 'above_column_headers',
				'value' => '<a href="' . $scripturl . '?action=admin;area=ban;sa=browse;entity=ip">' . ($context['selected_entity'] == 'ip' ? '<img src="' . $settings['images_url'] . '/selected.png" alt="&gt;"> ' : '') . $txt['ip'] . '</a>&nbsp;|&nbsp;<a href="' . $scripturl . '?action=admin;area=ban;sa=browse;entity=hostname">' . ($context['selected_entity'] == 'hostname' ? '<img src="' . $settings['images_url'] . '/selected.png" alt="&gt;"> ' : '') . $txt['hostname'] . '</a>&nbsp;|&nbsp;<a href="' . $scripturl . '?action=admin;area=ban;sa=browse;entity=email">' . ($context['selected_entity'] == 'email' ? '<img src="' . $settings['images_url'] . '/selected.png" alt="&gt;"> ' : '') . $txt['email'] . '</a>&nbsp;|&nbsp;<a href="' . $scripturl . '?action=admin;area=ban;sa=browse;entity=member">' . ($context['selected_entity'] == 'member' ? '<img src="' . $settings['images_url'] . '/selected.png" alt="&gt;"> ' : '') . $txt['username'] . '</a>',
			),
			array(
				'position' => 'bottom_of_list',
				'value' => '<input type="submit" name="remove_triggers" value="' . $txt['ban_remove_selected_triggers'] . '" data-confirm="' . $txt['ban_remove_selected_triggers_confirm'] . '" class="button_submit you_sure">',
			),
		),
	);

	// Specific data for the first column depending on the selected entity.
	if ($context['selected_entity'] === 'ip')
	{
		$listOptions['columns']['banned_entity']['data'] = array(
			'function' => function ($rowData)
			{
				return range2ip(array(
					$rowData['ip_low']
				), array(
					$rowData['ip_high']
				));
			},
		);
		$listOptions['columns']['banned_entity']['sort'] = array(
			'default' => 'bi.ip_low, bi.ip_high, bi.ip_low',
			'reverse' => 'bi.ip_low DESC, bi.ip_high DESC',
		);
	}
	elseif ($context['selected_entity'] === 'hostname')
	{
		$listOptions['columns']['banned_entity']['data'] = array(
			'function' => function ($rowData) use ($smcFunc)
			{
				return strtr($smcFunc['htmlspecialchars']($rowData['hostname']), array('%' => '*'));
			},
		);
		$listOptions['columns']['banned_entity']['sort'] = array(
			'default' => 'bi.hostname',
			'reverse' => 'bi.hostname DESC',
		);
	}
	elseif ($context['selected_entity'] === 'email')
	{
		$listOptions['columns']['banned_entity']['data'] = array(
			'function' => function ($rowData) use ($smcFunc)
			{
				return strtr($smcFunc['htmlspecialchars']($rowData['email_address']), array('%' => '*'));
			},
		);
		$listOptions['columns']['banned_entity']['sort'] = array(
			'default' => 'bi.email_address',
			'reverse' => 'bi.email_address DESC',
		);
	}
	elseif ($context['selected_entity'] === 'member')
	{
		$listOptions['columns']['banned_entity']['data'] = array(
			'sprintf' => array(
				'format' => '<a href="' . $scripturl . '?action=profile;u=%1$d">%2$s</a>',
				'params' => array(
					'id_member' => false,
					'real_name' => false,
				),
			),
		);
		$listOptions['columns']['banned_entity']['sort'] = array(
			'default' => 'mem.real_name',
			'reverse' => 'mem.real_name DESC',
		);
	}

	// Create the list.
	require_once($sourcedir . '/Subs-List.php');
	createList($listOptions);

	// The list is the only thing to show, so make it the default sub template.
	$context['sub_template'] = 'show_list';
	$context['default_list'] = 'ban_trigger_list';
}

/**
 * Get ban triggers for the given parameters. Callback from $listOptions['get_items'] in BanBrowseTriggers()
 *
 * @param int $start The item to start with (for pagination purposes)
 * @param int $items_per_page How many items to show on each page
 * @param string $sort A string telling ORDER BY how to sort the results
 * @param string $trigger_type The trigger type - can be 'ip', 'hostname' or 'email'
 * @return array An array of ban trigger info for the list
 */
function list_getBanTriggers($start, $items_per_page, $sort, $trigger_type)
{
	global $smcFunc;

	$where = array(
		'ip' => 'bi.ip_low > 0',
		'hostname' => 'bi.hostname != {string:blank_string}',
		'email' => 'bi.email_address != {string:blank_string}',
	);

	$request = $smcFunc['db_query']('', '
		SELECT
			bi.id_ban, bi.ip_low, bi.ip_high, bi.hostname, bi.email_address, bi.hits,
			bg.id_ban_group, bg.name' . ($trigger_type === 'member' ? ',
			mem.id_member, mem.real_name' : '') . '
		FROM {db_prefix}ban_items AS bi
			INNER JOIN {db_prefix}ban_groups AS bg ON (bg.id_ban_group = bi.id_ban_group)' . ($trigger_type === 'member' ? '
			INNER JOIN {db_prefix}members AS mem ON (mem.id_member = bi.id_member)' : '
		WHERE ' . $where[$trigger_type]) . '
		ORDER BY ' . $sort . '
		LIMIT ' . $start . ', ' . $items_per_page,
		array(
			'blank_string' => '',
		)
	);
	$ban_triggers = array();
	while ($row = $smcFunc['db_fetch_assoc']($request))
		$ban_triggers[] = $row;
	$smcFunc['db_free_result']($request);

	return $ban_triggers;
}

/**
 * This returns the total number of ban triggers of the given type. Callback for $listOptions['get_count'] in BanBrowseTriggers().
 *
 * @param string $trigger_type The trigger type. Can be 'ip', 'hostname' or 'email'
 * @return int The number of triggers of the specified type
 */
function list_getNumBanTriggers($trigger_type)
{
	global $smcFunc;

	$where = array(
		'ip' => 'bi.ip_low > 0',
		'hostname' => 'bi.hostname != {string:blank_string}',
		'email' => 'bi.email_address != {string:blank_string}',
	);

	$request = $smcFunc['db_query']('', '
		SELECT COUNT(*)
		FROM {db_prefix}ban_items AS bi' . ($trigger_type === 'member' ? '
			INNER JOIN {db_prefix}members AS mem ON (mem.id_member = bi.id_member)' : '
		WHERE ' . $where[$trigger_type]),
		array(
			'blank_string' => '',
		)
	);
	list ($num_triggers) = $smcFunc['db_fetch_row']($request);
	$smcFunc['db_free_result']($request);

	return $num_triggers;
}

/**
 * This handles the listing of ban log entries, and allows their deletion.
 * Shows a list of logged access attempts by banned users.
 * It is accessed by ?action=admin;area=ban;sa=log.
 * How it works:
 *  - allows sorting of several columns.
 *  - also handles deletion of (a selection of) log entries.
 */
function BanLog()
{
	global $scripturl, $context, $sourcedir, $txt, $modSettings;

	// Delete one or more entries.
	if (!empty($_POST['removeAll']) || (!empty($_POST['removeSelected']) && !empty($_POST['remove'])))
	{
		checkSession();
		validateToken('admin-bl');

		// 'Delete all entries' button was pressed.
		if (!empty($_POST['removeAll']))
			removeBanLogs();
		// 'Delete selection' button was pressed.
		else
		{
			array_map('intval', $_POST['remove']);
			removeBanLogs($_POST['remove']);
		}
	}

	$listOptions = array(
		'id' => 'ban_log',
		'title' => $txt['ban_log'],
		'items_per_page' => $modSettings['defaultMaxListItems'],
		'base_href' => $context['admin_area'] == 'ban' ? $scripturl . '?action=admin;area=ban;sa=log' : $scripturl . '?action=admin;area=logs;sa=banlog',
		'default_sort_col' => 'date',
		'get_items' => array(
			'function' => 'list_getBanLogEntries',
		),
		'get_count' => array(
			'function' => 'list_getNumBanLogEntries',
		),
		'no_items_label' => $txt['ban_log_no_entries'],
		'columns' => array(
			'ip' => array(
				'header' => array(
					'value' => $txt['ban_log_ip'],
				),
				'data' => array(
					'sprintf' => array(
						'format' => '<a href="' . $scripturl . '?action=trackip;searchip=%1$s">%1$s</a>',
						'params' => array(
							'ip' => false,
						),
					),
				),
				'sort' => array(
					'default' => 'lb.ip',
					'reverse' => 'lb.ip DESC',
				),
			),
			'email' => array(
				'header' => array(
					'value' => $txt['ban_log_email'],
				),
				'data' => array(
					'db_htmlsafe' => 'email',
				),
				'sort' => array(
					'default' => 'lb.email = \'\', lb.email',
					'reverse' => 'lb.email != \'\', lb.email DESC',
				),
			),
			'member' => array(
				'header' => array(
					'value' => $txt['ban_log_member'],
				),
				'data' => array(
					'sprintf' => array(
						'format' => '<a href="' . $scripturl . '?action=profile;u=%1$d">%2$s</a>',
						'params' => array(
							'id_member' => false,
							'real_name' => false,
						),
					),
				),
				'sort' => array(
					'default' => 'COALESCE(mem.real_name, 1=1), mem.real_name',
					'reverse' => 'COALESCE(mem.real_name, 1=1) DESC, mem.real_name DESC',
				),
			),
			'date' => array(
				'header' => array(
					'value' => $txt['ban_log_date'],
				),
				'data' => array(
					'function' => function ($rowData)
					{
						return timeformat($rowData['log_time']);
					},
				),
				'sort' => array(
					'default' => 'lb.log_time DESC',
					'reverse' => 'lb.log_time',
				),
			),
			'check' => array(
				'header' => array(
					'value' => '<input type="checkbox" onclick="invertAll(this, this.form);" class="input_check">',
					'class' => 'centercol',
				),
				'data' => array(
					'sprintf' => array(
						'format' => '<input type="checkbox" name="remove[]" value="%1$d" class="input_check">',
						'params' => array(
							'id_ban_log' => false,
						),
					),
					'class' => 'centercol',
				),
			),
		),
		'form' => array(
			'href' => $context['admin_area'] == 'ban' ? $scripturl . '?action=admin;area=ban;sa=log' : $scripturl . '?action=admin;area=logs;sa=banlog',
			'include_start' => true,
			'include_sort' => true,
			'token' => 'admin-bl',
		),
		'additional_rows' => array(
			array(
				'position' => 'top_of_list',
				'value' => '
					<input type="submit" name="removeSelected" value="' . $txt['ban_log_remove_selected'] . '" data-confirm="' . $txt['ban_log_remove_selected_confirm'] . '" class="button_submit you_sure">
					<input type="submit" name="removeAll" value="' . $txt['ban_log_remove_all'] . '" data-confirm="' . $txt['ban_log_remove_all_confirm'] . '" class="button_submit you_sure">',
			),
			array(
				'position' => 'bottom_of_list',
				'value' => '
					<input type="submit" name="removeSelected" value="' . $txt['ban_log_remove_selected'] . '" data-confirm="' . $txt['ban_log_remove_selected_confirm'] . '" class="button_submit you_sure">
					<input type="submit" name="removeAll" value="' . $txt['ban_log_remove_all'] . '" data-confirm="' . $txt['ban_log_remove_all_confirm'] . '" class="button_submit you_sure">',
			),
		),
	);

	createToken('admin-bl');

	require_once($sourcedir . '/Subs-List.php');
	createList($listOptions);

	$context['page_title'] = $txt['ban_log'];
	$context['sub_template'] = 'show_list';
	$context['default_list'] = 'ban_log';
}

/**
 * Load a list of ban log entries from the database.
 * (no permissions check). Callback for $listOptions['get_items'] in BanLog()
 *
 * @param int $start The item to start with (for pagination purposes)
 * @param int $items_per_page How many items to show on each page
 * @param string $sort A string telling ORDER BY how to sort the results
 * @return array An array of info about the ban log entries for the list.
 */
function list_getBanLogEntries($start, $items_per_page, $sort)
{
	global $smcFunc;

	$request = $smcFunc['db_query']('', '
		SELECT lb.id_ban_log, lb.id_member, COALESCE(lb.ip, {string:dash}) AS ip, COALESCE(lb.email, {string:dash}) AS email, lb.log_time, COALESCE(mem.real_name, {string:blank_string}) AS real_name
		FROM {db_prefix}log_banned AS lb
			LEFT JOIN {db_prefix}members AS mem ON (mem.id_member = lb.id_member)
		ORDER BY ' . $sort . '
		LIMIT ' . $start . ', ' . $items_per_page,
		array(
			'blank_string' => '',
			'dash' => '-',
		)
	);
	$log_entries = array();
	while ($row = $smcFunc['db_fetch_assoc']($request))
		$log_entries[] = $row;
	$smcFunc['db_free_result']($request);

	return $log_entries;
}

/**
 * This returns the total count of ban log entries. Callback for $listOptions['get_count'] in BanLog().
 * @return int The total number of ban log entries.
 */
function list_getNumBanLogEntries()
{
	global $smcFunc;

	$request = $smcFunc['db_query']('', '
		SELECT COUNT(*)
		FROM {db_prefix}log_banned AS lb',
		array(
		)
	);
	list ($num_entries) = $smcFunc['db_fetch_row']($request);
	$smcFunc['db_free_result']($request);

	return $num_entries;
}

/**
 * Convert a range of given IP number into a single string.
 * It's practically the reverse function of ip2range().
 *
 * @example
 * range2ip(array(10, 10, 10, 0), array(10, 10, 20, 255)) returns '10.10.10-20.*
 *
 * @param array $low The low end of the range in IPv4 format
 * @param array $high The high end of the range in IPv4 format
 * @return string A string indicating the range
 */
function range2ip($low, $high)
{
	$low = inet_dtop($low);
	$high = inet_dtop($high);
	
	if ($low == '255.255.255.255') return 'unkown';
	if ($low == $high) 
	    return $low;
	else
	    return $low . '-'.$high;
}

/**
 * Checks whether a given IP range already exists in the trigger list.
 * If yes, it returns an error message. Otherwise, it returns an array
 *  optimized for the database.
 *
 * @param array $ip_array An array of IP trigger data
 * @param string $fullip The full IP
 * @return boolean|array False if the trigger array is invalid or the passed array if the value doesn't exist in the database
 */
function checkExistingTriggerIP($ip_array, $fullip = '')
{
	global $smcFunc, $scripturl;


	$values = array(
		'ip_low' => $ip_array['low'],
		'ip_high' => $ip_array['high']
	);


	$request = $smcFunc['db_query']('', '
		SELECT bg.id_ban_group, bg.name
		FROM {db_prefix}ban_groups AS bg
		INNER JOIN {db_prefix}ban_items AS bi ON
			(bi.id_ban_group = bg.id_ban_group)
			AND ip_low = {inet:ip_low} AND ip_high = {inet:ip_high}
		LIMIT 1',
		$values
	);
	if ($smcFunc['db_num_rows']($request) != 0)
	{
		list ($error_id_ban, $error_ban_name) = $smcFunc['db_fetch_row']($request);
		fatal_lang_error('ban_trigger_already_exists', false, array(
			$fullip,
			'<a href="' . $scripturl . '?action=admin;area=ban;sa=edit;bg=' . $error_id_ban . '">' . $error_ban_name . '</a>',
		));
	}
	$smcFunc['db_free_result']($request);

	return $values;
}

/**
 * As it says... this tries to review the list of banned members, to match new bans.
 * Note: is_activated >= 10: a member is banned.
 */
function updateBanMembers()
{
	global $smcFunc;

	$updates = array();
	$allMembers = array();
	$newMembers = array();

	// Start by getting all active bans - it's quicker doing this in parts...
	$request = $smcFunc['db_query']('', '
		SELECT bi.id_member, bi.email_address
		FROM {db_prefix}ban_items AS bi
			INNER JOIN {db_prefix}ban_groups AS bg ON (bg.id_ban_group = bi.id_ban_group)
		WHERE (bi.id_member > {int:no_member} OR bi.email_address != {string:blank_string})
			AND bg.cannot_access = {int:cannot_access_on}
			AND (bg.expire_time IS NULL OR bg.expire_time > {int:current_time})',
		array(
			'no_member' => 0,
			'cannot_access_on' => 1,
			'current_time' => time(),
			'blank_string' => '',
		)
	);
	$memberIDs = array();
	$memberEmails = array();
	$memberEmailWild = array();
	while ($row = $smcFunc['db_fetch_assoc']($request))
	{
		if ($row['id_member'])
			$memberIDs[$row['id_member']] = $row['id_member'];
		if ($row['email_address'])
		{
			// Does it have a wildcard - if so we can't do a IN on it.
			if (strpos($row['email_address'], '%') !== false)
				$memberEmailWild[$row['email_address']] = $row['email_address'];
			else
				$memberEmails[$row['email_address']] = $row['email_address'];
		}
	}
	$smcFunc['db_free_result']($request);

	// Build up the query.
	$queryPart = array();
	$queryValues = array();
	if (!empty($memberIDs))
	{
		$queryPart[] = 'mem.id_member IN ({array_string:member_ids})';
		$queryValues['member_ids'] = $memberIDs;
	}
	if (!empty($memberEmails))
	{
		$queryPart[] = 'mem.email_address IN ({array_string:member_emails})';
		$queryValues['member_emails'] = $memberEmails;
	}
	$count = 0;
	foreach ($memberEmailWild as $email)
	{
		$queryPart[] = 'mem.email_address LIKE {string:wild_' . $count . '}';
		$queryValues['wild_' . $count++] = $email;
	}

	// Find all banned members.
	if (!empty($queryPart))
	{
		$request = $smcFunc['db_query']('', '
			SELECT mem.id_member, mem.is_activated
			FROM {db_prefix}members AS mem
			WHERE ' . implode( ' OR ', $queryPart),
			$queryValues
		);
		while ($row = $smcFunc['db_fetch_assoc']($request))
		{
			if (!in_array($row['id_member'], $allMembers))
			{
				$allMembers[] = $row['id_member'];
				// Do they need an update?
				if ($row['is_activated'] < 10)
				{
					$updates[($row['is_activated'] + 10)][] = $row['id_member'];
					$newMembers[] = $row['id_member'];
				}
			}
		}
		$smcFunc['db_free_result']($request);
	}

	// We welcome our new members in the realm of the banned.
	if (!empty($newMembers))
		$smcFunc['db_query']('', '
			DELETE FROM {db_prefix}log_online
			WHERE id_member IN ({array_int:new_banned_members})',
			array(
				'new_banned_members' => $newMembers,
			)
		);

	// Find members that are wrongfully marked as banned.
	$request = $smcFunc['db_query']('', '
		SELECT mem.id_member, mem.is_activated - 10 AS new_value
		FROM {db_prefix}members AS mem
			LEFT JOIN {db_prefix}ban_items AS bi ON (bi.id_member = mem.id_member OR mem.email_address LIKE bi.email_address)
			LEFT JOIN {db_prefix}ban_groups AS bg ON (bg.id_ban_group = bi.id_ban_group AND bg.cannot_access = {int:cannot_access_activated} AND (bg.expire_time IS NULL OR bg.expire_time > {int:current_time}))
		WHERE (bi.id_ban IS NULL OR bg.id_ban_group IS NULL)
			AND mem.is_activated >= {int:ban_flag}',
		array(
			'cannot_access_activated' => 1,
			'current_time' => time(),
			'ban_flag' => 10,
		)
	);
	while ($row = $smcFunc['db_fetch_assoc']($request))
	{
		// Don't do this twice!
		if (!in_array($row['id_member'], $allMembers))
		{
			$updates[$row['new_value']][] = $row['id_member'];
			$allMembers[] = $row['id_member'];
		}
	}
	$smcFunc['db_free_result']($request);

	if (!empty($updates))
		foreach ($updates as $newStatus => $members)
			updateMemberData($members, array('is_activated' => $newStatus));

	// Update the latest member and our total members as banning may change them.
	updateStats('member');
}

/**
 * Gets basic member data for the ban
 *
 * @param int $id The ID of the member to get data for
 * @return array An aray containing the ID, name, main IP and email address of the specified user
 */
function getMemberData($id)
{
	global $smcFunc;

	$suggestions = array();
	$request = $smcFunc['db_query']('', '
		SELECT id_member, real_name, member_ip, email_address
		FROM {db_prefix}members
		WHERE id_member = {int:current_user}
		LIMIT 1',
		array(
			'current_user' => $id,
		)
	);
	if ($smcFunc['db_num_rows']($request) > 0)
		list ($suggestions['member']['id'], $suggestions['member']['name'], $suggestions['main_ip'], $suggestions['email']) = $smcFunc['db_fetch_row']($request);
	$smcFunc['db_free_result']($request);

	return $suggestions;
}

?><|MERGE_RESOLUTION|>--- conflicted
+++ resolved
@@ -948,14 +948,8 @@
 	$request = $smcFunc['db_query']('', '
 		SELECT
 			bi.id_ban, bi.hostname, bi.email_address, bi.id_member, bi.hits,
-<<<<<<< HEAD
 			bi.ip_low, bi.ip_high,
-			IFNULL(mem.id_member, 0) AS id_member, mem.member_name, mem.real_name
-=======
-			bi.ip_low1, bi.ip_high1, bi.ip_low2, bi.ip_high2, bi.ip_low3, bi.ip_high3, bi.ip_low4, bi.ip_high4,
-			bi.ip_low5, bi.ip_high5, bi.ip_low6, bi.ip_high6, bi.ip_low7, bi.ip_high7, bi.ip_low8, bi.ip_high8,
 			COALESCE(mem.id_member, 0) AS id_member, mem.member_name, mem.real_name
->>>>>>> f0b566ce
 		FROM {db_prefix}ban_items AS bi
 			LEFT JOIN {db_prefix}members AS mem ON (mem.id_member = bi.id_member)
 		WHERE bi.id_ban IN ({array_int:ban_list})',
