--- conflicted
+++ resolved
@@ -10,6 +10,7 @@
  *
  * @version 2.1 RC2
  */
+
 if (!defined('SMF'))
 	die('No direct access...');
 
@@ -48,7 +49,7 @@
 	);
 
 	// See if they have broken any warning levels...
-	list($modSettings['warning_enable'], $modSettings['user_limit']) = explode(',', $modSettings['warning_settings']);
+	list ($modSettings['warning_enable'], $modSettings['user_limit']) = explode(',', $modSettings['warning_settings']);
 	if (!empty($modSettings['warning_mute']) && $modSettings['warning_mute'] <= $context['member']['warning'])
 		$context['warning_status'] = $txt['profile_warning_is_muted'];
 	elseif (!empty($modSettings['warning_moderate']) && $modSettings['warning_moderate'] <= $context['member']['warning'])
@@ -73,7 +74,7 @@
 	}
 	else
 	{
-		list($birth_year, $birth_month, $birth_day) = sscanf($context['member']['birth_date'], '%d-%d-%d');
+		list ($birth_year, $birth_month, $birth_day) = sscanf($context['member']['birth_date'], '%d-%d-%d');
 		$datearray = getdate(forum_time());
 		$context['member'] += array(
 			'age' => $birth_year <= 1004 ? $txt['not_applicable'] : $datearray['year'] - $birth_year - (($datearray['mon'] > $birth_month || ($datearray['mon'] == $birth_month && $datearray['mday'] >= $birth_day)) ? 0 : 1),
@@ -131,7 +132,7 @@
 	// Prevent signature images from going outside the box.
 	if ($context['signature_enabled'])
 	{
-		list($sig_limits, $sig_bbc) = explode(':', $modSettings['signature_settings']);
+		list ($sig_limits, $sig_bbc) = explode(':', $modSettings['signature_settings']);
 		$sig_limits = explode(',', $sig_limits);
 
 		if (!empty($sig_limits[5]) || !empty($sig_limits[6]))
@@ -599,19 +600,6 @@
 	if (!empty($_REQUEST['alert']))
 	{
 		$alert_id = (int) $_REQUEST['alert'];
-<<<<<<< HEAD
-		$request = $smcFunc['db_query']('', '
-			SELECT id_member, id_member_started, content_type, content_action, content_id, is_read, extra
-			FROM {db_prefix}user_alerts
-			WHERE id_alert = {int:alert}',
-			array(
-				'alert' => $alert_id
-			)
-		);
-		$alert = $smcFunc['db_fetch_assoc']($request);
-		$smcFunc['db_free_result']($request);
-=======
->>>>>>> 2a6d5244
 
 		$alert = array_pop(($alerts = fetch_alerts($memID, $alert_id)));
 
@@ -883,7 +871,7 @@
 				'board' => $board,
 			)
 		);
-	list($msgCount) = $smcFunc['db_fetch_row']($request);
+	list ($msgCount) = $smcFunc['db_fetch_row']($request);
 	$smcFunc['db_free_result']($request);
 
 	$request = $smcFunc['db_query']('', '
@@ -898,7 +886,7 @@
 			'board' => $board,
 		)
 	);
-	list($min_msg_member, $max_msg_member) = $smcFunc['db_fetch_row']($request);
+	list ($min_msg_member, $max_msg_member) = $smcFunc['db_fetch_row']($request);
 	$smcFunc['db_free_result']($request);
 
 	$range_limit = '';
@@ -1358,7 +1346,7 @@
 			'board' => $board,
 		)
 	);
-	list($attachCount) = $smcFunc['db_fetch_row']($request);
+	list ($attachCount) = $smcFunc['db_fetch_row']($request);
 	$smcFunc['db_free_result']($request);
 
 	return $attachCount;
@@ -1571,7 +1559,7 @@
 			'current_member' => $memID,
 		)
 	);
-	list($unwatchedCount) = $smcFunc['db_fetch_row']($request);
+	list ($unwatchedCount) = $smcFunc['db_fetch_row']($request);
 	$smcFunc['db_free_result']($request);
 
 	return $unwatchedCount;
@@ -1615,7 +1603,7 @@
 			'no_poll' => 0,
 		)
 	);
-	list($context['num_topics'], $context['num_polls']) = $smcFunc['db_fetch_row']($result);
+	list ($context['num_topics'], $context['num_polls']) = $smcFunc['db_fetch_row']($result);
 	$smcFunc['db_free_result']($result);
 
 	// Number polls voted in.
@@ -1627,7 +1615,7 @@
 			'current_member' => $memID,
 		)
 	);
-	list($context['num_votes']) = $smcFunc['db_fetch_row']($result);
+	list ($context['num_votes']) = $smcFunc['db_fetch_row']($result);
 	$smcFunc['db_free_result']($result);
 
 	// Format the numbers...
@@ -1961,7 +1949,7 @@
 				'current_member' => $memID,
 			)
 		);
-		list($max_msg_member) = $smcFunc['db_fetch_row']($request);
+		list ($max_msg_member) = $smcFunc['db_fetch_row']($request);
 		$smcFunc['db_free_result']($request);
 
 		// There's no point worrying ourselves with messages made yonks ago, just get recent ones!
@@ -2088,7 +2076,7 @@
 		WHERE ' . $where,
 		$where_vars
 	);
-	list($count) = $smcFunc['db_fetch_row']($request);
+	list ($count) = $smcFunc['db_fetch_row']($request);
 	$smcFunc['db_free_result']($request);
 
 	return (int) $count;
@@ -2157,7 +2145,7 @@
 		WHERE {query_see_message_board} AND ' . $where,
 		$where_vars
 	);
-	list($count) = $smcFunc['db_fetch_row']($request);
+	list ($count) = $smcFunc['db_fetch_row']($request);
 	$smcFunc['db_free_result']($request);
 
 	return (int) $count;
@@ -2585,7 +2573,7 @@
 			'id_member' => $where_vars['current_member'],
 		)
 	);
-	list($count) = $smcFunc['db_fetch_row']($request);
+	list ($count) = $smcFunc['db_fetch_row']($request);
 	$smcFunc['db_free_result']($request);
 
 	return (int) $count;
@@ -2747,7 +2735,7 @@
 			'owner' => $memID,
 		)
 	);
-	list($edit_count) = $smcFunc['db_fetch_row']($request);
+	list ($edit_count) = $smcFunc['db_fetch_row']($request);
 	$smcFunc['db_free_result']($request);
 
 	return (int) $edit_count;
@@ -2942,7 +2930,7 @@
 			'memID' => $memID,
 		)
 	);
-	list($report_count) = $smcFunc['db_fetch_row']($request);
+	list ($report_count) = $smcFunc['db_fetch_row']($request);
 	$smcFunc['db_free_result']($request);
 
 	return (int) $report_count;
