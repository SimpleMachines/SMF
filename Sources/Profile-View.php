--- conflicted
+++ resolved
@@ -636,16 +636,9 @@
 		);
 	else
 		$request = $smcFunc['db_query']('', '
-<<<<<<< HEAD
 			SELECT COUNT(id_msg)
-			FROM {db_prefix}messages AS m' . ($user_info['query_see_board'] == '1=1' ? '' : '
-				INNER JOIN {db_prefix}boards AS b ON (b.id_board = m.id_board AND {query_see_board})') . '
-			WHERE m.id_member = {int:current_member}' . (!empty($board) ? '
-=======
-			SELECT COUNT(*)
 			FROM {db_prefix}messages AS m
 			WHERE {query_see_message_board} AND m.id_member = {int:current_member}' . (!empty($board) ? '
->>>>>>> d40dfa2d
 				AND m.id_board = {int:board}' : '') . (!$modSettings['postmod_active'] || $context['user']['is_owner'] ? '' : '
 				AND m.approved = {int:is_approved}'),
 			array(
