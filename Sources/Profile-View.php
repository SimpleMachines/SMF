<?php

/**
 * Simple Machines Forum (SMF)
 *
 * @package SMF
 * @author Simple Machines http://www.simplemachines.org
 * @copyright 2018 Simple Machines and individual contributors
 * @license http://www.simplemachines.org/about/smf/license.php BSD
 *
 * @version 2.1 Beta 4
 */

if (!defined('SMF'))
	die('No direct access...');

/**
 * View a summary.
 * @param int $memID The ID of the member
 */
function summary($memID)
{
	global $context, $memberContext, $txt, $modSettings, $user_profile, $sourcedir, $scripturl, $smcFunc;

	// Attempt to load the member's profile data.
	if (!loadMemberContext($memID) || !isset($memberContext[$memID]))
		fatal_lang_error('not_a_user', false, 404);

	// Set up the stuff and load the user.
	$context += array(
		'page_title' => sprintf($txt['profile_of_username'], $memberContext[$memID]['name']),
		'can_send_pm' => allowedTo('pm_send'),
		'can_have_buddy' => allowedTo('profile_extra_own') && !empty($modSettings['enable_buddylist']),
		'can_issue_warning' => allowedTo('issue_warning') && $modSettings['warning_settings'][0] == 1,
		'can_view_warning' => (allowedTo('moderate_forum') || allowedTo('issue_warning') || allowedTo('view_warning_any') || ($context['user']['is_owner'] && allowedTo('view_warning_own')) && $modSettings['warning_settings'][0] === 1)
	);
	$context['member'] = &$memberContext[$memID];

	// Set a canonical URL for this page.
	$context['canonical_url'] = $scripturl . '?action=profile;u=' . $memID;

	// Are there things we don't show?
	$context['disabled_fields'] = isset($modSettings['disabled_profile_fields']) ? array_flip(explode(',', $modSettings['disabled_profile_fields'])) : array();
	// Menu tab
	$context[$context['profile_menu_name']]['tab_data'] = array(
		'title' => $txt['summary'],
		'icon' => 'profile_hd.png'
	);

	// See if they have broken any warning levels...
	list ($modSettings['warning_enable'], $modSettings['user_limit']) = explode(',', $modSettings['warning_settings']);
	if (!empty($modSettings['warning_mute']) && $modSettings['warning_mute'] <= $context['member']['warning'])
		$context['warning_status'] = $txt['profile_warning_is_muted'];
	elseif (!empty($modSettings['warning_moderate']) && $modSettings['warning_moderate'] <= $context['member']['warning'])
		$context['warning_status'] = $txt['profile_warning_is_moderation'];
	elseif (!empty($modSettings['warning_watch']) && $modSettings['warning_watch'] <= $context['member']['warning'])
		$context['warning_status'] = $txt['profile_warning_is_watch'];

	// They haven't even been registered for a full day!?
	$days_registered = (int) ((time() - $user_profile[$memID]['date_registered']) / (3600 * 24));
	if (empty($user_profile[$memID]['date_registered']) || $days_registered < 1)
		$context['member']['posts_per_day'] = $txt['not_applicable'];
	else
		$context['member']['posts_per_day'] = comma_format($context['member']['real_posts'] / $days_registered, 3);

	// Set the age...
	if (empty($context['member']['birth_date']) || substr($context['member']['birth_date'], 0, 4) < 1002)
	{
		$context['member'] += array(
			'age' => $txt['not_applicable'],
			'today_is_birthday' => false
		);
	}
	else
	{
		list ($birth_year, $birth_month, $birth_day) = sscanf($context['member']['birth_date'], '%d-%d-%d');
		$datearray = getdate(forum_time());
		$context['member'] += array(
			'age' => $birth_year <= 1004 ? $txt['not_applicable'] : $datearray['year'] - $birth_year - (($datearray['mon'] > $birth_month || ($datearray['mon'] == $birth_month && $datearray['mday'] >= $birth_day)) ? 0 : 1),
			'today_is_birthday' => $datearray['mon'] == $birth_month && $datearray['mday'] == $birth_day
		);
	}

	if (allowedTo('moderate_forum'))
	{
		// Make sure it's a valid ip address; otherwise, don't bother...
		if (preg_match('/^\d{1,3}\.\d{1,3}\.\d{1,3}\.\d{1,3}$/', $memberContext[$memID]['ip']) == 1 && empty($modSettings['disableHostnameLookup']))
			$context['member']['hostname'] = host_from_ip($memberContext[$memID]['ip']);
		else
			$context['member']['hostname'] = '';

		$context['can_see_ip'] = true;
	}
	else
		$context['can_see_ip'] = false;

	// Are they hidden?
	$context['member']['is_hidden'] = empty($user_profile[$memID]['show_online']);
	$context['member']['show_last_login'] = allowedTo('admin_forum') || !$context['member']['is_hidden'];

	if (!empty($modSettings['who_enabled']) && $context['member']['show_last_login'])
	{
		include_once($sourcedir . '/Who.php');
		$action = determineActions($user_profile[$memID]['url']);

		if ($action !== false)
			$context['member']['action'] = $action;
	}

	// If the user is awaiting activation, and the viewer has permission - setup some activation context messages.
	if ($context['member']['is_activated'] % 10 != 1 && allowedTo('moderate_forum'))
	{
		$context['activate_type'] = $context['member']['is_activated'];
		// What should the link text be?
		$context['activate_link_text'] = in_array($context['member']['is_activated'], array(3, 4, 5, 13, 14, 15)) ? $txt['account_approve'] : $txt['account_activate'];

		// Should we show a custom message?
		$context['activate_message'] = isset($txt['account_activate_method_' . $context['member']['is_activated'] % 10]) ? $txt['account_activate_method_' . $context['member']['is_activated'] % 10] : $txt['account_not_activated'];

		// If they can be approved, we need to set up a token for them.
		$context['token_check'] = 'profile-aa' . $memID;
		createToken($context['token_check'], 'get');

		$context['activate_link'] = $scripturl . '?action=profile;save;area=activateaccount;u=' . $context['id_member'] . ';' . $context['session_var'] . '=' . $context['session_id'] . ';' . $context[$context['token_check'] . '_token_var'] . '=' . $context[$context['token_check'] . '_token'];
	}

	// Is the signature even enabled on this forum?
	$context['signature_enabled'] = substr($modSettings['signature_settings'], 0, 1) == 1;

	// Prevent signature images from going outside the box.
	if ($context['signature_enabled'])
	{
		list ($sig_limits, $sig_bbc) = explode(':', $modSettings['signature_settings']);
		$sig_limits = explode(',', $sig_limits);

		if (!empty($sig_limits[5]) || !empty($sig_limits[6]))
			addInlineCss('
	.signature img { ' . (!empty($sig_limits[5]) ? 'max-width: ' . (int) $sig_limits[5] . 'px; ' : '') . (!empty($sig_limits[6]) ? 'max-height: ' . (int) $sig_limits[6] . 'px; ' : '') . '}');
	}

	// How about, are they banned?
	$context['member']['bans'] = array();
	if (allowedTo('moderate_forum'))
	{
		// Can they edit the ban?
		$context['can_edit_ban'] = allowedTo('manage_bans');

		$ban_query = array();
		$ban_query_vars = array(
			'time' => time(),
		);
		$ban_query[] = 'id_member = ' . $context['member']['id'];
		$ban_query[] = ' {inet:ip} BETWEEN bi.ip_low and bi.ip_high';
		$ban_query_vars['ip'] = $memberContext[$memID]['ip'];
		// Do we have a hostname already?
		if (!empty($context['member']['hostname']))
		{
			$ban_query[] = '({string:hostname} LIKE hostname)';
			$ban_query_vars['hostname'] = $context['member']['hostname'];
		}
		// Check their email as well...
		if (strlen($context['member']['email']) != 0)
		{
			$ban_query[] = '({string:email} LIKE bi.email_address)';
			$ban_query_vars['email'] = $context['member']['email'];
		}

		// So... are they banned?  Dying to know!
		$request = $smcFunc['db_query']('', '
			SELECT bg.id_ban_group, bg.name, bg.cannot_access, bg.cannot_post,
				bg.cannot_login, bg.reason
			FROM {db_prefix}ban_items AS bi
				INNER JOIN {db_prefix}ban_groups AS bg ON (bg.id_ban_group = bi.id_ban_group AND (bg.expire_time IS NULL OR bg.expire_time > {int:time}))
			WHERE (' . implode(' OR ', $ban_query) . ')',
			$ban_query_vars
		);
		while ($row = $smcFunc['db_fetch_assoc']($request))
		{
			// Work out what restrictions we actually have.
			$ban_restrictions = array();
			foreach (array('access', 'login', 'post') as $type)
				if ($row['cannot_' . $type])
					$ban_restrictions[] = $txt['ban_type_' . $type];

			// No actual ban in place?
			if (empty($ban_restrictions))
				continue;

			// Prepare the link for context.
			$ban_explanation = sprintf($txt['user_cannot_due_to'], implode(', ', $ban_restrictions), '<a href="' . $scripturl . '?action=admin;area=ban;sa=edit;bg=' . $row['id_ban_group'] . '">' . $row['name'] . '</a>');

			$context['member']['bans'][$row['id_ban_group']] = array(
				'reason' => empty($row['reason']) ? '' : '<br><br><strong>' . $txt['ban_reason'] . ':</strong> ' . $row['reason'],
				'cannot' => array(
					'access' => !empty($row['cannot_access']),
					'post' => !empty($row['cannot_post']),
					'login' => !empty($row['cannot_login']),
				),
				'explanation' => $ban_explanation,
			);
		}
		$smcFunc['db_free_result']($request);
	}
	loadCustomFields($memID);

	$context['print_custom_fields'] = array();

	// Any custom profile fields?
	if (!empty($context['custom_fields']))
		foreach ($context['custom_fields'] as $custom)
			$context['print_custom_fields'][$context['cust_profile_fields_placement'][$custom['placement']]][] = $custom;

}

/**
 * Fetch the alerts a user currently has.
 *
 * @param int $memID The ID of the member
 * @param bool $all Whether to fetch all alerts or just unread ones
 * @param int $counter How many alerts to display (0 if displaying all or using pagination)
 * @param array $pagination An array containing info for handling pagination. Should have 'start' and 'maxIndex'
 * @param bool $withSender With $memberContext from sender
 * @return array An array of information about the fetched alerts
 */
function fetch_alerts($memID, $all = false, $counter = 0, $pagination = array(), $withSender = true)
{
	global $smcFunc, $txt, $scripturl, $memberContext, $user_info, $user_profile;

	$query_see_board = build_query_board($memID);
	$query_see_board = $query_see_board['query_see_board'];

	$alerts = array();
	$request = $smcFunc['db_query']('', '
		SELECT id_alert, alert_time, mem.id_member AS sender_id, COALESCE(mem.real_name, ua.member_name) AS sender_name,
			content_type, content_id, content_action, is_read, extra
		FROM {db_prefix}user_alerts AS ua
			LEFT JOIN {db_prefix}members AS mem ON (ua.id_member_started = mem.id_member)
		WHERE ua.id_member = {int:id_member}' . (!$all ? '
			AND is_read = 0' : '') . '
		ORDER BY id_alert DESC' . (!empty($counter) && empty($pagination) ? '
		LIMIT {int:counter}' : '') . (!empty($pagination) && empty($counter) ? '
		LIMIT {int:start}, {int:maxIndex}' : ''),
		array(
			'id_member' => $memID,
			'counter' => $counter,
			'start' => !empty($pagination['start']) ? $pagination['start'] : 0,
			'maxIndex' => !empty($pagination['maxIndex']) ? $pagination['maxIndex'] : 0,
		)
	);

	$senders = array();
	while ($row = $smcFunc['db_fetch_assoc']($request))
	{
		$id_alert = array_shift($row);
		$row['time'] = timeformat($row['alert_time']);
		$row['extra'] = !empty($row['extra']) ? $smcFunc['json_decode']($row['extra'], true) : array();
		$alerts[$id_alert] = $row;

		if (!empty($row['sender_id']))
			$senders[] = $row['sender_id'];
	}
	$smcFunc['db_free_result']($request);

	if ($withSender)
	{
		$senders = loadMemberData($senders);
		foreach ($senders as $member)
			loadMemberContext($member);
	}

	// Now go through and actually make with the text.
	loadLanguage('Alerts');

	// Hooks might want to do something snazzy around their own content types - including enforcing permissions if appropriate.
	call_integration_hook('integrate_fetch_alerts', array(&$alerts));

	// For anything that wants us to check board or topic access, let's do that.
	$boards = array();
	$topics = array();
	$msgs = array();
	foreach ($alerts as $id_alert => $alert)
	{
		if (isset($alert['extra']['board']))
			$boards[$alert['extra']['board']] = $txt['board_na'];
		if (isset($alert['extra']['topic']))
			$topics[$alert['extra']['topic']] = $txt['topic_na'];
		if ($alert['content_type'] == 'msg')
			$msgs[$alert['content_id']] = $txt['topic_na'];
	}

	// Having figured out what boards etc. there are, let's now get the names of them if we can see them. If not, there's already a fallback set up.
	if (!empty($boards))
	{
		$request = $smcFunc['db_query']('', '
			SELECT id_board, name
			FROM {db_prefix}boards AS b
			WHERE ' . $query_see_board . '
				AND id_board IN ({array_int:boards})',
			array(
				'boards' => array_keys($boards),
			)
		);
		while ($row = $smcFunc['db_fetch_assoc']($request))
			$boards[$row['id_board']] = '<a href="' . $scripturl . '?board=' . $row['id_board'] . '.0">' . $row['name'] . '</a>';
	}
	if (!empty($topics))
	{
		$request = $smcFunc['db_query']('', '
			SELECT t.id_topic, m.subject
			FROM {db_prefix}topics AS t
				INNER JOIN {db_prefix}messages AS m ON (t.id_first_msg = m.id_msg)
				INNER JOIN {db_prefix}boards AS b ON (t.id_board = b.id_board)
			WHERE ' . $query_see_board . '
				AND t.id_topic IN ({array_int:topics})',
			array(
				'topics' => array_keys($topics),
			)
		);
		while ($row = $smcFunc['db_fetch_assoc']($request))
			$topics[$row['id_topic']] = '<a href="' . $scripturl . '?topic=' . $row['id_topic'] . '.0">' . $row['subject'] . '</a>';
	}
	if (!empty($msgs))
	{
		$request = $smcFunc['db_query']('', '
			SELECT m.id_msg, t.id_topic, m.subject
			FROM {db_prefix}messages AS m
				INNER JOIN {db_prefix}topics AS t ON (t.id_topic = m.id_topic)
				INNER JOIN {db_prefix}boards AS b ON (m.id_board = b.id_board)
			WHERE ' . $query_see_board . '
				AND m.id_msg IN ({array_int:msgs})',
			array(
				'msgs' => array_keys($msgs),
			)
		);
		while ($row = $smcFunc['db_fetch_assoc']($request))
			$msgs[$row['id_msg']] = '<a href="' . $scripturl . '?topic=' . $row['id_topic'] . '.msg' . $row['id_msg'] . '#msg' . $row['id_msg'] . '">' . $row['subject'] . '</a>';
	}

	// Now to go back through the alerts, reattach this extra information and then try to build the string out of it (if a hook didn't already)
	foreach ($alerts as $id_alert => $alert)
	{
		if (!empty($alert['text']))
			continue;
		if (isset($alert['extra']['board']))
			if ($boards[$alert['extra']['board']] == $txt['board_na'])
			{
				unset($alerts[$id_alert]);
				continue;
			}
			else
				$alerts[$id_alert]['extra']['board_msg'] = $boards[$alert['extra']['board']];
		if (isset($alert['extra']['topic']))
			if ($alert['extra']['topic'] == $txt['topic_na'])
			{
				unset($alerts[$id_alert]);
				continue;
			}
			else
				$alerts[$id_alert]['extra']['topic_msg'] = $topics[$alert['extra']['topic']];
		if ($alert['content_type'] == 'msg')
			if ($msgs[$alert['content_id']] == $txt['topic_na'])
			{
				unset($alerts[$id_alert]);
				continue;
			}
			else
				$alerts[$id_alert]['extra']['msg_msg'] = $msgs[$alert['content_id']];
		if ($alert['content_type'] == 'profile')
			$alerts[$id_alert]['extra']['profile_msg'] = '<a href="' . $scripturl . '?action=profile;u=' . $alerts[$id_alert]['content_id'] . '">' . $alerts[$id_alert]['extra']['user_name'] . '</a>';

		if (!empty($memberContext[$alert['sender_id']]))
			$alerts[$id_alert]['sender'] = &$memberContext[$alert['sender_id']];

		$string = 'alert_' . $alert['content_type'] . '_' . $alert['content_action'];
		if (isset($txt[$string]))
		{
			$extra = $alerts[$id_alert]['extra'];
			$search = array('{member_link}', '{scripturl}');
			$repl = array(!empty($alert['sender_id']) ? '<a href="' . $scripturl . '?action=profile;u=' . $alert['sender_id'] . '">' . $alert['sender_name'] . '</a>' : $alert['sender_name'], $scripturl);
<<<<<<< HEAD
			foreach ((array) $extra as $k => $v)
=======

			if (is_array($extra))
>>>>>>> 49c9bb36
			{
				foreach ($extra as $k => $v)
				{
					$search[] = '{' . $k . '}';
					$repl[] = $v;
				}
			}
			$alerts[$id_alert]['text'] = str_replace($search, $repl, $txt[$string]);
		}
	}

	return $alerts;
}

/**
 * Shows all alerts for this user
 *
 * @param int $memID The ID of the member
 */
function showAlerts($memID)
{
	global $context, $smcFunc, $txt, $sourcedir, $scripturl, $options;

	require_once($sourcedir . '/Profile-Modify.php');

	// Prepare the pagination vars.
	$maxIndex = 10;
	$start = (int) isset($_REQUEST['start']) ? $_REQUEST['start'] : 0;
	$count = alert_count($memID);

	// Get the alerts.
	$context['alerts'] = fetch_alerts($memID, true, false, array('start' => $start, 'maxIndex' => $maxIndex));
	$toMark = false;
	$action = '';

	//  Are we using checkboxes?
	$context['showCheckboxes'] = !empty($options['display_quick_mod']) && $options['display_quick_mod'] == 1;

	// Create the pagination.
	$context['pagination'] = constructPageIndex($scripturl . '?action=profile;area=showalerts;u=' . $memID, $start, $count, $maxIndex, false);

	// Set some JavaScript for checking all alerts at once.
	if ($context['showCheckboxes'])
		addInlineJavaScript('
		$(function(){
			$(\'#select_all\').on(\'change\', function() {
				var checkboxes = $(\'ul.quickbuttons\').find(\':checkbox\');
				if($(this).prop(\'checked\')) {
					checkboxes.prop(\'checked\', true);
				}
				else {
					checkboxes.prop(\'checked\', false);
				}
			});
		});', true);

	// Set a nice message.
	if (!empty($_SESSION['update_message']))
	{
		$context['update_message'] = $txt['profile_updated_own'];
		unset($_SESSION['update_message']);
	}

	// Saving multiple changes?
	if (isset($_GET['save']) && !empty($_POST['mark']))
	{
		// Get the values.
		$toMark = array_map('intval', $_POST['mark']);

		// Which action?
		$action = !empty($_POST['mark_as']) ? $smcFunc['htmlspecialchars']($smcFunc['htmltrim']($_POST['mark_as'])) : '';
	}

	// A single change.
	if (!empty($_GET['do']) && !empty($_GET['aid']))
	{
		$toMark = (int) $_GET['aid'];
		$action = $smcFunc['htmlspecialchars']($smcFunc['htmltrim']($_GET['do']));
	}

	// Save the changes.
	if (!empty($toMark) && !empty($action))
	{
		checkSession('request');

		// Call it!
		if ($action == 'remove')
			alert_delete($toMark, $memID);

		else
			alert_mark($memID, $toMark, $action == 'read' ? 1 : 0);

		// Set a nice update message.
		$_SESSION['update_message'] = true;

		// Redirect.
		redirectexit('action=profile;area=showalerts;u=' . $memID);
	}
}

/**
 * Show all posts by the current user
 * @todo This function needs to be split up properly.
 *
 * @param int $memID The ID of the member
 */
function showPosts($memID)
{
	global $txt, $user_info, $scripturl, $modSettings;
	global $context, $user_profile, $sourcedir, $smcFunc, $board;

	// Some initial context.
	$context['start'] = (int) $_REQUEST['start'];
	$context['current_member'] = $memID;

	// Create the tabs for the template.
	$context[$context['profile_menu_name']]['tab_data'] = array(
		'title' => $txt['showPosts'],
		'description' => $txt['showPosts_help'],
		'icon' => 'profile_hd.png',
		'tabs' => array(
			'messages' => array(
			),
			'topics' => array(
			),
			'unwatchedtopics' => array(
			),
			'attach' => array(
			),
		),
	);

	// Shortcut used to determine which $txt['show*'] string to use for the title, based on the SA
	$title = array(
		'attach' => 'Attachments',
		'unwatchedtopics' => 'Unwatched',
		'topics' => 'Topics'
	);

	// Set the page title
	if (isset($_GET['sa']) && array_key_exists($_GET['sa'], $title))
		$context['page_title'] = $txt['show' . $title[$_GET['sa']]];
	else
		$context['page_title'] = $txt['showPosts'];

	$context['page_title'] .= ' - ' . $user_profile[$memID]['real_name'];

	// Is the load average too high to allow searching just now?
	if (!empty($context['load_average']) && !empty($modSettings['loadavg_show_posts']) && $context['load_average'] >= $modSettings['loadavg_show_posts'])
		fatal_lang_error('loadavg_show_posts_disabled', false);

	// If we're specifically dealing with attachments use that function!
	if (isset($_GET['sa']) && $_GET['sa'] == 'attach')
		return showAttachments($memID);
	// Instead, if we're dealing with unwatched topics (and the feature is enabled) use that other function.
	elseif (isset($_GET['sa']) && $_GET['sa'] == 'unwatchedtopics')
		return showUnwatched($memID);

	// Are we just viewing topics?
	$context['is_topics'] = isset($_GET['sa']) && $_GET['sa'] == 'topics' ? true : false;

	// If just deleting a message, do it and then redirect back.
	if (isset($_GET['delete']) && !$context['is_topics'])
	{
		checkSession('get');

		// We need msg info for logging.
		$request = $smcFunc['db_query']('', '
			SELECT subject, id_member, id_topic, id_board
			FROM {db_prefix}messages
			WHERE id_msg = {int:id_msg}',
			array(
				'id_msg' => (int) $_GET['delete'],
			)
		);
		$info = $smcFunc['db_fetch_row']($request);
		$smcFunc['db_free_result']($request);

		// Trying to remove a message that doesn't exist.
		if (empty($info))
			redirectexit('action=profile;u=' . $memID . ';area=showposts;start=' . $_GET['start']);

		// We can be lazy, since removeMessage() will check the permissions for us.
		require_once($sourcedir . '/RemoveTopic.php');
		removeMessage((int) $_GET['delete']);

		// Add it to the mod log.
		if (allowedTo('delete_any') && (!allowedTo('delete_own') || $info[1] != $user_info['id']))
			logAction('delete', array('topic' => $info[2], 'subject' => $info[0], 'member' => $info[1], 'board' => $info[3]));

		// Back to... where we are now ;).
		redirectexit('action=profile;u=' . $memID . ';area=showposts;start=' . $_GET['start']);
	}

	// Default to 10.
	if (empty($_REQUEST['viewscount']) || !is_numeric($_REQUEST['viewscount']))
		$_REQUEST['viewscount'] = '10';

	if ($context['is_topics'])
		$request = $smcFunc['db_query']('', '
			SELECT COUNT(*)
			FROM {db_prefix}topics AS t' . ($user_info['query_see_board'] == '1=1' ? '' : '
				INNER JOIN {db_prefix}boards AS b ON (b.id_board = t.id_board AND {query_see_board})') . '
			WHERE t.id_member_started = {int:current_member}' . (!empty($board) ? '
				AND t.id_board = {int:board}' : '') . (!$modSettings['postmod_active'] || $context['user']['is_owner'] ? '' : '
				AND t.approved = {int:is_approved}'),
			array(
				'current_member' => $memID,
				'is_approved' => 1,
				'board' => $board,
			)
		);
	else
		$request = $smcFunc['db_query']('', '
			SELECT COUNT(*)
			FROM {db_prefix}messages AS m' . ($user_info['query_see_board'] == '1=1' ? '' : '
				INNER JOIN {db_prefix}boards AS b ON (b.id_board = m.id_board AND {query_see_board})') . '
			WHERE m.id_member = {int:current_member}' . (!empty($board) ? '
				AND m.id_board = {int:board}' : '') . (!$modSettings['postmod_active'] || $context['user']['is_owner'] ? '' : '
				AND m.approved = {int:is_approved}'),
			array(
				'current_member' => $memID,
				'is_approved' => 1,
				'board' => $board,
			)
		);
	list ($msgCount) = $smcFunc['db_fetch_row']($request);
	$smcFunc['db_free_result']($request);

	$request = $smcFunc['db_query']('', '
		SELECT MIN(id_msg), MAX(id_msg)
		FROM {db_prefix}messages AS m
		WHERE m.id_member = {int:current_member}' . (!empty($board) ? '
			AND m.id_board = {int:board}' : '') . (!$modSettings['postmod_active'] || $context['user']['is_owner'] ? '' : '
			AND m.approved = {int:is_approved}'),
		array(
			'current_member' => $memID,
			'is_approved' => 1,
			'board' => $board,
		)
	);
	list ($min_msg_member, $max_msg_member) = $smcFunc['db_fetch_row']($request);
	$smcFunc['db_free_result']($request);

	$range_limit = '';

	if ($context['is_topics'])
		$maxPerPage = empty($modSettings['disableCustomPerPage']) && !empty($options['topics_per_page']) ? $options['topics_per_page'] : $modSettings['defaultMaxTopics'];
	else
		$maxPerPage = empty($modSettings['disableCustomPerPage']) && !empty($options['messages_per_page']) ? $options['messages_per_page'] : $modSettings['defaultMaxMessages'];

	$maxIndex = $maxPerPage;

	// Make sure the starting place makes sense and construct our friend the page index.
	$context['page_index'] = constructPageIndex($scripturl . '?action=profile;u=' . $memID . ';area=showposts' . ($context['is_topics'] ? ';sa=topics' : '') . (!empty($board) ? ';board=' . $board : ''), $context['start'], $msgCount, $maxIndex);
	$context['current_page'] = $context['start'] / $maxIndex;

	// Reverse the query if we're past 50% of the pages for better performance.
	$start = $context['start'];
	$reverse = $_REQUEST['start'] > $msgCount / 2;
	if ($reverse)
	{
		$maxIndex = $msgCount < $context['start'] + $maxPerPage + 1 && $msgCount > $context['start'] ? $msgCount - $context['start'] : $maxPerPage;
		$start = $msgCount < $context['start'] + $maxPerPage + 1 || $msgCount < $context['start'] + $maxPerPage ? 0 : $msgCount - $context['start'] - $maxPerPage;
	}

	// Guess the range of messages to be shown.
	if ($msgCount > 1000)
	{
		$margin = floor(($max_msg_member - $min_msg_member) * (($start + $maxPerPage) / $msgCount) + .1 * ($max_msg_member - $min_msg_member));
		// Make a bigger margin for topics only.
		if ($context['is_topics'])
		{
			$margin *= 5;
			$range_limit = $reverse ? 't.id_first_msg < ' . ($min_msg_member + $margin) : 't.id_first_msg > ' . ($max_msg_member - $margin);
		}
		else
			$range_limit = $reverse ? 'm.id_msg < ' . ($min_msg_member + $margin) : 'm.id_msg > ' . ($max_msg_member - $margin);
	}

	// Find this user's posts.  The left join on categories somehow makes this faster, weird as it looks.
	$looped = false;
	while (true)
	{
		if ($context['is_topics'])
		{
			$request = $smcFunc['db_query']('', '
				SELECT
					b.id_board, b.name AS bname, c.id_cat, c.name AS cname, t.id_member_started, t.id_first_msg, t.id_last_msg,
					t.approved, m.body, m.smileys_enabled, m.subject, m.poster_time, m.id_topic, m.id_msg
				FROM {db_prefix}topics AS t
					INNER JOIN {db_prefix}boards AS b ON (b.id_board = t.id_board)
					LEFT JOIN {db_prefix}categories AS c ON (c.id_cat = b.id_cat)
					INNER JOIN {db_prefix}messages AS m ON (m.id_msg = t.id_first_msg)
				WHERE t.id_member_started = {int:current_member}' . (!empty($board) ? '
					AND t.id_board = {int:board}' : '') . (empty($range_limit) ? '' : '
					AND ' . $range_limit) . '
					AND {query_see_board}' . (!$modSettings['postmod_active'] || $context['user']['is_owner'] ? '' : '
					AND t.approved = {int:is_approved} AND m.approved = {int:is_approved}') . '
				ORDER BY t.id_first_msg ' . ($reverse ? 'ASC' : 'DESC') . '
				LIMIT {int:start}, {int:max}',
				array(
					'current_member' => $memID,
					'is_approved' => 1,
					'board' => $board,
					'start' => $start,
					'max' => $maxIndex,
				)
			);
		}
		else
		{
			$request = $smcFunc['db_query']('', '
				SELECT
					b.id_board, b.name AS bname, c.id_cat, c.name AS cname, m.id_topic, m.id_msg,
					t.id_member_started, t.id_first_msg, t.id_last_msg, m.body, m.smileys_enabled,
					m.subject, m.poster_time, m.approved
				FROM {db_prefix}messages AS m
					INNER JOIN {db_prefix}topics AS t ON (t.id_topic = m.id_topic)
					INNER JOIN {db_prefix}boards AS b ON (b.id_board = t.id_board)
					LEFT JOIN {db_prefix}categories AS c ON (c.id_cat = b.id_cat)
				WHERE m.id_member = {int:current_member}' . (!empty($board) ? '
					AND b.id_board = {int:board}' : '') . (empty($range_limit) ? '' : '
					AND ' . $range_limit) . '
					AND {query_see_board}' . (!$modSettings['postmod_active'] || $context['user']['is_owner'] ? '' : '
					AND t.approved = {int:is_approved} AND m.approved = {int:is_approved}') . '
				ORDER BY m.id_msg ' . ($reverse ? 'ASC' : 'DESC') . '
				LIMIT {int:start}, {int:max}',
				array(
					'current_member' => $memID,
					'is_approved' => 1,
					'board' => $board,
					'start' => $start,
					'max' => $maxIndex,
				)
			);
		}

		// Make sure we quit this loop.
		if ($smcFunc['db_num_rows']($request) === $maxIndex || $looped || $range_limit == '')
			break;
		$looped = true;
		$range_limit = '';
	}

	// Start counting at the number of the first message displayed.
	$counter = $reverse ? $context['start'] + $maxIndex + 1 : $context['start'];
	$context['posts'] = array();
	$board_ids = array('own' => array(), 'any' => array());
	while ($row = $smcFunc['db_fetch_assoc']($request))
	{
		// Censor....
		censorText($row['body']);
		censorText($row['subject']);

		// Do the code.
		$row['body'] = parse_bbc($row['body'], $row['smileys_enabled'], $row['id_msg']);

		// And the array...
		$context['posts'][$counter += $reverse ? -1 : 1] = array(
			'body' => $row['body'],
			'counter' => $counter,
			'category' => array(
				'name' => $row['cname'],
				'id' => $row['id_cat']
			),
			'board' => array(
				'name' => $row['bname'],
				'id' => $row['id_board']
			),
			'topic' => $row['id_topic'],
			'subject' => $row['subject'],
			'start' => 'msg' . $row['id_msg'],
			'time' => timeformat($row['poster_time']),
			'timestamp' => forum_time(true, $row['poster_time']),
			'id' => $row['id_msg'],
			'can_reply' => false,
			'can_mark_notify' => !$context['user']['is_guest'],
			'can_delete' => false,
			'delete_possible' => ($row['id_first_msg'] != $row['id_msg'] || $row['id_last_msg'] == $row['id_msg']) && (empty($modSettings['edit_disable_time']) || $row['poster_time'] + $modSettings['edit_disable_time'] * 60 >= time()),
			'approved' => $row['approved'],
			'css_class' => $row['approved'] ? 'windowbg' : 'approvebg',
		);

		if ($user_info['id'] == $row['id_member_started'])
			$board_ids['own'][$row['id_board']][] = $counter;
		$board_ids['any'][$row['id_board']][] = $counter;
	}
	$smcFunc['db_free_result']($request);

	// All posts were retrieved in reverse order, get them right again.
	if ($reverse)
		$context['posts'] = array_reverse($context['posts'], true);

	// These are all the permissions that are different from board to board..
	if ($context['is_topics'])
		$permissions = array(
			'own' => array(
				'post_reply_own' => 'can_reply',
			),
			'any' => array(
				'post_reply_any' => 'can_reply',
			)
		);
	else
		$permissions = array(
			'own' => array(
				'post_reply_own' => 'can_reply',
				'delete_own' => 'can_delete',
			),
			'any' => array(
				'post_reply_any' => 'can_reply',
				'delete_any' => 'can_delete',
			)
		);

	// For every permission in the own/any lists...
	foreach ($permissions as $type => $list)
	{
		foreach ($list as $permission => $allowed)
		{
			// Get the boards they can do this on...
			$boards = boardsAllowedTo($permission);

			// Hmm, they can do it on all boards, can they?
			if (!empty($boards) && $boards[0] == 0)
				$boards = array_keys($board_ids[$type]);

			// Now go through each board they can do the permission on.
			foreach ($boards as $board_id)
			{
				// There aren't any posts displayed from this board.
				if (!isset($board_ids[$type][$board_id]))
					continue;

				// Set the permission to true ;).
				foreach ($board_ids[$type][$board_id] as $counter)
					$context['posts'][$counter][$allowed] = true;
			}
		}
	}

	// Clean up after posts that cannot be deleted and quoted.
	$quote_enabled = empty($modSettings['disabledBBC']) || !in_array('quote', explode(',', $modSettings['disabledBBC']));
	foreach ($context['posts'] as $counter => $dummy)
	{
		$context['posts'][$counter]['can_delete'] &= $context['posts'][$counter]['delete_possible'];
		$context['posts'][$counter]['can_quote'] = $context['posts'][$counter]['can_reply'] && $quote_enabled;
	}

	// Allow last minute changes.
	call_integration_hook('integrate_profile_showPosts');
}

/**
 * Show all the attachments of a user.
 *
 * @param int $memID The ID of the member
 */
function showAttachments($memID)
{
	global $txt, $scripturl, $modSettings;
	global $sourcedir;

	// OBEY permissions!
	$boardsAllowed = boardsAllowedTo('view_attachments');

	// Make sure we can't actually see anything...
	if (empty($boardsAllowed))
		$boardsAllowed = array(-1);

	require_once($sourcedir . '/Subs-List.php');

	// This is all the information required to list attachments.
	$listOptions = array(
		'id' => 'attachments',
		'width' => '100%',
		'items_per_page' => $modSettings['defaultMaxListItems'],
		'no_items_label' => $txt['show_attachments_none'],
		'base_href' => $scripturl . '?action=profile;area=showposts;sa=attach;u=' . $memID,
		'default_sort_col' => 'filename',
		'get_items' => array(
			'function' => 'list_getAttachments',
			'params' => array(
				$boardsAllowed,
				$memID,
			),
		),
		'get_count' => array(
			'function' => 'list_getNumAttachments',
			'params' => array(
				$boardsAllowed,
				$memID,
			),
		),
		'data_check' => array(
			'class' => function($data)
			{
				return $data['approved'] ? '' : 'approvebg';
			}
		),
		'columns' => array(
			'filename' => array(
				'header' => array(
					'value' => $txt['show_attach_filename'],
					'class' => 'lefttext',
					'style' => 'width: 25%;',
				),
				'data' => array(
					'sprintf' => array(
						'format' => '<a href="' . $scripturl . '?action=dlattach;topic=%1$d.0;attach=%2$d">%3$s</a>',
						'params' => array(
							'topic' => true,
							'id' => true,
							'filename' => false,
						),
					),
				),
				'sort' => array(
					'default' => 'a.filename',
					'reverse' => 'a.filename DESC',
				),
			),
			'downloads' => array(
				'header' => array(
					'value' => $txt['show_attach_downloads'],
					'style' => 'width: 12%;',
				),
				'data' => array(
					'db' => 'downloads',
					'comma_format' => true,
				),
				'sort' => array(
					'default' => 'a.downloads',
					'reverse' => 'a.downloads DESC',
				),
			),
			'subject' => array(
				'header' => array(
					'value' => $txt['message'],
					'class' => 'lefttext',
					'style' => 'width: 30%;',
				),
				'data' => array(
					'sprintf' => array(
						'format' => '<a href="' . $scripturl . '?msg=%1$d">%2$s</a>',
						'params' => array(
							'msg' => true,
							'subject' => false,
						),
					),
				),
				'sort' => array(
					'default' => 'm.subject',
					'reverse' => 'm.subject DESC',
				),
			),
			'posted' => array(
				'header' => array(
					'value' => $txt['show_attach_posted'],
					'class' => 'lefttext',
				),
				'data' => array(
					'db' => 'posted',
					'timeformat' => true,
				),
				'sort' => array(
					'default' => 'm.poster_time',
					'reverse' => 'm.poster_time DESC',
				),
			),
		),
	);

	// Create the request list.
	createList($listOptions);
}

/**
 * Get a list of attachments for this user. Callback for the list in showAttachments()
 *
 * @param int $start Which item to start with (for pagination purposes)
 * @param int $items_per_page How many items to show on each page
 * @param string $sort A string indicating how to sort the results
 * @param array $boardsAllowed An array containing the IDs of the boards they can see
 * @param int $memID The ID of the member
 * @return array An array of information about the attachments
 */
function list_getAttachments($start, $items_per_page, $sort, $boardsAllowed, $memID)
{
	global $smcFunc, $board, $modSettings, $context;

	// Retrieve some attachments.
	$request = $smcFunc['db_query']('', '
		SELECT a.id_attach, a.id_msg, a.filename, a.downloads, a.approved, m.id_msg, m.id_topic,
			m.id_board, m.poster_time, m.subject, b.name
		FROM {db_prefix}attachments AS a
			INNER JOIN {db_prefix}messages AS m ON (m.id_msg = a.id_msg)
			INNER JOIN {db_prefix}boards AS b ON (b.id_board = m.id_board AND {query_see_board})
		WHERE a.attachment_type = {int:attachment_type}
			AND a.id_msg != {int:no_message}
			AND m.id_member = {int:current_member}' . (!empty($board) ? '
			AND b.id_board = {int:board}' : '') . (!in_array(0, $boardsAllowed) ? '
			AND b.id_board IN ({array_int:boards_list})' : '') . (!$modSettings['postmod_active'] || $context['user']['is_owner'] ? '' : '
			AND m.approved = {int:is_approved}') . '
		ORDER BY {raw:sort}
		LIMIT {int:offset}, {int:limit}',
		array(
			'boards_list' => $boardsAllowed,
			'attachment_type' => 0,
			'no_message' => 0,
			'current_member' => $memID,
			'is_approved' => 1,
			'board' => $board,
			'sort' => $sort,
			'offset' => $start,
			'limit' => $items_per_page,
		)
	);
	$attachments = array();
	while ($row = $smcFunc['db_fetch_assoc']($request))
		$attachments[] = array(
			'id' => $row['id_attach'],
			'filename' => $row['filename'],
			'downloads' => $row['downloads'],
			'subject' => censorText($row['subject']),
			'posted' => $row['poster_time'],
			'msg' => $row['id_msg'],
			'topic' => $row['id_topic'],
			'board' => $row['id_board'],
			'board_name' => $row['name'],
			'approved' => $row['approved'],
		);

	$smcFunc['db_free_result']($request);

	return $attachments;
}

/**
 * Gets the total number of attachments for the user
 *
 * @param array $boardsAllowed An array of the IDs of the boards they can see
 * @param int $memID The ID of the member
 * @return int The number of attachments
 */
function list_getNumAttachments($boardsAllowed, $memID)
{
	global $board, $smcFunc, $modSettings, $context;

	// Get the total number of attachments they have posted.
	$request = $smcFunc['db_query']('', '
		SELECT COUNT(*)
		FROM {db_prefix}attachments AS a
			INNER JOIN {db_prefix}messages AS m ON (m.id_msg = a.id_msg)
			INNER JOIN {db_prefix}boards AS b ON (b.id_board = m.id_board AND {query_see_board})
		WHERE a.attachment_type = {int:attachment_type}
			AND a.id_msg != {int:no_message}
			AND m.id_member = {int:current_member}' . (!empty($board) ? '
			AND b.id_board = {int:board}' : '') . (!in_array(0, $boardsAllowed) ? '
			AND b.id_board IN ({array_int:boards_list})' : '') . (!$modSettings['postmod_active'] || $context['user']['is_owner'] ? '' : '
			AND m.approved = {int:is_approved}'),
		array(
			'boards_list' => $boardsAllowed,
			'attachment_type' => 0,
			'no_message' => 0,
			'current_member' => $memID,
			'is_approved' => 1,
			'board' => $board,
		)
	);
	list ($attachCount) = $smcFunc['db_fetch_row']($request);
	$smcFunc['db_free_result']($request);

	return $attachCount;
}

/**
 * Show all the unwatched topics.
 *
 * @param int $memID The ID of the member
 */
function showUnwatched($memID)
{
	global $txt, $user_info, $scripturl, $modSettings, $context, $sourcedir;

	// Only the owner can see the list (if the function is enabled of course)
	if ($user_info['id'] != $memID)
		return;

	require_once($sourcedir . '/Subs-List.php');

	// And here they are: the topics you don't like
	$listOptions = array(
		'id' => 'unwatched_topics',
		'width' => '100%',
		'items_per_page' => (empty($modSettings['disableCustomPerPage']) && !empty($options['topics_per_page'])) ? $options['topics_per_page'] : $modSettings['defaultMaxTopics'],
		'no_items_label' => $txt['unwatched_topics_none'],
		'base_href' => $scripturl . '?action=profile;area=showposts;sa=unwatchedtopics;u=' . $memID,
		'default_sort_col' => 'started_on',
		'get_items' => array(
			'function' => 'list_getUnwatched',
			'params' => array(
				$memID,
			),
		),
		'get_count' => array(
			'function' => 'list_getNumUnwatched',
			'params' => array(
				$memID,
			),
		),
		'columns' => array(
			'subject' => array(
				'header' => array(
					'value' => $txt['subject'],
					'class' => 'lefttext',
					'style' => 'width: 30%;',
				),
				'data' => array(
					'sprintf' => array(
						'format' => '<a href="' . $scripturl . '?topic=%1$d.0">%2$s</a>',
						'params' => array(
							'id_topic' => false,
							'subject' => false,
						),
					),
				),
				'sort' => array(
					'default' => 'm.subject',
					'reverse' => 'm.subject DESC',
				),
			),
			'started_by' => array(
				'header' => array(
					'value' => $txt['started_by'],
					'style' => 'width: 15%;',
				),
				'data' => array(
					'db' => 'started_by',
				),
				'sort' => array(
					'default' => 'mem.real_name',
					'reverse' => 'mem.real_name DESC',
				),
			),
			'started_on' => array(
				'header' => array(
					'value' => $txt['on'],
					'class' => 'lefttext',
					'style' => 'width: 20%;',
				),
				'data' => array(
					'db' => 'started_on',
					'timeformat' => true,
				),
				'sort' => array(
					'default' => 'm.poster_time',
					'reverse' => 'm.poster_time DESC',
				),
			),
			'last_post_by' => array(
				'header' => array(
					'value' => $txt['last_post'],
					'style' => 'width: 15%;',
				),
				'data' => array(
					'db' => 'last_post_by',
				),
				'sort' => array(
					'default' => 'mem.real_name',
					'reverse' => 'mem.real_name DESC',
				),
			),
			'last_post_on' => array(
				'header' => array(
					'value' => $txt['on'],
					'class' => 'lefttext',
					'style' => 'width: 20%;',
				),
				'data' => array(
					'db' => 'last_post_on',
					'timeformat' => true,
				),
				'sort' => array(
					'default' => 'm.poster_time',
					'reverse' => 'm.poster_time DESC',
				),
			),
		),
	);

	// Create the request list.
	createList($listOptions);

	$context['sub_template'] = 'show_list';
	$context['default_list'] = 'unwatched_topics';
}

/**
 * Gets information about unwatched (disregarded) topics. Callback for the list in show_unwatched
 *
 * @param int $start The item to start with (for pagination purposes)
 * @param int $items_per_page How many items to show on each page
 * @param string $sort A string indicating how to sort the results
 * @param int $memID The ID of the member
 * @return array An array of information about the unwatched topics
 */
function list_getUnwatched($start, $items_per_page, $sort, $memID)
{
	global $smcFunc;

	// Get the list of topics we can see
	$request = $smcFunc['db_query']('', '
		SELECT lt.id_topic
		FROM {db_prefix}log_topics as lt
			LEFT JOIN {db_prefix}topics as t ON (lt.id_topic = t.id_topic)
			LEFT JOIN {db_prefix}boards as b ON (t.id_board = b.id_board)
			LEFT JOIN {db_prefix}messages as m ON (t.id_first_msg = m.id_msg)' . (in_array($sort, array('mem.real_name', 'mem.real_name DESC', 'mem.poster_time', 'mem.poster_time DESC')) ? '
			LEFT JOIN {db_prefix}members as mem ON (m.id_member = mem.id_member)' : '') . '
		WHERE lt.id_member = {int:current_member}
			AND unwatched = 1
			AND {query_see_board}
		ORDER BY {raw:sort}
		LIMIT {int:offset}, {int:limit}',
		array(
			'current_member' => $memID,
			'sort' => $sort,
			'offset' => $start,
			'limit' => $items_per_page,
		)
	);

	$topics = array();
	while ($row = $smcFunc['db_fetch_assoc']($request))
		$topics[] = $row['id_topic'];

	$smcFunc['db_free_result']($request);

	// Any topics found?
	$topicsInfo = array();
	if (!empty($topics))
	{
		$request = $smcFunc['db_query']('', '
			SELECT mf.subject, mf.poster_time as started_on, COALESCE(memf.real_name, mf.poster_name) as started_by, ml.poster_time as last_post_on, COALESCE(meml.real_name, ml.poster_name) as last_post_by, t.id_topic
			FROM {db_prefix}topics AS t
				INNER JOIN {db_prefix}messages AS ml ON (ml.id_msg = t.id_last_msg)
				INNER JOIN {db_prefix}messages AS mf ON (mf.id_msg = t.id_first_msg)
				LEFT JOIN {db_prefix}members AS meml ON (meml.id_member = ml.id_member)
				LEFT JOIN {db_prefix}members AS memf ON (memf.id_member = mf.id_member)
			WHERE t.id_topic IN ({array_int:topics})',
			array(
				'topics' => $topics,
			)
		);
		while ($row = $smcFunc['db_fetch_assoc']($request))
			$topicsInfo[] = $row;
		$smcFunc['db_free_result']($request);
	}

	return $topicsInfo;
}

/**
 * Count the number of topics in the unwatched list
 *
 * @param int $memID The ID of the member
 * @return int The number of unwatched topics
 */
function list_getNumUnwatched($memID)
{
	global $smcFunc;

	// Get the total number of attachments they have posted.
	$request = $smcFunc['db_query']('', '
		SELECT COUNT(*)
		FROM {db_prefix}log_topics as lt
		LEFT JOIN {db_prefix}topics as t ON (lt.id_topic = t.id_topic)
		LEFT JOIN {db_prefix}boards as b ON (t.id_board = b.id_board)
		WHERE id_member = {int:current_member}
			AND unwatched = 1
			AND {query_see_board}',
		array(
			'current_member' => $memID,
		)
	);
	list ($unwatchedCount) = $smcFunc['db_fetch_row']($request);
	$smcFunc['db_free_result']($request);

	return $unwatchedCount;
}

/**
 * Gets the user stats for display
 *
 * @param int $memID The ID of the member
 */
function statPanel($memID)
{
	global $txt, $scripturl, $context, $user_profile, $user_info, $modSettings, $smcFunc;

	$context['page_title'] = $txt['statPanel_showStats'] . ' ' . $user_profile[$memID]['real_name'];

	// Is the load average too high to allow searching just now?
	if (!empty($context['load_average']) && !empty($modSettings['loadavg_userstats']) && $context['load_average'] >= $modSettings['loadavg_userstats'])
		fatal_lang_error('loadavg_userstats_disabled', false);

	// General user statistics.
	$timeDays = floor($user_profile[$memID]['total_time_logged_in'] / 86400);
	$timeHours = floor(($user_profile[$memID]['total_time_logged_in'] % 86400) / 3600);
	$context['time_logged_in'] = ($timeDays > 0 ? $timeDays . $txt['totalTimeLogged2'] : '') . ($timeHours > 0 ? $timeHours . $txt['totalTimeLogged3'] : '') . floor(($user_profile[$memID]['total_time_logged_in'] % 3600) / 60) . $txt['totalTimeLogged4'];
	$context['num_posts'] = comma_format($user_profile[$memID]['posts']);
	// Menu tab
	$context[$context['profile_menu_name']]['tab_data'] = array(
		'title' => $txt['statPanel_generalStats'] . ' - ' . $context['member']['name'],
		'icon' => 'stats_info.png'
	);

	// Number of topics started and Number polls started
	$result = $smcFunc['db_query']('', '
		SELECT COUNT(*), COUNT( CASE WHEN id_poll != {int:no_poll} THEN 1 ELSE NULL END )
		FROM {db_prefix}topics
		WHERE id_member_started = {int:current_member}' . (!empty($modSettings['recycle_enable']) && $modSettings['recycle_board'] > 0 ? '
			AND id_board != {int:recycle_board}' : ''),
		array(
			'current_member' => $memID,
			'recycle_board' => $modSettings['recycle_board'],
			'no_poll' => 0,
		)
	);
	list ($context['num_topics'], $context['num_polls']) = $smcFunc['db_fetch_row']($result);
	$smcFunc['db_free_result']($result);

	// Number polls voted in.
	$result = $smcFunc['db_query']('distinct_poll_votes', '
		SELECT COUNT(DISTINCT id_poll)
		FROM {db_prefix}log_polls
		WHERE id_member = {int:current_member}',
		array(
			'current_member' => $memID,
		)
	);
	list ($context['num_votes']) = $smcFunc['db_fetch_row']($result);
	$smcFunc['db_free_result']($result);

	// Format the numbers...
	$context['num_topics'] = comma_format($context['num_topics']);
	$context['num_polls'] = comma_format($context['num_polls']);
	$context['num_votes'] = comma_format($context['num_votes']);

	// Grab the board this member posted in most often.
	$result = $smcFunc['db_query']('', '
		SELECT
			b.id_board, MAX(b.name) AS name, MAX(b.num_posts) AS num_posts, COUNT(*) AS message_count
		FROM {db_prefix}messages AS m
			INNER JOIN {db_prefix}boards AS b ON (b.id_board = m.id_board)
		WHERE m.id_member = {int:current_member}
			AND b.count_posts = {int:count_enabled}
			AND {query_see_board}
		GROUP BY b.id_board
		ORDER BY message_count DESC
		LIMIT 10',
		array(
			'current_member' => $memID,
			'count_enabled' => 0,
		)
	);
	$context['popular_boards'] = array();
	while ($row = $smcFunc['db_fetch_assoc']($result))
	{
		$context['popular_boards'][$row['id_board']] = array(
			'id' => $row['id_board'],
			'posts' => $row['message_count'],
			'href' => $scripturl . '?board=' . $row['id_board'] . '.0',
			'link' => '<a href="' . $scripturl . '?board=' . $row['id_board'] . '.0">' . $row['name'] . '</a>',
			'posts_percent' => $user_profile[$memID]['posts'] == 0 ? 0 : ($row['message_count'] * 100) / $user_profile[$memID]['posts'],
			'total_posts' => $row['num_posts'],
			'total_posts_member' => $user_profile[$memID]['posts'],
		);
	}
	$smcFunc['db_free_result']($result);

	// Now get the 10 boards this user has most often participated in.
	$result = $smcFunc['db_query']('profile_board_stats', '
		SELECT
			b.id_board, MAX(b.name) AS name, b.num_posts, COUNT(*) AS message_count,
			CASE WHEN COUNT(*) > MAX(b.num_posts) THEN 1 ELSE COUNT(*) / MAX(b.num_posts) END * 100 AS percentage
		FROM {db_prefix}messages AS m
			INNER JOIN {db_prefix}boards AS b ON (b.id_board = m.id_board)
		WHERE m.id_member = {int:current_member}
			AND {query_see_board}
		GROUP BY b.id_board, b.num_posts
		ORDER BY percentage DESC
		LIMIT 10',
		array(
			'current_member' => $memID,
		)
	);
	$context['board_activity'] = array();
	while ($row = $smcFunc['db_fetch_assoc']($result))
	{
		$context['board_activity'][$row['id_board']] = array(
			'id' => $row['id_board'],
			'posts' => $row['message_count'],
			'href' => $scripturl . '?board=' . $row['id_board'] . '.0',
			'link' => '<a href="' . $scripturl . '?board=' . $row['id_board'] . '.0">' . $row['name'] . '</a>',
			'percent' => comma_format((float) $row['percentage'], 2),
			'posts_percent' => (float) $row['percentage'],
			'total_posts' => $row['num_posts'],
		);
	}
	$smcFunc['db_free_result']($result);

	// Posting activity by time.
	$result = $smcFunc['db_query']('user_activity_by_time', '
		SELECT
			HOUR(FROM_UNIXTIME(poster_time + {int:time_offset})) AS hour,
			COUNT(*) AS post_count
		FROM {db_prefix}messages
		WHERE id_member = {int:current_member}' . ($modSettings['totalMessages'] > 100000 ? '
			AND id_topic > {int:top_ten_thousand_topics}' : '') . '
		GROUP BY hour',
		array(
			'current_member' => $memID,
			'top_ten_thousand_topics' => $modSettings['totalTopics'] - 10000,
			'time_offset' => (($user_info['time_offset'] + $modSettings['time_offset']) * 3600),
		)
	);
	$maxPosts = $realPosts = 0;
	$context['posts_by_time'] = array();
	while ($row = $smcFunc['db_fetch_assoc']($result))
	{
		// Cast as an integer to remove the leading 0.
		$row['hour'] = (int) $row['hour'];

		$maxPosts = max($row['post_count'], $maxPosts);
		$realPosts += $row['post_count'];

		$context['posts_by_time'][$row['hour']] = array(
			'hour' => $row['hour'],
			'hour_format' => stripos($user_info['time_format'], '%p') === false ? $row['hour'] : date('g a', mktime($row['hour'])),
			'posts' => $row['post_count'],
			'posts_percent' => 0,
			'is_last' => $row['hour'] == 23,
		);
	}
	$smcFunc['db_free_result']($result);

	if ($maxPosts > 0)
		for ($hour = 0; $hour < 24; $hour++)
		{
			if (!isset($context['posts_by_time'][$hour]))
				$context['posts_by_time'][$hour] = array(
					'hour' => $hour,
					'hour_format' => stripos($user_info['time_format'], '%p') === false ? $hour : date('g a', mktime($hour)),
					'posts' => 0,
					'posts_percent' => 0,
					'relative_percent' => 0,
					'is_last' => $hour == 23,
				);
			else
			{
				$context['posts_by_time'][$hour]['posts_percent'] = round(($context['posts_by_time'][$hour]['posts'] * 100) / $realPosts);
				$context['posts_by_time'][$hour]['relative_percent'] = round(($context['posts_by_time'][$hour]['posts'] * 100) / $maxPosts);
			}
		}

	// Put it in the right order.
	ksort($context['posts_by_time']);

	/**
	 * Adding new entries:
	 * 'key' => array(
	 * 		'text' => string, // The text that will be shown next to the entry.
	 * 		'url' => string, // OPTIONAL: The entry will be a url
	 * ),
	 *
	 * 'key' will be used to look up the language string as $txt['statPanel_' . $key].
	 * Make sure to add a new entry when writing your mod!
	 */
	$context['text_stats'] = array(
		'total_time_online' => array(
			'text' => $context['time_logged_in'],
		),
		'total_posts' => array(
			'text' => $context['num_posts'] . ' ' . $txt['statPanel_posts'],
			'url' => $scripturl . '?action=profile;area=showposts;sa=messages;u=' . $memID
		),
		'total_topics' => array(
			'text' => $context['num_topics'] . ' ' . $txt['statPanel_topics'],
			'url' => $scripturl . '?action=profile;area=showposts;sa=topics;u=' . $memID
		),
		'users_polls' => array(
			'text' => $context['num_polls'] . ' ' . $txt['statPanel_polls'],
		),
		'users_votes' => array(
			'text' => $context['num_votes'] . ' ' . $txt['statPanel_votes']
		)
	);

	// Custom stats (just add a template_layer to add it to the template!)
 	call_integration_hook('integrate_profile_stats', array($memID, &$context['text_stats']));
}

/**
 * Loads up the information for the "track user" section of the profile
 *
 * @param int $memID The ID of the member
 */
function tracking($memID)
{
	global $context, $txt, $modSettings, $user_profile;

	$subActions = array(
		'activity' => array('trackActivity', $txt['trackActivity'], 'moderate_forum'),
		'ip' => array('TrackIP', $txt['trackIP'], 'moderate_forum'),
		'edits' => array('trackEdits', $txt['trackEdits'], 'moderate_forum'),
		'groupreq' => array('trackGroupReq', $txt['trackGroupRequests'], 'approve_group_requests'),
		'logins' => array('TrackLogins', $txt['trackLogins'], 'moderate_forum'),
	);

	foreach ($subActions as $sa => $action)
	{
		if (!allowedTo($action[2]))
			unset($subActions[$sa]);
	}

	// Create the tabs for the template.
	$context[$context['profile_menu_name']]['tab_data'] = array(
		'title' => $txt['tracking'],
		'description' => $txt['tracking_description'],
		'icon' => 'profile_hd.png',
		'tabs' => array(
			'activity' => array(),
			'ip' => array(),
			'edits' => array(),
			'groupreq' => array(),
			'logins' => array(),
		),
	);

	// Moderation must be on to track edits.
	if (empty($modSettings['userlog_enabled']))
		unset($context[$context['profile_menu_name']]['tab_data']['edits'], $subActions['edits']);

	// Group requests must be active to show it...
	if (empty($modSettings['show_group_membership']))
		unset($context[$context['profile_menu_name']]['tab_data']['groupreq'], $subActions['groupreq']);

	if (empty($subActions))
		fatal_lang_error('no_access', false);

	$keys = array_keys($subActions);
	$default = array_shift($keys);
	$context['tracking_area'] = isset($_GET['sa']) && isset($subActions[$_GET['sa']]) ? $_GET['sa'] : $default;

	// Set a page title.
	$context['page_title'] = $txt['trackUser'] . ' - ' . $subActions[$context['tracking_area']][1] . ' - ' . $user_profile[$memID]['real_name'];

	// Pass on to the actual function.
	$context['sub_template'] = $subActions[$context['tracking_area']][0];
	$call = call_helper($subActions[$context['tracking_area']][0], true);

	if (!empty($call))
		call_user_func($call, $memID);
}

/**
 * Handles tracking a user's activity
 *
 * @param int $memID The ID of the member
 */
function trackActivity($memID)
{
	global $scripturl, $txt, $modSettings, $sourcedir;
	global $user_profile, $context, $smcFunc;

	// Verify if the user has sufficient permissions.
	isAllowedTo('moderate_forum');

	$context['last_ip'] = $user_profile[$memID]['member_ip'];
	if ($context['last_ip'] != $user_profile[$memID]['member_ip2'])
		$context['last_ip2'] = $user_profile[$memID]['member_ip2'];
	$context['member']['name'] = $user_profile[$memID]['real_name'];

	// Set the options for the list component.
	$listOptions = array(
		'id' => 'track_user_list',
		'title' => $txt['errors_by'] . ' ' . $context['member']['name'],
		'items_per_page' => $modSettings['defaultMaxListItems'],
		'no_items_label' => $txt['no_errors_from_user'],
		'base_href' => $scripturl . '?action=profile;area=tracking;sa=user;u=' . $memID,
		'default_sort_col' => 'date',
		'get_items' => array(
			'function' => 'list_getUserErrors',
			'params' => array(
				'le.id_member = {int:current_member}',
				array('current_member' => $memID),
			),
		),
		'get_count' => array(
			'function' => 'list_getUserErrorCount',
			'params' => array(
				'id_member = {int:current_member}',
				array('current_member' => $memID),
			),
		),
		'columns' => array(
			'ip_address' => array(
				'header' => array(
					'value' => $txt['ip_address'],
				),
				'data' => array(
					'sprintf' => array(
						'format' => '<a href="' . $scripturl . '?action=profile;area=tracking;sa=ip;searchip=%1$s;u=' . $memID . '">%1$s</a>',
						'params' => array(
							'ip' => false,
						),
					),
				),
				'sort' => array(
					'default' => 'le.ip',
					'reverse' => 'le.ip DESC',
				),
			),
			'message' => array(
				'header' => array(
					'value' => $txt['message'],
				),
				'data' => array(
					'sprintf' => array(
						'format' => '%1$s<br><a href="%2$s">%2$s</a>',
						'params' => array(
							'message' => false,
							'url' => false,
						),
					),
				),
			),
			'date' => array(
				'header' => array(
					'value' => $txt['date'],
				),
				'data' => array(
					'db' => 'time',
				),
				'sort' => array(
					'default' => 'le.id_error DESC',
					'reverse' => 'le.id_error',
				),
			),
		),
		'additional_rows' => array(
			array(
				'position' => 'after_title',
				'value' => $txt['errors_desc'],
			),
		),
	);

	// Create the list for viewing.
	require_once($sourcedir . '/Subs-List.php');
	createList($listOptions);

	// @todo cache this
	// If this is a big forum, or a large posting user, let's limit the search.
	if ($modSettings['totalMessages'] > 50000 && $user_profile[$memID]['posts'] > 500)
	{
		$request = $smcFunc['db_query']('', '
			SELECT MAX(id_msg)
			FROM {db_prefix}messages AS m
			WHERE m.id_member = {int:current_member}',
			array(
				'current_member' => $memID,
			)
		);
		list ($max_msg_member) = $smcFunc['db_fetch_row']($request);
		$smcFunc['db_free_result']($request);

		// There's no point worrying ourselves with messages made yonks ago, just get recent ones!
		$min_msg_member = max(0, $max_msg_member - $user_profile[$memID]['posts'] * 3);
	}

	// Default to at least the ones we know about.
	$ips = array(
		$user_profile[$memID]['member_ip'],
		$user_profile[$memID]['member_ip2'],
	);

	// @todo cache this
	// Get all IP addresses this user has used for his messages.
	$request = $smcFunc['db_query']('', '
		SELECT poster_ip
		FROM {db_prefix}messages
		WHERE id_member = {int:current_member}
		' . (isset($min_msg_member) ? '
			AND id_msg >= {int:min_msg_member} AND id_msg <= {int:max_msg_member}' : '') . '
		GROUP BY poster_ip',
		array(
			'current_member' => $memID,
			'min_msg_member' => !empty($min_msg_member) ? $min_msg_member : 0,
			'max_msg_member' => !empty($max_msg_member) ? $max_msg_member : 0,
		)
	);
	$context['ips'] = array();
	while ($row = $smcFunc['db_fetch_assoc']($request))
	{
		$context['ips'][] = '<a href="' . $scripturl . '?action=profile;area=tracking;sa=ip;searchip=' . inet_dtop($row['poster_ip']) . ';u=' . $memID . '">' . inet_dtop($row['poster_ip']) . '</a>';
		$ips[] = inet_dtop($row['poster_ip']);
	}
	$smcFunc['db_free_result']($request);

	// Now also get the IP addresses from the error messages.
	$request = $smcFunc['db_query']('', '
		SELECT COUNT(*) AS error_count, ip
		FROM {db_prefix}log_errors
		WHERE id_member = {int:current_member}
		GROUP BY ip',
		array(
			'current_member' => $memID,
		)
	);
	$context['error_ips'] = array();
	while ($row = $smcFunc['db_fetch_assoc']($request))
	{
		$row['ip'] = inet_dtop($row['ip']);
		$context['error_ips'][] = '<a href="' . $scripturl . '?action=profile;area=tracking;sa=ip;searchip=' . $row['ip'] . ';u=' . $memID . '">' . $row['ip'] . '</a>';
		$ips[] = $row['ip'];
	}
	$smcFunc['db_free_result']($request);

	// Find other users that might use the same IP.
	$ips = array_unique($ips);
	$context['members_in_range'] = array();
	if (!empty($ips))
	{
		// Get member ID's which are in messages...
		$request = $smcFunc['db_query']('', '
			SELECT DISTINCT mem.id_member
			FROM {db_prefix}messages AS m
				INNER JOIN {db_prefix}members AS mem ON (mem.id_member = m.id_member)
			WHERE m.poster_ip IN ({array_inet:ip_list})
				AND mem.id_member != {int:current_member}',
			array(
				'current_member' => $memID,
				'ip_list' => $ips,
			)
		);
		$message_members = array();
		while ($row = $smcFunc['db_fetch_assoc']($request))
			$message_members[] = $row['id_member'];
		$smcFunc['db_free_result']($request);

		// Fetch their names, cause of the GROUP BY doesn't like giving us that normally.
		if (!empty($message_members))
		{
			$request = $smcFunc['db_query']('', '
				SELECT id_member, real_name
				FROM {db_prefix}members
				WHERE id_member IN ({array_int:message_members})',
				array(
					'message_members' => $message_members,
					'ip_list' => $ips,
				)
			);
			while ($row = $smcFunc['db_fetch_assoc']($request))
				$context['members_in_range'][$row['id_member']] = '<a href="' . $scripturl . '?action=profile;u=' . $row['id_member'] . '">' . $row['real_name'] . '</a>';
			$smcFunc['db_free_result']($request);
		}

		$request = $smcFunc['db_query']('', '
			SELECT id_member, real_name
			FROM {db_prefix}members
			WHERE id_member != {int:current_member}
				AND member_ip IN ({array_inet:ip_list})',
			array(
				'current_member' => $memID,
				'ip_list' => $ips,
			)
		);
		while ($row = $smcFunc['db_fetch_assoc']($request))
			$context['members_in_range'][$row['id_member']] = '<a href="' . $scripturl . '?action=profile;u=' . $row['id_member'] . '">' . $row['real_name'] . '</a>';
		$smcFunc['db_free_result']($request);
	}
}

/**
 * Get the number of user errors
 *
 * @param string $where A query to limit which errors are counted
 * @param array $where_vars The parameters for $where
 * @return int Number of user errors
 */
function list_getUserErrorCount($where, $where_vars = array())
{
	global $smcFunc;

	$request = $smcFunc['db_query']('', '
		SELECT COUNT(*) AS error_count
		FROM {db_prefix}log_errors
		WHERE ' . $where,
		$where_vars
	);
	list ($count) = $smcFunc['db_fetch_row']($request);
	$smcFunc['db_free_result']($request);

	return (int) $count;
}

/**
 * Gets all of the errors generated by a user's actions. Callback for the list in track_activity
 *
 * @param int $start Which item to start with (for pagination purposes)
 * @param int $items_per_page How many items to show on each page
 * @param string $sort A string indicating how to sort the results
 * @param string $where A query indicating how to filter the results (eg 'id_member={int:id_member}')
 * @param array $where_vars An array of parameters for $where
 * @return array An array of information about the error messages
 */
function list_getUserErrors($start, $items_per_page, $sort, $where, $where_vars = array())
{
	global $smcFunc, $txt, $scripturl;

	// Get a list of error messages from this ip (range).
	$request = $smcFunc['db_query']('', '
		SELECT
			le.log_time, le.ip, le.url, le.message, COALESCE(mem.id_member, 0) AS id_member,
			COALESCE(mem.real_name, {string:guest_title}) AS display_name, mem.member_name
		FROM {db_prefix}log_errors AS le
			LEFT JOIN {db_prefix}members AS mem ON (mem.id_member = le.id_member)
		WHERE ' . $where . '
		ORDER BY {raw:sort}
		LIMIT {int:start}, {int:max}',
		array_merge($where_vars, array(
			'guest_title' => $txt['guest_title'],
			'sort' => $sort,
			'start' => $start,
			'max' => $items_per_page,
		))
	);
	$error_messages = array();
	while ($row = $smcFunc['db_fetch_assoc']($request))
		$error_messages[] = array(
			'ip' => inet_dtop($row['ip']),
			'member_link' => $row['id_member'] > 0 ? '<a href="' . $scripturl . '?action=profile;u=' . $row['id_member'] . '">' . $row['display_name'] . '</a>' : $row['display_name'],
			'message' => strtr($row['message'], array('&lt;span class=&quot;remove&quot;&gt;' => '', '&lt;/span&gt;' => '')),
			'url' => $row['url'],
			'time' => timeformat($row['log_time']),
			'timestamp' => forum_time(true, $row['log_time']),
		);
	$smcFunc['db_free_result']($request);

	return $error_messages;
}

/**
 * Gets the number of posts made from a particular IP
 *
 * @param string $where A query indicating which posts to count
 * @param array $where_vars The parameters for $where
 * @return int Count of messages matching the IP
 */
function list_getIPMessageCount($where, $where_vars = array())
{
	global $smcFunc;

	$request = $smcFunc['db_query']('', '
		SELECT COUNT(*) AS message_count
		FROM {db_prefix}messages AS m
			INNER JOIN {db_prefix}boards AS b ON (b.id_board = m.id_board)
		WHERE {query_see_board} AND ' . $where,
		$where_vars
	);
	list ($count) = $smcFunc['db_fetch_row']($request);
	$smcFunc['db_free_result']($request);

	return (int) $count;
}

/**
 * Gets all the posts made from a particular IP
 *
 * @param int $start Which item to start with (for pagination purposes)
 * @param int $items_per_page How many items to show on each page
 * @param string $sort A string indicating how to sort the results
 * @param string $where A query to filter which posts are returned
 * @param array $where_vars An array of parameters for $where
 * @return array An array containing information about the posts
 */
function list_getIPMessages($start, $items_per_page, $sort, $where, $where_vars = array())
{
	global $smcFunc, $scripturl;

	// Get all the messages fitting this where clause.
	// @todo SLOW This query is using a filesort.
	$request = $smcFunc['db_query']('', '
		SELECT
			m.id_msg, m.poster_ip, COALESCE(mem.real_name, m.poster_name) AS display_name, mem.id_member,
			m.subject, m.poster_time, m.id_topic, m.id_board
		FROM {db_prefix}messages AS m
			INNER JOIN {db_prefix}boards AS b ON (b.id_board = m.id_board)
			LEFT JOIN {db_prefix}members AS mem ON (mem.id_member = m.id_member)
		WHERE {query_see_board} AND ' . $where . '
		ORDER BY {raw:sort}
		LIMIT {int:start}, {int:max}',
		array_merge($where_vars, array(
			'sort' => $sort,
			'start' => $start,
			'max' => $items_per_page,
		))
	);
	$messages = array();
	while ($row = $smcFunc['db_fetch_assoc']($request))
		$messages[] = array(
			'ip' => inet_dtop($row['poster_ip']),
			'member_link' => empty($row['id_member']) ? $row['display_name'] : '<a href="' . $scripturl . '?action=profile;u=' . $row['id_member'] . '">' . $row['display_name'] . '</a>',
			'board' => array(
				'id' => $row['id_board'],
				'href' => $scripturl . '?board=' . $row['id_board']
			),
			'topic' => $row['id_topic'],
			'id' => $row['id_msg'],
			'subject' => $row['subject'],
			'time' => timeformat($row['poster_time']),
			'timestamp' => forum_time(true, $row['poster_time'])
		);
	$smcFunc['db_free_result']($request);

	return $messages;
}

/**
 * Handles tracking a particular IP address
 *
 * @param int $memID The ID of a member whose IP we want to track
 */
function TrackIP($memID = 0)
{
	global $user_profile, $scripturl, $txt, $user_info, $modSettings, $sourcedir;
	global $context, $smcFunc;

	// Can the user do this?
	isAllowedTo('moderate_forum');

	if ($memID == 0)
	{
		$context['ip'] = ip2range($user_info['ip']);
		loadTemplate('Profile');
		loadLanguage('Profile');
		$context['sub_template'] = 'trackIP';
		$context['page_title'] = $txt['profile'];
		$context['base_url'] = $scripturl . '?action=trackip';
	}
	else
	{
		$context['ip'] = ip2range($user_profile[$memID]['member_ip']);
		$context['base_url'] = $scripturl . '?action=profile;area=tracking;sa=ip;u=' . $memID;
	}

	// Searching?
	if (isset($_REQUEST['searchip']))
		$context['ip'] = ip2range(trim($_REQUEST['searchip']));

	if (count($context['ip']) !== 2)
		fatal_lang_error('invalid_tracking_ip', false);

	$ip_string = array('{inet:ip_address_low}','{inet:ip_address_high}');
	$fields = array(
			'ip_address_low' => $context['ip']['low'],
			'ip_address_high' => $context['ip']['high'],
		);

	$ip_var = $context['ip'];

	if ($context['ip']['low'] !==  $context['ip']['high'])
		$context['ip'] = $context['ip']['low'] . ' - ' . $context['ip']['high'];
	else
		$context['ip'] = $context['ip']['low'];

	if (empty($context['tracking_area']))
		$context['page_title'] = $txt['trackIP'] . ' - ' . $context['ip'];

	$request = $smcFunc['db_query']('', '
		SELECT id_member, real_name AS display_name, member_ip
		FROM {db_prefix}members
		WHERE member_ip >= ' . $ip_string[0] . ' and member_ip <= ' . $ip_string[1],
		$fields
	);
	$context['ips'] = array();
	while ($row = $smcFunc['db_fetch_assoc']($request))
		$context['ips'][inet_dtop($row['member_ip'])][] = '<a href="' . $scripturl . '?action=profile;u=' . $row['id_member'] . '">' . $row['display_name'] . '</a>';
	$smcFunc['db_free_result']($request);

	ksort($context['ips']);

	// For messages we use the "messages per page" option
	$maxPerPage = empty($modSettings['disableCustomPerPage']) && !empty($options['messages_per_page']) ? $options['messages_per_page'] : $modSettings['defaultMaxMessages'];

	// Gonna want this for the list.
	require_once($sourcedir . '/Subs-List.php');

	// Start with the user messages.
	$listOptions = array(
		'id' => 'track_message_list',
		'title' => $txt['messages_from_ip'] . ' ' . $context['ip'],
		'start_var_name' => 'messageStart',
		'items_per_page' => $maxPerPage,
		'no_items_label' => $txt['no_messages_from_ip'],
		'base_href' => $context['base_url'] . ';searchip=' . $context['ip'],
		'default_sort_col' => 'date',
		'get_items' => array(
			'function' => 'list_getIPMessages',
			'params' => array(
				'm.poster_ip >= ' . $ip_string[0] . ' and m.poster_ip <= ' . $ip_string[1],
				$fields,
			),
		),
		'get_count' => array(
			'function' => 'list_getIPMessageCount',
			'params' => array(
				'm.poster_ip >= ' . $ip_string[0] . ' and m.poster_ip <= ' . $ip_string[1],
				$fields,
			),
		),
		'columns' => array(
			'ip_address' => array(
				'header' => array(
					'value' => $txt['ip_address'],
				),
				'data' => array(
					'sprintf' => array(
						'format' => '<a href="' . $context['base_url'] . ';searchip=%1$s">%1$s</a>',
						'params' => array(
							'ip' => false,
						),
					),
				),
				'sort' => array(
					'default' => 'm.poster_ip',
					'reverse' => 'm.poster_ip DESC',
				),
			),
			'poster' => array(
				'header' => array(
					'value' => $txt['poster'],
				),
				'data' => array(
					'db' => 'member_link',
				),
			),
			'subject' => array(
				'header' => array(
					'value' => $txt['subject'],
				),
				'data' => array(
					'sprintf' => array(
						'format' => '<a href="' . $scripturl . '?topic=%1$s.msg%2$s#msg%2$s" rel="nofollow">%3$s</a>',
						'params' => array(
							'topic' => false,
							'id' => false,
							'subject' => false,
						),
					),
				),
			),
			'date' => array(
				'header' => array(
					'value' => $txt['date'],
				),
				'data' => array(
					'db' => 'time',
				),
				'sort' => array(
					'default' => 'm.id_msg DESC',
					'reverse' => 'm.id_msg',
				),
			),
		),
		'additional_rows' => array(
			array(
				'position' => 'after_title',
				'value' => $txt['messages_from_ip_desc'],
			),
		),
	);

	// Create the messages list.
	createList($listOptions);

	// Set the options for the error lists.
	$listOptions = array(
		'id' => 'track_user_list',
		'title' => $txt['errors_from_ip'] . ' ' . $context['ip'],
		'start_var_name' => 'errorStart',
		'items_per_page' => $modSettings['defaultMaxListItems'],
		'no_items_label' => $txt['no_errors_from_ip'],
		'base_href' => $context['base_url'] . ';searchip=' . $context['ip'],
		'default_sort_col' => 'date2',
		'get_items' => array(
			'function' => 'list_getUserErrors',
			'params' => array(
				'le.ip >= ' . $ip_string[0] . ' and le.ip <= ' . $ip_string[1],
				$fields,
			),
		),
		'get_count' => array(
			'function' => 'list_getUserErrorCount',
			'params' => array(
				'ip >= ' . $ip_string[0] . ' and ip <= ' . $ip_string[1],
				$fields,
			),
		),
		'columns' => array(
			'ip_address2' => array(
				'header' => array(
					'value' => $txt['ip_address'],
				),
				'data' => array(
					'sprintf' => array(
						'format' => '<a href="' . $context['base_url'] . ';searchip=%1$s">%1$s</a>',
						'params' => array(
							'ip' => false,
						),
					),
				),
				'sort' => array(
					'default' => 'le.ip',
					'reverse' => 'le.ip DESC',
				),
			),
			'display_name' => array(
				'header' => array(
					'value' => $txt['display_name'],
				),
				'data' => array(
					'db' => 'member_link',
				),
			),
			'message' => array(
				'header' => array(
					'value' => $txt['message'],
				),
				'data' => array(
					'sprintf' => array(
						'format' => '%1$s<br><a href="%2$s">%2$s</a>',
						'params' => array(
							'message' => false,
							'url' => false,
						),
					),
				),
			),
			'date2' => array(
				'header' => array(
					'value' => $txt['date'],
				),
				'data' => array(
					'db' => 'time',
				),
				'sort' => array(
					'default' => 'le.id_error DESC',
					'reverse' => 'le.id_error',
				),
			),
		),
		'additional_rows' => array(
			array(
				'position' => 'after_title',
				'value' => $txt['errors_from_ip_desc'],
			),
		),
	);

	// Create the error list.
	createList($listOptions);

	// Allow 3rd party integrations to add in their own lists or whatever.
	$context['additional_track_lists'] = array();
	call_integration_hook('integrate_profile_trackip', array($ip_string, $ip_var));

	$context['single_ip'] = ($ip_var['low'] === $ip_var['high']);
	if ($context['single_ip'])
	{
		$context['whois_servers'] = array(
			'afrinic' => array(
				'name' => $txt['whois_afrinic'],
				'url' => 'https://www.afrinic.net/cgi-bin/whois?searchtext=' . $context['ip'],
			),
			'apnic' => array(
				'name' => $txt['whois_apnic'],
				'url' => 'https://wq.apnic.net/apnic-bin/whois.pl?searchtext=' . $context['ip'],
			),
			'arin' => array(
				'name' => $txt['whois_arin'],
				'url' => 'https://whois.arin.net/rest/ip/' . $context['ip'],
			),
			'lacnic' => array(
				'name' => $txt['whois_lacnic'],
				'url' => 'https://lacnic.net/cgi-bin/lacnic/whois?query=' . $context['ip'],
			),
			'ripe' => array(
				'name' => $txt['whois_ripe'],
				'url' => 'https://apps.db.ripe.net/search/query.html?searchtext=' . $context['ip'],
			),
		);
	}
}

/**
 * Tracks a user's logins.
 *
 * @param int $memID The ID of the member
 */
function TrackLogins($memID = 0)
{
	global $scripturl, $txt, $sourcedir, $context;

	// Gonna want this for the list.
	require_once($sourcedir . '/Subs-List.php');

	if ($memID == 0)
		$context['base_url'] = $scripturl . '?action=trackip';
	else
		$context['base_url'] = $scripturl . '?action=profile;area=tracking;sa=ip;u=' . $memID;

	// Start with the user messages.
	$listOptions = array(
		'id' => 'track_logins_list',
		'title' => $txt['trackLogins'],
		'no_items_label' => $txt['trackLogins_none_found'],
		'base_href' => $context['base_url'],
		'get_items' => array(
			'function' => 'list_getLogins',
			'params' => array(
				'id_member = {int:current_member}',
				array('current_member' => $memID),
			),
		),
		'get_count' => array(
			'function' => 'list_getLoginCount',
			'params' => array(
				'id_member = {int:current_member}',
				array('current_member' => $memID),
			),
		),
		'columns' => array(
			'time' => array(
				'header' => array(
					'value' => $txt['date'],
				),
				'data' => array(
					'db' => 'time',
				),
			),
			'ip' => array(
				'header' => array(
					'value' => $txt['ip_address'],
				),
				'data' => array(
					'sprintf' => array(
						'format' => '<a href="' . $context['base_url'] . ';searchip=%1$s">%1$s</a> (<a href="' . $context['base_url'] . ';searchip=%2$s">%2$s</a>) ',
						'params' => array(
							'ip' => false,
							'ip2' => false
						),
					),
				),
			),
		),
		'additional_rows' => array(
			array(
				'position' => 'after_title',
				'value' => $txt['trackLogins_desc'],
			),
		),
	);

	// Create the messages list.
	createList($listOptions);

	$context['sub_template'] = 'show_list';
	$context['default_list'] = 'track_logins_list';
}

/**
 * Finds the total number of tracked logins for a particular user
 *
 * @param string $where A query to limit which logins are counted
 * @param array $where_vars An array of parameters for $where
 * @return int count of messages matching the IP
 */
function list_getLoginCount($where, $where_vars = array())
{
	global $smcFunc;

	$request = $smcFunc['db_query']('', '
		SELECT COUNT(*) AS message_count
		FROM {db_prefix}member_logins
		WHERE id_member = {int:id_member}',
		array(
			'id_member' => $where_vars['current_member'],
		)
	);
	list ($count) = $smcFunc['db_fetch_row']($request);
	$smcFunc['db_free_result']($request);

	return (int) $count;
}

/**
 * Callback for the list in trackLogins.
 *
 * @param int $start Which item to start with (not used here)
 * @param int $items_per_page How many items to show on each page (not used here)
 * @param string $sort A string indicating
 * @param string $where A query to filter results (not used here)
 * @param array $where_vars An array of parameters for $where. Only 'current_member' (the ID of the member) is used here
 * @return array An array of information about user logins
 */
function list_getLogins($start, $items_per_page, $sort, $where, $where_vars = array())
{
	global $smcFunc;

	$request = $smcFunc['db_query']('', '
		SELECT time, ip, ip2
		FROM {db_prefix}member_logins
		WHERE id_member = {int:id_member}
		ORDER BY time DESC',
		array(
			'id_member' => $where_vars['current_member'],
		)
	);
	$logins = array();
	while ($row = $smcFunc['db_fetch_assoc']($request))
		$logins[] = array(
			'time' => timeformat($row['time']),
			'ip' => inet_dtop($row['ip']),
			'ip2' => inet_dtop($row['ip2']),
		);
	$smcFunc['db_free_result']($request);

	return $logins;
}

/**
 * Tracks a user's profile edits
 *
 * @param int $memID The ID of the member
 */
function trackEdits($memID)
{
	global $scripturl, $txt, $modSettings, $sourcedir, $context, $smcFunc;

	require_once($sourcedir . '/Subs-List.php');

	// Get the names of any custom fields.
	$request = $smcFunc['db_query']('', '
		SELECT col_name, field_name, bbc
		FROM {db_prefix}custom_fields',
		array(
		)
	);
	$context['custom_field_titles'] = array();
	while ($row = $smcFunc['db_fetch_assoc']($request))
		$context['custom_field_titles']['customfield_' . $row['col_name']] = array(
			'title' => $row['field_name'],
			'parse_bbc' => $row['bbc'],
		);
	$smcFunc['db_free_result']($request);

	// Set the options for the error lists.
	$listOptions = array(
		'id' => 'edit_list',
		'title' => $txt['trackEdits'],
		'items_per_page' => $modSettings['defaultMaxListItems'],
		'no_items_label' => $txt['trackEdit_no_edits'],
		'base_href' => $scripturl . '?action=profile;area=tracking;sa=edits;u=' . $memID,
		'default_sort_col' => 'time',
		'get_items' => array(
			'function' => 'list_getProfileEdits',
			'params' => array(
				$memID,
			),
		),
		'get_count' => array(
			'function' => 'list_getProfileEditCount',
			'params' => array(
				$memID,
			),
		),
		'columns' => array(
			'action' => array(
				'header' => array(
					'value' => $txt['trackEdit_action'],
				),
				'data' => array(
					'db' => 'action_text',
				),
			),
			'before' => array(
				'header' => array(
					'value' => $txt['trackEdit_before'],
				),
				'data' => array(
					'db' => 'before',
				),
			),
			'after' => array(
				'header' => array(
					'value' => $txt['trackEdit_after'],
				),
				'data' => array(
					'db' => 'after',
				),
			),
			'time' => array(
				'header' => array(
					'value' => $txt['date'],
				),
				'data' => array(
					'db' => 'time',
				),
				'sort' => array(
					'default' => 'id_action DESC',
					'reverse' => 'id_action',
				),
			),
			'applicator' => array(
				'header' => array(
					'value' => $txt['trackEdit_applicator'],
				),
				'data' => array(
					'db' => 'member_link',
				),
			),
		),
	);

	// Create the error list.
	createList($listOptions);

	$context['sub_template'] = 'show_list';
	$context['default_list'] = 'edit_list';
}

/**
 * How many edits?
 *
 * @param int $memID The ID of the member
 * @return int The number of profile edits
 */
function list_getProfileEditCount($memID)
{
	global $smcFunc;

	$request = $smcFunc['db_query']('', '
		SELECT COUNT(*) AS edit_count
		FROM {db_prefix}log_actions
		WHERE id_log = {int:log_type}
			AND id_member = {int:owner}',
		array(
			'log_type' => 2,
			'owner' => $memID,
		)
	);
	list ($edit_count) = $smcFunc['db_fetch_row']($request);
	$smcFunc['db_free_result']($request);

	return (int) $edit_count;
}

/**
 * Loads up information about a user's profile edits. Callback for the list in trackEdits()
 *
 * @param int $start Which item to start with (for pagination purposes)
 * @param int $items_per_page How many items to show on each page
 * @param string $sort A string indicating how to sort the results
 * @param int $memID The ID of the member
 * @return array An array of information about the profile edits
 */
function list_getProfileEdits($start, $items_per_page, $sort, $memID)
{
	global $smcFunc, $txt, $scripturl, $context;

	// Get a list of error messages from this ip (range).
	$request = $smcFunc['db_query']('', '
		SELECT
			id_action, id_member, ip, log_time, action, extra
		FROM {db_prefix}log_actions
		WHERE id_log = {int:log_type}
			AND id_member = {int:owner}
		ORDER BY {raw:sort}
		LIMIT {int:start}, {int:max}',
		array(
			'log_type' => 2,
			'owner' => $memID,
			'sort' => $sort,
			'start' => $start,
			'max' => $items_per_page,
		)
	);
	$edits = array();
	$members = array();
	while ($row = $smcFunc['db_fetch_assoc']($request))
	{
		$extra = $smcFunc['json_decode']($row['extra'], true);
		if (!empty($extra['applicator']))
			$members[] = $extra['applicator'];

		// Work out what the name of the action is.
		if (isset($txt['trackEdit_action_' . $row['action']]))
			$action_text = $txt['trackEdit_action_' . $row['action']];
		elseif (isset($txt[$row['action']]))
			$action_text = $txt[$row['action']];
		// Custom field?
		elseif (isset($context['custom_field_titles'][$row['action']]))
			$action_text = $context['custom_field_titles'][$row['action']]['title'];
		else
			$action_text = $row['action'];

		// Parse BBC?
		$parse_bbc = isset($context['custom_field_titles'][$row['action']]) && $context['custom_field_titles'][$row['action']]['parse_bbc'] ? true : false;

		$edits[] = array(
			'id' => $row['id_action'],
			'ip' => inet_dtop($row['ip']),
			'id_member' => !empty($extra['applicator']) ? $extra['applicator'] : 0,
			'member_link' => $txt['trackEdit_deleted_member'],
			'action' => $row['action'],
			'action_text' => $action_text,
			'before' => !empty($extra['previous']) ? ($parse_bbc ? parse_bbc($extra['previous']) : $extra['previous']) : '',
			'after' => !empty($extra['new']) ? ($parse_bbc ? parse_bbc($extra['new']) : $extra['new']) : '',
			'time' => timeformat($row['log_time']),
		);
	}
	$smcFunc['db_free_result']($request);

	// Get any member names.
	if (!empty($members))
	{
		$request = $smcFunc['db_query']('', '
			SELECT
				id_member, real_name
			FROM {db_prefix}members
			WHERE id_member IN ({array_int:members})',
			array(
				'members' => $members,
			)
		);
		$members = array();
		while ($row = $smcFunc['db_fetch_assoc']($request))
			$members[$row['id_member']] = $row['real_name'];
		$smcFunc['db_free_result']($request);

		foreach ($edits as $key => $value)
			if (isset($members[$value['id_member']]))
				$edits[$key]['member_link'] = '<a href="' . $scripturl . '?action=profile;u=' . $value['id_member'] . '">' . $members[$value['id_member']] . '</a>';
	}

	return $edits;
}

/**
 * Display the history of group requests made by the user whose profile we are viewing.
 *
 * @param int $memID The ID of the member
 */
function trackGroupReq($memID)
{
	global $scripturl, $txt, $modSettings, $sourcedir, $context;

	require_once($sourcedir . '/Subs-List.php');

	// Set the options for the error lists.
	$listOptions = array(
		'id' => 'request_list',
		'title' => sprintf($txt['trackGroupRequests_title'], $context['member']['name']),
		'items_per_page' => $modSettings['defaultMaxListItems'],
		'no_items_label' => $txt['requested_none'],
		'base_href' => $scripturl . '?action=profile;area=tracking;sa=groupreq;u=' . $memID,
		'default_sort_col' => 'time_applied',
		'get_items' => array(
			'function' => 'list_getGroupRequests',
			'params' => array(
				$memID,
			),
		),
		'get_count' => array(
			'function' => 'list_getGroupRequestsCount',
			'params' => array(
				$memID,
			),
		),
		'columns' => array(
			'group' => array(
				'header' => array(
					'value' => $txt['requested_group'],
				),
				'data' => array(
					'db' => 'group_name',
				),
			),
			'group_reason' => array(
				'header' => array(
					'value' => $txt['requested_group_reason'],
				),
				'data' => array(
					'db' => 'group_reason',
				),
			),
			'time_applied' => array(
				'header' => array(
					'value' => $txt['requested_group_time'],
				),
				'data' => array(
					'db' => 'time_applied',
					'timeformat' => true,
				),
				'sort' => array(
					'default' => 'time_applied DESC',
					'reverse' => 'time_applied',
				),
			),
			'outcome' => array(
				'header' => array(
					'value' => $txt['requested_group_outcome'],
				),
				'data' => array(
					'db' => 'outcome',
				),
			),
		),
	);

	// Create the error list.
	createList($listOptions);

	$context['sub_template'] = 'show_list';
	$context['default_list'] = 'request_list';
}

/**
 * How many edits?
 *
 * @param int $memID The ID of the member
 * @return int The number of profile edits
 */
function list_getGroupRequestsCount($memID)
{
	global $smcFunc, $user_info;

	$request = $smcFunc['db_query']('', '
		SELECT COUNT(*) AS req_count
		FROM {db_prefix}log_group_requests AS lgr
		WHERE id_member = {int:memID}
			AND ' . ($user_info['mod_cache']['gq'] == '1=1' ? $user_info['mod_cache']['gq'] : 'lgr.' . $user_info['mod_cache']['gq']),
		array(
			'memID' => $memID,
		)
	);
	list ($report_count) = $smcFunc['db_fetch_row']($request);
	$smcFunc['db_free_result']($request);

	return (int) $report_count;
}

/**
 * Loads up information about a user's group requests. Callback for the list in trackGroupReq()
 *
 * @param int $start Which item to start with (for pagination purposes)
 * @param int $items_per_page How many items to show on each page
 * @param string $sort A string indicating how to sort the results
 * @param int $memID The ID of the member
 * @return array An array of information about the user's group requests
 */
function list_getGroupRequests($start, $items_per_page, $sort, $memID)
{
	global $smcFunc, $txt, $scripturl, $user_info;

	$groupreq = array();

	$request = $smcFunc['db_query']('', '
		SELECT
			lgr.id_group, mg.group_name, mg.online_color, lgr.time_applied, lgr.reason, lgr.status,
			ma.id_member AS id_member_acted, COALESCE(ma.member_name, lgr.member_name_acted) AS act_name, lgr.time_acted, lgr.act_reason
		FROM {db_prefix}log_group_requests AS lgr
			LEFT JOIN {db_prefix}members AS ma ON (lgr.id_member_acted = ma.id_member)
			INNER JOIN {db_prefix}membergroups AS mg ON (lgr.id_group = mg.id_group)
		WHERE lgr.id_member = {int:memID}
			AND ' . ($user_info['mod_cache']['gq'] == '1=1' ? $user_info['mod_cache']['gq'] : 'lgr.' . $user_info['mod_cache']['gq']) . '
		ORDER BY {raw:sort}
		LIMIT {int:start}, {int:max}',
		array(
			'memID' => $memID,
			'sort' => $sort,
			'start' => $start,
			'max' => $items_per_page,
		)
	);
	while ($row = $smcFunc['db_fetch_assoc']($request))
	{
		$this_req = array(
			'group_name' => empty($row['online_color']) ? $row['group_name'] : '<span style="color:' . $row['online_color'] . '">' . $row['group_name'] . '</span>',
			'group_reason' => $row['reason'],
			'time_applied' => $row['time_applied'],
		);
		switch ($row['status'])
		{
			case 0:
				$this_req['outcome'] = $txt['outcome_pending'];
				break;
			case 1:
				$member_link = empty($row['id_member_acted']) ? $row['act_name'] : '<a href="' . $scripturl . '?action=profile;u=' . $row['id_member_acted'] . '">' . $row['act_name'] . '</a>';
				$this_req['outcome'] = sprintf($txt['outcome_approved'], $member_link, timeformat($row['time_acted']));
				break;
			case 2:
				$member_link = empty($row['id_member_acted']) ? $row['act_name'] : '<a href="' . $scripturl . '?action=profile;u=' . $row['id_member_acted'] . '">' . $row['act_name'] . '</a>';
				$this_req['outcome'] = sprintf(!empty($row['act_reason']) ? $txt['outcome_refused_reason'] : $txt['outcome_refused'], $member_link, timeformat($row['time_acted']), $row['act_reason']);
				break;
		}

		$groupreq[] = $this_req;
	}
	$smcFunc['db_free_result']($request);

	return $groupreq;
}

/**
 * Shows which permissions a user has
 *
 * @param int $memID The ID of the member
 */
function showPermissions($memID)
{
	global $txt, $board;
	global $user_profile, $context, $sourcedir, $smcFunc;

	// Verify if the user has sufficient permissions.
	isAllowedTo('manage_permissions');

	loadLanguage('ManagePermissions');
	loadLanguage('Admin');
	loadTemplate('ManageMembers');

	// Load all the permission profiles.
	require_once($sourcedir . '/ManagePermissions.php');
	loadPermissionProfiles();

	$context['member']['id'] = $memID;
	$context['member']['name'] = $user_profile[$memID]['real_name'];

	$context['page_title'] = $txt['showPermissions'];
	$board = empty($board) ? 0 : (int) $board;
	$context['board'] = $board;

	// Determine which groups this user is in.
	if (empty($user_profile[$memID]['additional_groups']))
		$curGroups = array();
	else
		$curGroups = explode(',', $user_profile[$memID]['additional_groups']);
	$curGroups[] = $user_profile[$memID]['id_group'];
	$curGroups[] = $user_profile[$memID]['id_post_group'];

	// Load a list of boards for the jump box - except the defaults.
	$request = $smcFunc['db_query']('order_by_board_order', '
		SELECT b.id_board, b.name, b.id_profile, b.member_groups, COALESCE(mods.id_member, modgs.id_group, 0) AS is_mod
		FROM {db_prefix}boards AS b
			LEFT JOIN {db_prefix}moderators AS mods ON (mods.id_board = b.id_board AND mods.id_member = {int:current_member})
			LEFT JOIN {db_prefix}moderator_groups AS modgs ON (modgs.id_board = b.id_board AND modgs.id_group IN ({array_int:current_groups}))
		WHERE {query_see_board}',
		array(
			'current_member' => $memID,
			'current_groups' => $curGroups,
		)
	);
	$context['boards'] = array();
	$context['no_access_boards'] = array();
	while ($row = $smcFunc['db_fetch_assoc']($request))
	{
		if (count(array_intersect($curGroups, explode(',', $row['member_groups']))) === 0 && !$row['is_mod'])
			$context['no_access_boards'][] = array(
				'id' => $row['id_board'],
				'name' => $row['name'],
				'is_last' => false,
			);
		elseif ($row['id_profile'] != 1 || $row['is_mod'])
			$context['boards'][$row['id_board']] = array(
				'id' => $row['id_board'],
				'name' => $row['name'],
				'selected' => $board == $row['id_board'],
				'profile' => $row['id_profile'],
				'profile_name' => $context['profiles'][$row['id_profile']]['name'],
			);
	}
	$smcFunc['db_free_result']($request);

	require_once($sourcedir . '/Subs-Boards.php');
	sortBoards($context['boards']);

	if (!empty($context['no_access_boards']))
		$context['no_access_boards'][count($context['no_access_boards']) - 1]['is_last'] = true;

	$context['member']['permissions'] = array(
		'general' => array(),
		'board' => array()
	);

	// If you're an admin we know you can do everything, we might as well leave.
	$context['member']['has_all_permissions'] = in_array(1, $curGroups);
	if ($context['member']['has_all_permissions'])
		return;

	$denied = array();

	// Get all general permissions.
	$result = $smcFunc['db_query']('', '
		SELECT p.permission, p.add_deny, mg.group_name, p.id_group
		FROM {db_prefix}permissions AS p
			LEFT JOIN {db_prefix}membergroups AS mg ON (mg.id_group = p.id_group)
		WHERE p.id_group IN ({array_int:group_list})
		ORDER BY p.add_deny DESC, p.permission, mg.min_posts, CASE WHEN mg.id_group < {int:newbie_group} THEN mg.id_group ELSE 4 END, mg.group_name',
		array(
			'group_list' => $curGroups,
			'newbie_group' => 4,
		)
	);
	while ($row = $smcFunc['db_fetch_assoc']($result))
	{
		// We don't know about this permission, it doesn't exist :P.
		if (!isset($txt['permissionname_' . $row['permission']]))
			continue;

		if (empty($row['add_deny']))
			$denied[] = $row['permission'];

		// Permissions that end with _own or _any consist of two parts.
		if (in_array(substr($row['permission'], -4), array('_own', '_any')) && isset($txt['permissionname_' . substr($row['permission'], 0, -4)]))
			$name = $txt['permissionname_' . substr($row['permission'], 0, -4)] . ' - ' . $txt['permissionname_' . $row['permission']];
		else
			$name = $txt['permissionname_' . $row['permission']];

		// Add this permission if it doesn't exist yet.
		if (!isset($context['member']['permissions']['general'][$row['permission']]))
			$context['member']['permissions']['general'][$row['permission']] = array(
				'id' => $row['permission'],
				'groups' => array(
					'allowed' => array(),
					'denied' => array()
				),
				'name' => $name,
				'is_denied' => false,
				'is_global' => true,
			);

		// Add the membergroup to either the denied or the allowed groups.
		$context['member']['permissions']['general'][$row['permission']]['groups'][empty($row['add_deny']) ? 'denied' : 'allowed'][] = $row['id_group'] == 0 ? $txt['membergroups_members'] : $row['group_name'];

		// Once denied is always denied.
		$context['member']['permissions']['general'][$row['permission']]['is_denied'] |= empty($row['add_deny']);
	}
	$smcFunc['db_free_result']($result);

	$request = $smcFunc['db_query']('', '
		SELECT
			bp.add_deny, bp.permission, bp.id_group, mg.group_name' . (empty($board) ? '' : ',
			b.id_profile, CASE WHEN (mods.id_member IS NULL AND modgs.id_group IS NULL) THEN 0 ELSE 1 END AS is_moderator') . '
		FROM {db_prefix}board_permissions AS bp' . (empty($board) ? '' : '
			INNER JOIN {db_prefix}boards AS b ON (b.id_board = {int:current_board})
			LEFT JOIN {db_prefix}moderators AS mods ON (mods.id_board = b.id_board AND mods.id_member = {int:current_member})
			LEFT JOIN {db_prefix}moderator_groups AS modgs ON (modgs.id_board = b.id_board AND modgs.id_group IN ({array_int:group_list}))') . '
			LEFT JOIN {db_prefix}membergroups AS mg ON (mg.id_group = bp.id_group)
		WHERE bp.id_profile = {raw:current_profile}
			AND bp.id_group IN ({array_int:group_list}' . (empty($board) ? ')' : ', {int:moderator_group})
			AND (mods.id_member IS NOT NULL OR modgs.id_group IS NOT NULL OR bp.id_group != {int:moderator_group})'),
		array(
			'current_board' => $board,
			'group_list' => $curGroups,
			'current_member' => $memID,
			'current_profile' => empty($board) ? '1' : 'b.id_profile',
			'moderator_group' => 3,
		)
	);

	while ($row = $smcFunc['db_fetch_assoc']($request))
	{
		// We don't know about this permission, it doesn't exist :P.
		if (!isset($txt['permissionname_' . $row['permission']]))
			continue;

		// The name of the permission using the format 'permission name' - 'own/any topic/event/etc.'.
		if (in_array(substr($row['permission'], -4), array('_own', '_any')) && isset($txt['permissionname_' . substr($row['permission'], 0, -4)]))
			$name = $txt['permissionname_' . substr($row['permission'], 0, -4)] . ' - ' . $txt['permissionname_' . $row['permission']];
		else
			$name = $txt['permissionname_' . $row['permission']];

		// Create the structure for this permission.
		if (!isset($context['member']['permissions']['board'][$row['permission']]))
			$context['member']['permissions']['board'][$row['permission']] = array(
				'id' => $row['permission'],
				'groups' => array(
					'allowed' => array(),
					'denied' => array()
				),
				'name' => $name,
				'is_denied' => false,
				'is_global' => empty($board),
			);

		$context['member']['permissions']['board'][$row['permission']]['groups'][empty($row['add_deny']) ? 'denied' : 'allowed'][$row['id_group']] = $row['id_group'] == 0 ? $txt['membergroups_members'] : $row['group_name'];

		$context['member']['permissions']['board'][$row['permission']]['is_denied'] |= empty($row['add_deny']);
	}
	$smcFunc['db_free_result']($request);
}

/**
 * View a member's warnings
 *
 * @param int $memID The ID of the member
 */
function viewWarning($memID)
{
	global $modSettings, $context, $sourcedir, $txt, $scripturl;

	// Firstly, can we actually even be here?
	if (!($context['user']['is_owner'] && allowedTo('view_warning_own')) && !allowedTo('view_warning_any') && !allowedTo('issue_warning') && !allowedTo('moderate_forum'))
		fatal_lang_error('no_access', false);

	// Make sure things which are disabled stay disabled.
	$modSettings['warning_watch'] = !empty($modSettings['warning_watch']) ? $modSettings['warning_watch'] : 110;
	$modSettings['warning_moderate'] = !empty($modSettings['warning_moderate']) && !empty($modSettings['postmod_active']) ? $modSettings['warning_moderate'] : 110;
	$modSettings['warning_mute'] = !empty($modSettings['warning_mute']) ? $modSettings['warning_mute'] : 110;

	// Let's use a generic list to get all the current warnings, and use the issue warnings grab-a-granny thing.
	require_once($sourcedir . '/Subs-List.php');
	require_once($sourcedir . '/Profile-Actions.php');

	$listOptions = array(
		'id' => 'view_warnings',
		'title' => $txt['profile_viewwarning_previous_warnings'],
		'items_per_page' => $modSettings['defaultMaxListItems'],
		'no_items_label' => $txt['profile_viewwarning_no_warnings'],
		'base_href' => $scripturl . '?action=profile;area=viewwarning;sa=user;u=' . $memID,
		'default_sort_col' => 'log_time',
		'get_items' => array(
			'function' => 'list_getUserWarnings',
			'params' => array(
				$memID,
			),
		),
		'get_count' => array(
			'function' => 'list_getUserWarningCount',
			'params' => array(
				$memID,
			),
		),
		'columns' => array(
			'log_time' => array(
				'header' => array(
					'value' => $txt['profile_warning_previous_time'],
				),
				'data' => array(
					'db' => 'time',
				),
				'sort' => array(
					'default' => 'lc.log_time DESC',
					'reverse' => 'lc.log_time',
				),
			),
			'reason' => array(
				'header' => array(
					'value' => $txt['profile_warning_previous_reason'],
					'style' => 'width: 50%;',
				),
				'data' => array(
					'db' => 'reason',
				),
			),
			'level' => array(
				'header' => array(
					'value' => $txt['profile_warning_previous_level'],
				),
				'data' => array(
					'db' => 'counter',
				),
				'sort' => array(
					'default' => 'lc.counter DESC',
					'reverse' => 'lc.counter',
				),
			),
		),
		'additional_rows' => array(
			array(
				'position' => 'after_title',
				'value' => $txt['profile_viewwarning_desc'],
				'class' => 'smalltext',
				'style' => 'padding: 2ex;',
			),
		),
	);

	// Create the list for viewing.
	require_once($sourcedir . '/Subs-List.php');
	createList($listOptions);

	// Create some common text bits for the template.
	$context['level_effects'] = array(
		0 => '',
		$modSettings['warning_watch'] => $txt['profile_warning_effect_own_watched'],
		$modSettings['warning_moderate'] => $txt['profile_warning_effect_own_moderated'],
		$modSettings['warning_mute'] => $txt['profile_warning_effect_own_muted'],
	);
	$context['current_level'] = 0;
	foreach ($context['level_effects'] as $limit => $dummy)
		if ($context['member']['warning'] >= $limit)
			$context['current_level'] = $limit;
}

?><|MERGE_RESOLUTION|>--- conflicted
+++ resolved
@@ -377,12 +377,8 @@
 			$extra = $alerts[$id_alert]['extra'];
 			$search = array('{member_link}', '{scripturl}');
 			$repl = array(!empty($alert['sender_id']) ? '<a href="' . $scripturl . '?action=profile;u=' . $alert['sender_id'] . '">' . $alert['sender_name'] . '</a>' : $alert['sender_name'], $scripturl);
-<<<<<<< HEAD
-			foreach ((array) $extra as $k => $v)
-=======
 
 			if (is_array($extra))
->>>>>>> 49c9bb36
 			{
 				foreach ($extra as $k => $v)
 				{
