<?php

/**
 * This file provides compatibility functions and code for older versions of
 * PHP, such as the sha1() function, missing extensions, or 64-bit vs 32-bit
 * systems. It is only included for those older versions or when the respective
 * extension or function cannot be found.
 *
 * Simple Machines Forum (SMF)
 *
 * @package SMF
 * @author Simple Machines http://www.simplemachines.org
 * @copyright 2018 Simple Machines and individual contributors
 * @license http://www.simplemachines.org/about/smf/license.php BSD
 *
 * @version 2.1 Beta 4
 */

if (!defined('SMF'))
	die('No direct access...');

/**
 * Define the old SMF sha1 function. Uses mhash if available
 *
 * @param string $str The string
 * @return string The sha1 hashed version of $str
 */
function sha1_smf($str)
{
	// If we have mhash loaded in, use it instead!
	if (function_exists('mhash') && defined('MHASH_SHA1'))
		return bin2hex(mhash(MHASH_SHA1, $str));

	$nblk = (strlen($str) + 8 >> 6) + 1;
	$blks = array_pad(array(), $nblk * 16, 0);

	for ($i = 0; $i < strlen($str); $i++)
		$blks[$i >> 2] |= ord($str{$i}) << (24 - ($i % 4) * 8);

	$blks[$i >> 2] |= 0x80 << (24 - ($i % 4) * 8);

	return sha1_core($blks, strlen($str) * 8);
}

/**
 * This is the core SHA-1 calculation routine, used by sha1().
 *
 * @param string $x
 * @param int $len
 * @return string
 */
function sha1_core($x, $len)
{
	@$x[$len >> 5] |= 0x80 << (24 - $len % 32);
	$x[(($len + 64 >> 9) << 4) + 15] = $len;

	$w = array();
	$a = 1732584193;
	$b = -271733879;
	$c = -1732584194;
	$d = 271733878;
	$e = -1009589776;

	for ($i = 0, $n = count($x); $i < $n; $i += 16)
	{
		$olda = $a;
		$oldb = $b;
		$oldc = $c;
		$oldd = $d;
		$olde = $e;

		for ($j = 0; $j < 80; $j++)
		{
			if ($j < 16)
				$w[$j] = isset($x[$i + $j]) ? $x[$i + $j] : 0;
			else
				$w[$j] = sha1_rol($w[$j - 3] ^ $w[$j - 8] ^ $w[$j - 14] ^ $w[$j - 16], 1);

			$t = sha1_rol($a, 5) + sha1_ft($j, $b, $c, $d) + $e + $w[$j] + sha1_kt($j);
			$e = $d;
			$d = $c;
			$c = sha1_rol($b, 30);
			$b = $a;
			$a = $t;
		}

		$a += $olda;
		$b += $oldb;
		$c += $oldc;
		$d += $oldd;
		$e += $olde;
	}

	return sprintf('%08x%08x%08x%08x%08x', $a, $b, $c, $d, $e);
}

/**
 * Helper function for the core SHA-1 calculation
 *
 * @param int $t
 * @param int $b
 * @param int $c
 * @param int $d
 * @return int
 */
function sha1_ft($t, $b, $c, $d)
{
	if ($t < 20)
		return ($b & $c) | ((~$b) & $d);
	if ($t < 40)
		return $b ^ $c ^ $d;
	if ($t < 60)
		return ($b & $c) | ($b & $d) | ($c & $d);

	return $b ^ $c ^ $d;
}

/**
 * Helper function for the core SHA-1 calculation
 *
 * @param int $t
 * @return int 1518500249, 1859775393, -1894007588 or -899497514 depending on the value of $t
 */
function sha1_kt($t)
{
	return $t < 20 ? 1518500249 : ($t < 40 ? 1859775393 : ($t < 60 ? -1894007588 : -899497514));
}

/**
 * Helper function for the core SHA-1 calculation
 *
 * @param int $num
 * @param int $cnt
 * @return int
 */
function sha1_rol($num, $cnt)
{
	// Unfortunately, PHP uses unsigned 32-bit longs only.  So we have to kludge it a bit.
	if ($num & 0x80000000)
		$a = ($num >> 1 & 0x7fffffff) >> (31 - $cnt);
	else
		$a = $num >> (32 - $cnt);

	return ($num << $cnt) | $a;
}

/**
 * Available since: (PHP 5)
 * If the optional raw_output is set to TRUE, then the sha1 digest is instead returned in raw binary format with a length of 20,
 * otherwise the returned value is a 40-character hexadecimal number.
 *
 * @param string $text The text to hash
 * @return string The sha1 hash of $text
 */
function sha1_raw($text)
{
	return sha1($text, true);
}

/**
 * Compatibility function.
 * crc32 doesn't work as expected on 64-bit functions - make our own.
 * https://php.net/crc32#79567
 *
 * @param string $number
 * @return string The crc32 polynomial of $number
 */
if (!function_exists('smf_crc32'))
{
	function smf_crc32($number)
	{
		$crc = crc32($number);

		if ($crc & 0x80000000)
		{
			$crc ^= 0xffffffff;
			$crc += 1;
			$crc = -$crc;
		}

		return $crc;
	}
}

<<<<<<< HEAD
/**
 * Random_* Compatibility Library
 * for using the new PHP 7 random_* API in PHP 5 projects
 *
 * @version 2.0.17
 * @released 2018-07-04
 *
 * The MIT License (MIT)
 *
 * Copyright (c) 2015 - 2018 Paragon Initiative Enterprises
 *
 * Permission is hereby granted, free of charge, to any person obtaining a copy
 * of this software and associated documentation files (the "Software"), to deal
 * in the Software without restriction, including without limitation the rights
 * to use, copy, modify, merge, publish, distribute, sublicense, and/or sell
 * copies of the Software, and to permit persons to whom the Software is
 * furnished to do so, subject to the following conditions:
 *
 * The above copyright notice and this permission notice shall be included in
 * all copies or substantial portions of the Software.
 *
 * THE SOFTWARE IS PROVIDED "AS IS", WITHOUT WARRANTY OF ANY KIND, EXPRESS OR
 * IMPLIED, INCLUDING BUT NOT LIMITED TO THE WARRANTIES OF MERCHANTABILITY,
 * FITNESS FOR A PARTICULAR PURPOSE AND NONINFRINGEMENT. IN NO EVENT SHALL THE
 * AUTHORS OR COPYRIGHT HOLDERS BE LIABLE FOR ANY CLAIM, DAMAGES OR OTHER
 * LIABILITY, WHETHER IN AN ACTION OF CONTRACT, TORT OR OTHERWISE, ARISING FROM,
 * OUT OF OR IN CONNECTION WITH THE SOFTWARE OR THE USE OR OTHER DEALINGS IN THE
 * SOFTWARE.
 */
if (!is_callable('random_bytes') || !is_callable('random_int'))
{
	if (!is_callable('RandomCompat_strlen'))
	{
		if (defined('MB_OVERLOAD_STRING') && ((int) ini_get('mbstring.func_overload')) & MB_OVERLOAD_STRING)
		{
			/**
			 * strlen() implementation that isn't brittle to mbstring.func_overload
			 *
			 * This version uses mb_strlen() in '8bit' mode to treat strings as raw
			 * binary rather than UTF-8, ISO-8859-1, etc
			 *
			 * @param string $binary_string
			 *
			 * @throws Exception
			 *
			 * @return int
			 */
			function RandomCompat_strlen($binary_string)
			{
				if (!is_string($binary_string))
				{
					throw new Exception(
						'RandomCompat_strlen() expects a string'
					);
				}

				return (int) mb_strlen($binary_string, '8bit');
			}
		}
		else
		{
			/**
			 * strlen() implementation that isn't brittle to mbstring.func_overload
			 *
			 * This version just used the default strlen()
			 *
			 * @param string $binary_string
			 *
			 * @throws Exception
			 *
			 * @return int
			 */
			function RandomCompat_strlen($binary_string)
			{
				if (!is_string($binary_string))
				{
					throw new Exception(
						'RandomCompat_strlen() expects a string'
					);
				}
				return (int) strlen($binary_string);
			}
		}
	}

	if (!is_callable('RandomCompat_substr'))
	{
		if (defined('MB_OVERLOAD_STRING') && ((int) ini_get('mbstring.func_overload')) & MB_OVERLOAD_STRING)
		{
			/**
			 * substr() implementation that isn't brittle to mbstring.func_overload
			 *
			 * This version uses mb_substr() in '8bit' mode to treat strings as raw
			 * binary rather than UTF-8, ISO-8859-1, etc
			 *
			 * @param string $binary_string
			 * @param int $start
			 * @param int|null $length (optional)
			 *
			 * @throws Exception
			 *
			 * @return string
			 */
			function RandomCompat_substr($binary_string, $start, $length = null)
			{
				if (!is_string($binary_string))
				{
					throw new Exception(
						'RandomCompat_substr(): First argument should be a string'
					);
				}

				if (!is_int($start))
				{
					throw new Exception(
						'RandomCompat_substr(): Second argument should be an integer'
					);
				}

				if ($length === null)
				{
					/**
					 * mb_substr($str, 0, NULL, '8bit') returns an empty string on
					 * PHP 5.3, so we have to find the length ourselves.
					 */
					/** @var int $length */
					$length = RandomCompat_strlen($binary_string) - $start;
				}
				elseif (!is_int($length))
				{
					throw new Exception(
						'RandomCompat_substr(): Third argument should be an integer, or omitted'
					);
				}

				// Consistency with PHP's behavior
				if ($start === RandomCompat_strlen($binary_string) && $length === 0)
				{
					return '';
				}

				if ($start > RandomCompat_strlen($binary_string))
				{
					return '';
				}

				return (string) mb_substr(
					(string) $binary_string,
					(int) $start,
					(int) $length,
					'8bit'
				);
			}
		}
		else
		{
			/**
			 * substr() implementation that isn't brittle to mbstring.func_overload
			 *
			 * This version just uses the default substr()
			 *
			 * @param string $binary_string
			 * @param int $start
			 * @param int|null $length (optional)
			 *
			 * @throws Exception
			 *
			 * @return string
			 */
			function RandomCompat_substr($binary_string, $start, $length = null)
			{
				if (!is_string($binary_string))
				{
					throw new Exception(
						'RandomCompat_substr(): First argument should be a string'
					);
				}

				if (!is_int($start))
				{
					throw new Exception(
						'RandomCompat_substr(): Second argument should be an integer'
					);
				}

				if ($length !== null)
				{
					if (!is_int($length))
					{
						throw new Exception(
							'RandomCompat_substr(): Third argument should be an integer, or omitted'
						);
					}

					return (string) substr(
						(string) $binary_string,
						(int) $start,
						(int) $length
					);
				}

				return (string) substr(
					(string) $binary_string,
					(int) $start
				);
			}
		}
	}

	if (!is_callable('RandomCompat_intval'))
	{
		/**
		 * Cast to an integer if we can, safely.
		 *
		 * If you pass it a float in the range (~PHP_INT_MAX, PHP_INT_MAX)
		 * (non-inclusive), it will sanely cast it to an int. If you it's equal to
		 * ~PHP_INT_MAX or PHP_INT_MAX, we let it fail as not an integer. Floats
		 * lose precision, so the <= and => operators might accidentally let a float
		 * through.
		 *
		 * @param int|float $number    The number we want to convert to an int
		 * @param bool      $fail_open Set to true to not throw an exception
		 *
		 * @return float|int
		 * @psalm-suppress InvalidReturnType
		 *
		 * @throws Exception
		 */
		function RandomCompat_intval($number, $fail_open = false)
		{
			if (is_int($number) || is_float($number))
			{
				$number += 0;
			}
			elseif (is_numeric($number))
			{
				/** @psalm-suppress InvalidOperand */
				$number += 0;
			}
			/** @var int|float $number */

			if (is_float($number) && $number > ~PHP_INT_MAX && $number < PHP_INT_MAX)
			{
				$number = (int) $number;
			}

			if (is_int($number))
			{
				return (int) $number;
			}
			elseif (!$fail_open)
			{
				throw new Exception(
					'Expected an integer.'
				);
			}

			return $number;
		}
	}
}

if (!is_callable('random_bytes'))
{
	/**
	 * Reading directly from /dev/urandom:
	 */
	if (DIRECTORY_SEPARATOR === '/')
	{
		// DIRECTORY_SEPARATOR === '/' on Unix-like OSes -- this is a fast
		// way to exclude Windows.
		/**
		 * Unless open_basedir is enabled, use /dev/urandom for
		 * random numbers in accordance with best practices
		 *
		 * Why we use /dev/urandom and not /dev/random
		 * @ref http://sockpuppet.org/blog/2014/02/25/safely-generate-random-numbers
		 *
		 * @param int $bytes
		 *
		 * @return string
		 */
		function random_bytes($bytes)
		{
			/** @var resource $fp */
			static $fp = null;

			/**
			 * This block should only be run once
			 */
			if (empty($fp))
			{
				/**
				 * We use /dev/urandom if it is a char device.
				 * We never fall back to /dev/random
				 */
				/** @var resource|bool $fp */
				$fp = fopen('/dev/urandom', 'rb');
				if (is_resource($fp))
				{
					/** @var array<string, int> $st */
					$st = fstat($fp);
					if (($st['mode'] & 0170000) !== 020000)
					{
						fclose($fp);
						$fp = false;
					}
				}

				if (is_resource($fp))
				{
					/**
					 * stream_set_read_buffer() does not exist in HHVM
					 *
					 * If we don't set the stream's read buffer to 0, PHP will
					 * internally buffer 8192 bytes, which can waste entropy
					 *
					 * stream_set_read_buffer returns 0 on success
					 */
					if (!defined('RANDOM_COMPAT_READ_BUFFER'))
						define('RANDOM_COMPAT_READ_BUFFER', 8);

					if (is_callable('stream_set_read_buffer'))
						stream_set_read_buffer($fp, RANDOM_COMPAT_READ_BUFFER);

					if (is_callable('stream_set_chunk_size'))
						stream_set_chunk_size($fp, RANDOM_COMPAT_READ_BUFFER);
				}
			}

			try
			{
				/** @var int $bytes */
				$bytes = RandomCompat_intval($bytes);
			}
			catch (Exception $ex)
			{
				log_error('random_bytes(): $bytes must be an integer');
			}

			if ($bytes < 1)
			{
				log_error('Length must be greater than 0');
			}

			/**
			 * This if() block only runs if we managed to open a file handle
			 *
			 * It does not belong in an else {} block, because the above
			 * if (empty($fp)) line is logic that should only be run once per
			 * page load.
			 */
			if (is_resource($fp))
			{
				/**
				 * @var int
				 */
				$remaining = $bytes;

				/**
				 * @var string|bool
				 */
				$buf = '';

				/**
				 * We use fread() in a loop to protect against partial reads
				 */
				do
				{
					/**
					 * @var string|bool
					 */
					$read = fread($fp, $remaining);
					if (!is_string($read))
					{
						if ($read === false)
						{
							/**
							 * We cannot safely read from the file. Exit the
							 * do-while loop and trigger the exception condition
							 *
							 * @var string|bool
							 */
							$buf = false;
							break;
						}
					}
					/**
					 * Decrease the number of bytes returned from remaining
					 */
					$remaining -= RandomCompat_strlen($read);

					/**
					 * @var string|bool
					 */
					$buf = $buf . $read;

				}
				while ($remaining > 0);

				/**
				 * Is our result valid?
				 */
				if (is_string($buf))
				{
					if (RandomCompat_strlen($buf) === $bytes)
					{
						/**
						 * Return our random entropy buffer here:
						 */
						return $buf;
					}
				}
			}

			/**
			 * If we reach here, PHP has failed us.
			 */
			log_error('Error reading from source device');
		}
	}

	/**
	 * mcrypt_create_iv()
	 *
	 * We only want to use mcypt_create_iv() if:
	 *
	 * - random_bytes() hasn't already been defined
	 * - the mcrypt extensions is loaded
	 * - One of these two conditions is true:
	 *   - We're on Windows (DIRECTORY_SEPARATOR !== '/')
	 *   - We're not on Windows and /dev/urandom is readabale
	 *     (i.e. we're not in a chroot jail)
	 * - Special case:
	 *   - If we're not on Windows, but the PHP version is between
	 *     5.6.10 and 5.6.12, we don't want to use mcrypt. It will
	 *     hang indefinitely. This is bad.
	 *   - If we're on Windows, we want to use PHP >= 5.3.7 or else
	 *     we get insufficient entropy errors.
	 */
	if (!is_callable('random_bytes') &&
		// Windows on PHP < 5.3.7 is broken, but non-Windows is not known to be.
		(DIRECTORY_SEPARATOR === '/' || PHP_VERSION_ID >= 50307)
		&&
		// Prevent this code from hanging indefinitely on non-Windows;
		// see https://bugs.php.net/bug.php?id=69833
		(
			DIRECTORY_SEPARATOR !== '/' ||
			(PHP_VERSION_ID <= 50609 || PHP_VERSION_ID >= 50613)
		)
		&& extension_loaded('mcrypt'))
	{
		/**
		 * Powered by ext/mcrypt (and thankfully NOT libmcrypt)
		 *
		 * @ref https://bugs.php.net/bug.php?id=55169
		 * @ref https://github.com/php/php-src/blob/c568ffe5171d942161fc8dda066bce844bdef676/ext/mcrypt/mcrypt.c#L1321-L1386
		 *
		 * @param int $bytes
		 *
		 * @throws Exception
		 *
		 * @return string
		 */
		function random_bytes($bytes)
		{
			try
			{
				/** @var int $bytes */
				$bytes = RandomCompat_intval($bytes);
			}
			catch (Exception $ex)
			{
				log_error('random_bytes(): $bytes must be an integer');
			}

			if ($bytes < 1)
				log_error('Length must be greater than 0');

			/** @var string|bool $buf */
			$buf = @mcrypt_create_iv((int) $bytes, (int) MCRYPT_DEV_URANDOM);

			if (is_string($buf) && RandomCompat_strlen($buf) === $bytes)
			{
				/**
				 * Return our random entropy buffer here:
				 */
				return $buf;
			}

			/**
			 * If we reach here, PHP has failed us.
			 */
			log_error('Could not gather sufficient random data');
		}
	}

	/**
	 * This is a Windows-specific fallback, for when the mcrypt extension
	 * isn't loaded.
	 */
	if (!is_callable('random_bytes') && extension_loaded('com_dotnet') && class_exists('COM'))
	{
		/**
		 * Class COM
		 *
		 * This is just a stub class.
		 */
		class com_exception extends Exception
		{

		}

		$RandomCompat_disabled_classes = preg_split(
			'#\s*,\s*#',
			strtolower(ini_get('disable_classes'))
		);

		if (!in_array('com', $RandomCompat_disabled_classes))
		{
			try
			{
				$RandomCompatCOMtest = new COM('CAPICOM.Utilities.1');
				if (method_exists($RandomCompatCOMtest, 'GetRandom'))
				{
					/**
					 * Windows with PHP < 5.3.0 will not have the function
					 * openssl_random_pseudo_bytes() available, so let's use
					 * CAPICOM to work around this deficiency.
					 *
					 * @param int $bytes
					 *
					 * @return string
					 */
					function random_bytes($bytes)
					{
						try
						{
							/** @var int $bytes */
							$bytes = RandomCompat_intval($bytes);
						}
						catch (Exception $ex)
						{
							log_error('random_bytes(): $bytes must be an integer');
						}

						if ($bytes < 1)
							log_error('Length must be greater than 0');

						/** @var string $buf */
						$buf = '';
						if (!class_exists('COM'))
							log_error('COM does not exist');

						/** @var COM $util */
						$util = new COM('CAPICOM.Utilities.1');
						$execCount = 0;

						/**
						 * Let's not let it loop forever. If we run N times and fail to
						 * get N bytes of random data, then CAPICOM has failed us.
						 */
						do
						{
							$buf .= base64_decode((string) $util->GetRandom($bytes, 0));
							if (RandomCompat_strlen($buf) >= $bytes)
							{
								/**
								 * Return our random entropy buffer here:
								 */
								return (string) RandomCompat_substr($buf, 0, $bytes);
							}
							++$execCount;

						}
						while ($execCount < $bytes);

						/**
						 * If we reach here, PHP has failed us.
						 */
						log_error('Could not gather sufficient random data');
					}
				}
			}
			catch (com_exception $e)
			{
				// Don't try to use it.
			}
		}
		$RandomCompat_disabled_classes = null;
		$RandomCompatCOMtest = null;
	}

	/**
	 * throw new Exception
	 */
	if (!is_callable('random_bytes'))
	{
		/**
		 * We don't have any more options, so let's throw an exception right now
		 * and hope the developer won't let it fail silently.
		 *
		 * @param mixed $length
		 * @psalm-suppress InvalidReturnType
		 * @throws Exception
		 * @return string
		 */
		function random_bytes($length)
		{
			unset($length); // Suppress "variable not used" warnings.
			log_error('There is no suitable CSPRNG installed on your system');
			return '';
		}
	}
}

if (!is_callable('random_int'))
{
	/**
	 * Fetch a random integer between $min and $max inclusive
	 *
	 * @param int $min
	 * @param int $max
	 *
	 * @throws Exception
	 *
	 * @return int
	 */
	function random_int($min, $max)
	{
		/**
		 * Type and input logic checks
		 *
		 * If you pass it a float in the range (~PHP_INT_MAX, PHP_INT_MAX)
		 * (non-inclusive), it will sanely cast it to an int. If you it's equal to
		 * ~PHP_INT_MAX or PHP_INT_MAX, we let it fail as not an integer. Floats
		 * lose precision, so the <= and => operators might accidentally let a float
		 * through.
		 */

		try
		{
			/** @var int $min */
			$min = RandomCompat_intval($min);
		}
		catch (Exception $ex)
		{
			log_error('random_int(): $min must be an integer');
		}

		try
		{
			/** @var int $max */
			$max = RandomCompat_intval($max);
		}
		catch (Exception $ex)
		{
			log_error('random_int(): $max must be an integer');
		}

		/**
		 * Now that we've verified our weak typing system has given us an integer,
		 * let's validate the logic then we can move forward with generating random
		 * integers along a given range.
		 */
		if ($min > $max)
			log_error('Minimum value must be less than or equal to the maximum value');

		if ($max === $min)
			return (int) $min;

		/**
		 * Initialize variables to 0
		 *
		 * We want to store:
		 * $bytes => the number of random bytes we need
		 * $mask => an integer bitmask (for use with the &) operator
		 *          so we can minimize the number of discards
		 */
		$attempts = $bits = $bytes = $mask = $valueShift = 0;
		/** @var int $attempts */
		/** @var int $bits */
		/** @var int $bytes */
		/** @var int $mask */
		/** @var int $valueShift */

		/**
		 * At this point, $range is a positive number greater than 0. It might
		 * overflow, however, if $max - $min > PHP_INT_MAX. PHP will cast it to
		 * a float and we will lose some precision.
		 *
		 * @var int|float $range
		 */
		$range = $max - $min;

		/**
		 * Test for integer overflow:
		 */
		if (!is_int($range))
		{

			/**
			 * Still safely calculate wider ranges.
			 * Provided by @CodesInChaos, @oittaa
			 *
			 * @ref https://gist.github.com/CodesInChaos/03f9ea0b58e8b2b8d435
			 *
			 * We use ~0 as a mask in this case because it generates all 1s
			 *
			 * @ref https://eval.in/400356 (32-bit)
			 * @ref http://3v4l.org/XX9r5  (64-bit)
			 */
			$bytes = PHP_INT_SIZE;
			/** @var int $mask */
			$mask = ~0;

		}
		else
		{

			/**
			 * $bits is effectively ceil(log($range, 2)) without dealing with
			 * type juggling
			 */
			while ($range > 0)
			{
				if ($bits % 8 === 0)
				{
					++$bytes;
				}
				++$bits;
				$range >>= 1;
				/** @var int $mask */
				$mask = $mask << 1 | 1;
			}
			$valueShift = $min;
		}

		/** @var int $val */
		$val = 0;
		/**
		 * Now that we have our parameters set up, let's begin generating
		 * random integers until one falls between $min and $max
		 */
		/** @psalm-suppress RedundantCondition */
		do
		{
			/**
			 * The rejection probability is at most 0.5, so this corresponds
			 * to a failure probability of 2^-128 for a working RNG
			 */
			if ($attempts > 128)
				log_error('random_int: RNG is broken - too many rejections');

			/**
			 * Let's grab the necessary number of random bytes
			 */
			$randomByteString = random_bytes($bytes);

			/**
			 * Let's turn $randomByteString into an integer
			 *
			 * This uses bitwise operators (<< and |) to build an integer
			 * out of the values extracted from ord()
			 *
			 * Example: [9F] | [6D] | [32] | [0C] =>
			 *   159 + 27904 + 3276800 + 201326592 =>
			 *   204631455
			 */
			$val &= 0;
			for ($i = 0; $i < $bytes; ++$i)
				$val |= ord($randomByteString[$i]) << ($i * 8);

			/** @var int $val */

			/**
			 * Apply mask
			 */
			$val &= $mask;
			$val += $valueShift;

			++$attempts;
			/**
			 * If $val overflows to a floating point number,
			 * ... or is larger than $max,
			 * ... or smaller than $min,
			 * then try again.
			 */

		}
		while (!is_int($val) || $val > $max || $val < $min);

		return (int) $val;
	}
}

=======
>>>>>>> c463a48f
?><|MERGE_RESOLUTION|>--- conflicted
+++ resolved
@@ -182,803 +182,4 @@
 	}
 }
 
-<<<<<<< HEAD
-/**
- * Random_* Compatibility Library
- * for using the new PHP 7 random_* API in PHP 5 projects
- *
- * @version 2.0.17
- * @released 2018-07-04
- *
- * The MIT License (MIT)
- *
- * Copyright (c) 2015 - 2018 Paragon Initiative Enterprises
- *
- * Permission is hereby granted, free of charge, to any person obtaining a copy
- * of this software and associated documentation files (the "Software"), to deal
- * in the Software without restriction, including without limitation the rights
- * to use, copy, modify, merge, publish, distribute, sublicense, and/or sell
- * copies of the Software, and to permit persons to whom the Software is
- * furnished to do so, subject to the following conditions:
- *
- * The above copyright notice and this permission notice shall be included in
- * all copies or substantial portions of the Software.
- *
- * THE SOFTWARE IS PROVIDED "AS IS", WITHOUT WARRANTY OF ANY KIND, EXPRESS OR
- * IMPLIED, INCLUDING BUT NOT LIMITED TO THE WARRANTIES OF MERCHANTABILITY,
- * FITNESS FOR A PARTICULAR PURPOSE AND NONINFRINGEMENT. IN NO EVENT SHALL THE
- * AUTHORS OR COPYRIGHT HOLDERS BE LIABLE FOR ANY CLAIM, DAMAGES OR OTHER
- * LIABILITY, WHETHER IN AN ACTION OF CONTRACT, TORT OR OTHERWISE, ARISING FROM,
- * OUT OF OR IN CONNECTION WITH THE SOFTWARE OR THE USE OR OTHER DEALINGS IN THE
- * SOFTWARE.
- */
-if (!is_callable('random_bytes') || !is_callable('random_int'))
-{
-	if (!is_callable('RandomCompat_strlen'))
-	{
-		if (defined('MB_OVERLOAD_STRING') && ((int) ini_get('mbstring.func_overload')) & MB_OVERLOAD_STRING)
-		{
-			/**
-			 * strlen() implementation that isn't brittle to mbstring.func_overload
-			 *
-			 * This version uses mb_strlen() in '8bit' mode to treat strings as raw
-			 * binary rather than UTF-8, ISO-8859-1, etc
-			 *
-			 * @param string $binary_string
-			 *
-			 * @throws Exception
-			 *
-			 * @return int
-			 */
-			function RandomCompat_strlen($binary_string)
-			{
-				if (!is_string($binary_string))
-				{
-					throw new Exception(
-						'RandomCompat_strlen() expects a string'
-					);
-				}
-
-				return (int) mb_strlen($binary_string, '8bit');
-			}
-		}
-		else
-		{
-			/**
-			 * strlen() implementation that isn't brittle to mbstring.func_overload
-			 *
-			 * This version just used the default strlen()
-			 *
-			 * @param string $binary_string
-			 *
-			 * @throws Exception
-			 *
-			 * @return int
-			 */
-			function RandomCompat_strlen($binary_string)
-			{
-				if (!is_string($binary_string))
-				{
-					throw new Exception(
-						'RandomCompat_strlen() expects a string'
-					);
-				}
-				return (int) strlen($binary_string);
-			}
-		}
-	}
-
-	if (!is_callable('RandomCompat_substr'))
-	{
-		if (defined('MB_OVERLOAD_STRING') && ((int) ini_get('mbstring.func_overload')) & MB_OVERLOAD_STRING)
-		{
-			/**
-			 * substr() implementation that isn't brittle to mbstring.func_overload
-			 *
-			 * This version uses mb_substr() in '8bit' mode to treat strings as raw
-			 * binary rather than UTF-8, ISO-8859-1, etc
-			 *
-			 * @param string $binary_string
-			 * @param int $start
-			 * @param int|null $length (optional)
-			 *
-			 * @throws Exception
-			 *
-			 * @return string
-			 */
-			function RandomCompat_substr($binary_string, $start, $length = null)
-			{
-				if (!is_string($binary_string))
-				{
-					throw new Exception(
-						'RandomCompat_substr(): First argument should be a string'
-					);
-				}
-
-				if (!is_int($start))
-				{
-					throw new Exception(
-						'RandomCompat_substr(): Second argument should be an integer'
-					);
-				}
-
-				if ($length === null)
-				{
-					/**
-					 * mb_substr($str, 0, NULL, '8bit') returns an empty string on
-					 * PHP 5.3, so we have to find the length ourselves.
-					 */
-					/** @var int $length */
-					$length = RandomCompat_strlen($binary_string) - $start;
-				}
-				elseif (!is_int($length))
-				{
-					throw new Exception(
-						'RandomCompat_substr(): Third argument should be an integer, or omitted'
-					);
-				}
-
-				// Consistency with PHP's behavior
-				if ($start === RandomCompat_strlen($binary_string) && $length === 0)
-				{
-					return '';
-				}
-
-				if ($start > RandomCompat_strlen($binary_string))
-				{
-					return '';
-				}
-
-				return (string) mb_substr(
-					(string) $binary_string,
-					(int) $start,
-					(int) $length,
-					'8bit'
-				);
-			}
-		}
-		else
-		{
-			/**
-			 * substr() implementation that isn't brittle to mbstring.func_overload
-			 *
-			 * This version just uses the default substr()
-			 *
-			 * @param string $binary_string
-			 * @param int $start
-			 * @param int|null $length (optional)
-			 *
-			 * @throws Exception
-			 *
-			 * @return string
-			 */
-			function RandomCompat_substr($binary_string, $start, $length = null)
-			{
-				if (!is_string($binary_string))
-				{
-					throw new Exception(
-						'RandomCompat_substr(): First argument should be a string'
-					);
-				}
-
-				if (!is_int($start))
-				{
-					throw new Exception(
-						'RandomCompat_substr(): Second argument should be an integer'
-					);
-				}
-
-				if ($length !== null)
-				{
-					if (!is_int($length))
-					{
-						throw new Exception(
-							'RandomCompat_substr(): Third argument should be an integer, or omitted'
-						);
-					}
-
-					return (string) substr(
-						(string) $binary_string,
-						(int) $start,
-						(int) $length
-					);
-				}
-
-				return (string) substr(
-					(string) $binary_string,
-					(int) $start
-				);
-			}
-		}
-	}
-
-	if (!is_callable('RandomCompat_intval'))
-	{
-		/**
-		 * Cast to an integer if we can, safely.
-		 *
-		 * If you pass it a float in the range (~PHP_INT_MAX, PHP_INT_MAX)
-		 * (non-inclusive), it will sanely cast it to an int. If you it's equal to
-		 * ~PHP_INT_MAX or PHP_INT_MAX, we let it fail as not an integer. Floats
-		 * lose precision, so the <= and => operators might accidentally let a float
-		 * through.
-		 *
-		 * @param int|float $number    The number we want to convert to an int
-		 * @param bool      $fail_open Set to true to not throw an exception
-		 *
-		 * @return float|int
-		 * @psalm-suppress InvalidReturnType
-		 *
-		 * @throws Exception
-		 */
-		function RandomCompat_intval($number, $fail_open = false)
-		{
-			if (is_int($number) || is_float($number))
-			{
-				$number += 0;
-			}
-			elseif (is_numeric($number))
-			{
-				/** @psalm-suppress InvalidOperand */
-				$number += 0;
-			}
-			/** @var int|float $number */
-
-			if (is_float($number) && $number > ~PHP_INT_MAX && $number < PHP_INT_MAX)
-			{
-				$number = (int) $number;
-			}
-
-			if (is_int($number))
-			{
-				return (int) $number;
-			}
-			elseif (!$fail_open)
-			{
-				throw new Exception(
-					'Expected an integer.'
-				);
-			}
-
-			return $number;
-		}
-	}
-}
-
-if (!is_callable('random_bytes'))
-{
-	/**
-	 * Reading directly from /dev/urandom:
-	 */
-	if (DIRECTORY_SEPARATOR === '/')
-	{
-		// DIRECTORY_SEPARATOR === '/' on Unix-like OSes -- this is a fast
-		// way to exclude Windows.
-		/**
-		 * Unless open_basedir is enabled, use /dev/urandom for
-		 * random numbers in accordance with best practices
-		 *
-		 * Why we use /dev/urandom and not /dev/random
-		 * @ref http://sockpuppet.org/blog/2014/02/25/safely-generate-random-numbers
-		 *
-		 * @param int $bytes
-		 *
-		 * @return string
-		 */
-		function random_bytes($bytes)
-		{
-			/** @var resource $fp */
-			static $fp = null;
-
-			/**
-			 * This block should only be run once
-			 */
-			if (empty($fp))
-			{
-				/**
-				 * We use /dev/urandom if it is a char device.
-				 * We never fall back to /dev/random
-				 */
-				/** @var resource|bool $fp */
-				$fp = fopen('/dev/urandom', 'rb');
-				if (is_resource($fp))
-				{
-					/** @var array<string, int> $st */
-					$st = fstat($fp);
-					if (($st['mode'] & 0170000) !== 020000)
-					{
-						fclose($fp);
-						$fp = false;
-					}
-				}
-
-				if (is_resource($fp))
-				{
-					/**
-					 * stream_set_read_buffer() does not exist in HHVM
-					 *
-					 * If we don't set the stream's read buffer to 0, PHP will
-					 * internally buffer 8192 bytes, which can waste entropy
-					 *
-					 * stream_set_read_buffer returns 0 on success
-					 */
-					if (!defined('RANDOM_COMPAT_READ_BUFFER'))
-						define('RANDOM_COMPAT_READ_BUFFER', 8);
-
-					if (is_callable('stream_set_read_buffer'))
-						stream_set_read_buffer($fp, RANDOM_COMPAT_READ_BUFFER);
-
-					if (is_callable('stream_set_chunk_size'))
-						stream_set_chunk_size($fp, RANDOM_COMPAT_READ_BUFFER);
-				}
-			}
-
-			try
-			{
-				/** @var int $bytes */
-				$bytes = RandomCompat_intval($bytes);
-			}
-			catch (Exception $ex)
-			{
-				log_error('random_bytes(): $bytes must be an integer');
-			}
-
-			if ($bytes < 1)
-			{
-				log_error('Length must be greater than 0');
-			}
-
-			/**
-			 * This if() block only runs if we managed to open a file handle
-			 *
-			 * It does not belong in an else {} block, because the above
-			 * if (empty($fp)) line is logic that should only be run once per
-			 * page load.
-			 */
-			if (is_resource($fp))
-			{
-				/**
-				 * @var int
-				 */
-				$remaining = $bytes;
-
-				/**
-				 * @var string|bool
-				 */
-				$buf = '';
-
-				/**
-				 * We use fread() in a loop to protect against partial reads
-				 */
-				do
-				{
-					/**
-					 * @var string|bool
-					 */
-					$read = fread($fp, $remaining);
-					if (!is_string($read))
-					{
-						if ($read === false)
-						{
-							/**
-							 * We cannot safely read from the file. Exit the
-							 * do-while loop and trigger the exception condition
-							 *
-							 * @var string|bool
-							 */
-							$buf = false;
-							break;
-						}
-					}
-					/**
-					 * Decrease the number of bytes returned from remaining
-					 */
-					$remaining -= RandomCompat_strlen($read);
-
-					/**
-					 * @var string|bool
-					 */
-					$buf = $buf . $read;
-
-				}
-				while ($remaining > 0);
-
-				/**
-				 * Is our result valid?
-				 */
-				if (is_string($buf))
-				{
-					if (RandomCompat_strlen($buf) === $bytes)
-					{
-						/**
-						 * Return our random entropy buffer here:
-						 */
-						return $buf;
-					}
-				}
-			}
-
-			/**
-			 * If we reach here, PHP has failed us.
-			 */
-			log_error('Error reading from source device');
-		}
-	}
-
-	/**
-	 * mcrypt_create_iv()
-	 *
-	 * We only want to use mcypt_create_iv() if:
-	 *
-	 * - random_bytes() hasn't already been defined
-	 * - the mcrypt extensions is loaded
-	 * - One of these two conditions is true:
-	 *   - We're on Windows (DIRECTORY_SEPARATOR !== '/')
-	 *   - We're not on Windows and /dev/urandom is readabale
-	 *     (i.e. we're not in a chroot jail)
-	 * - Special case:
-	 *   - If we're not on Windows, but the PHP version is between
-	 *     5.6.10 and 5.6.12, we don't want to use mcrypt. It will
-	 *     hang indefinitely. This is bad.
-	 *   - If we're on Windows, we want to use PHP >= 5.3.7 or else
-	 *     we get insufficient entropy errors.
-	 */
-	if (!is_callable('random_bytes') &&
-		// Windows on PHP < 5.3.7 is broken, but non-Windows is not known to be.
-		(DIRECTORY_SEPARATOR === '/' || PHP_VERSION_ID >= 50307)
-		&&
-		// Prevent this code from hanging indefinitely on non-Windows;
-		// see https://bugs.php.net/bug.php?id=69833
-		(
-			DIRECTORY_SEPARATOR !== '/' ||
-			(PHP_VERSION_ID <= 50609 || PHP_VERSION_ID >= 50613)
-		)
-		&& extension_loaded('mcrypt'))
-	{
-		/**
-		 * Powered by ext/mcrypt (and thankfully NOT libmcrypt)
-		 *
-		 * @ref https://bugs.php.net/bug.php?id=55169
-		 * @ref https://github.com/php/php-src/blob/c568ffe5171d942161fc8dda066bce844bdef676/ext/mcrypt/mcrypt.c#L1321-L1386
-		 *
-		 * @param int $bytes
-		 *
-		 * @throws Exception
-		 *
-		 * @return string
-		 */
-		function random_bytes($bytes)
-		{
-			try
-			{
-				/** @var int $bytes */
-				$bytes = RandomCompat_intval($bytes);
-			}
-			catch (Exception $ex)
-			{
-				log_error('random_bytes(): $bytes must be an integer');
-			}
-
-			if ($bytes < 1)
-				log_error('Length must be greater than 0');
-
-			/** @var string|bool $buf */
-			$buf = @mcrypt_create_iv((int) $bytes, (int) MCRYPT_DEV_URANDOM);
-
-			if (is_string($buf) && RandomCompat_strlen($buf) === $bytes)
-			{
-				/**
-				 * Return our random entropy buffer here:
-				 */
-				return $buf;
-			}
-
-			/**
-			 * If we reach here, PHP has failed us.
-			 */
-			log_error('Could not gather sufficient random data');
-		}
-	}
-
-	/**
-	 * This is a Windows-specific fallback, for when the mcrypt extension
-	 * isn't loaded.
-	 */
-	if (!is_callable('random_bytes') && extension_loaded('com_dotnet') && class_exists('COM'))
-	{
-		/**
-		 * Class COM
-		 *
-		 * This is just a stub class.
-		 */
-		class com_exception extends Exception
-		{
-
-		}
-
-		$RandomCompat_disabled_classes = preg_split(
-			'#\s*,\s*#',
-			strtolower(ini_get('disable_classes'))
-		);
-
-		if (!in_array('com', $RandomCompat_disabled_classes))
-		{
-			try
-			{
-				$RandomCompatCOMtest = new COM('CAPICOM.Utilities.1');
-				if (method_exists($RandomCompatCOMtest, 'GetRandom'))
-				{
-					/**
-					 * Windows with PHP < 5.3.0 will not have the function
-					 * openssl_random_pseudo_bytes() available, so let's use
-					 * CAPICOM to work around this deficiency.
-					 *
-					 * @param int $bytes
-					 *
-					 * @return string
-					 */
-					function random_bytes($bytes)
-					{
-						try
-						{
-							/** @var int $bytes */
-							$bytes = RandomCompat_intval($bytes);
-						}
-						catch (Exception $ex)
-						{
-							log_error('random_bytes(): $bytes must be an integer');
-						}
-
-						if ($bytes < 1)
-							log_error('Length must be greater than 0');
-
-						/** @var string $buf */
-						$buf = '';
-						if (!class_exists('COM'))
-							log_error('COM does not exist');
-
-						/** @var COM $util */
-						$util = new COM('CAPICOM.Utilities.1');
-						$execCount = 0;
-
-						/**
-						 * Let's not let it loop forever. If we run N times and fail to
-						 * get N bytes of random data, then CAPICOM has failed us.
-						 */
-						do
-						{
-							$buf .= base64_decode((string) $util->GetRandom($bytes, 0));
-							if (RandomCompat_strlen($buf) >= $bytes)
-							{
-								/**
-								 * Return our random entropy buffer here:
-								 */
-								return (string) RandomCompat_substr($buf, 0, $bytes);
-							}
-							++$execCount;
-
-						}
-						while ($execCount < $bytes);
-
-						/**
-						 * If we reach here, PHP has failed us.
-						 */
-						log_error('Could not gather sufficient random data');
-					}
-				}
-			}
-			catch (com_exception $e)
-			{
-				// Don't try to use it.
-			}
-		}
-		$RandomCompat_disabled_classes = null;
-		$RandomCompatCOMtest = null;
-	}
-
-	/**
-	 * throw new Exception
-	 */
-	if (!is_callable('random_bytes'))
-	{
-		/**
-		 * We don't have any more options, so let's throw an exception right now
-		 * and hope the developer won't let it fail silently.
-		 *
-		 * @param mixed $length
-		 * @psalm-suppress InvalidReturnType
-		 * @throws Exception
-		 * @return string
-		 */
-		function random_bytes($length)
-		{
-			unset($length); // Suppress "variable not used" warnings.
-			log_error('There is no suitable CSPRNG installed on your system');
-			return '';
-		}
-	}
-}
-
-if (!is_callable('random_int'))
-{
-	/**
-	 * Fetch a random integer between $min and $max inclusive
-	 *
-	 * @param int $min
-	 * @param int $max
-	 *
-	 * @throws Exception
-	 *
-	 * @return int
-	 */
-	function random_int($min, $max)
-	{
-		/**
-		 * Type and input logic checks
-		 *
-		 * If you pass it a float in the range (~PHP_INT_MAX, PHP_INT_MAX)
-		 * (non-inclusive), it will sanely cast it to an int. If you it's equal to
-		 * ~PHP_INT_MAX or PHP_INT_MAX, we let it fail as not an integer. Floats
-		 * lose precision, so the <= and => operators might accidentally let a float
-		 * through.
-		 */
-
-		try
-		{
-			/** @var int $min */
-			$min = RandomCompat_intval($min);
-		}
-		catch (Exception $ex)
-		{
-			log_error('random_int(): $min must be an integer');
-		}
-
-		try
-		{
-			/** @var int $max */
-			$max = RandomCompat_intval($max);
-		}
-		catch (Exception $ex)
-		{
-			log_error('random_int(): $max must be an integer');
-		}
-
-		/**
-		 * Now that we've verified our weak typing system has given us an integer,
-		 * let's validate the logic then we can move forward with generating random
-		 * integers along a given range.
-		 */
-		if ($min > $max)
-			log_error('Minimum value must be less than or equal to the maximum value');
-
-		if ($max === $min)
-			return (int) $min;
-
-		/**
-		 * Initialize variables to 0
-		 *
-		 * We want to store:
-		 * $bytes => the number of random bytes we need
-		 * $mask => an integer bitmask (for use with the &) operator
-		 *          so we can minimize the number of discards
-		 */
-		$attempts = $bits = $bytes = $mask = $valueShift = 0;
-		/** @var int $attempts */
-		/** @var int $bits */
-		/** @var int $bytes */
-		/** @var int $mask */
-		/** @var int $valueShift */
-
-		/**
-		 * At this point, $range is a positive number greater than 0. It might
-		 * overflow, however, if $max - $min > PHP_INT_MAX. PHP will cast it to
-		 * a float and we will lose some precision.
-		 *
-		 * @var int|float $range
-		 */
-		$range = $max - $min;
-
-		/**
-		 * Test for integer overflow:
-		 */
-		if (!is_int($range))
-		{
-
-			/**
-			 * Still safely calculate wider ranges.
-			 * Provided by @CodesInChaos, @oittaa
-			 *
-			 * @ref https://gist.github.com/CodesInChaos/03f9ea0b58e8b2b8d435
-			 *
-			 * We use ~0 as a mask in this case because it generates all 1s
-			 *
-			 * @ref https://eval.in/400356 (32-bit)
-			 * @ref http://3v4l.org/XX9r5  (64-bit)
-			 */
-			$bytes = PHP_INT_SIZE;
-			/** @var int $mask */
-			$mask = ~0;
-
-		}
-		else
-		{
-
-			/**
-			 * $bits is effectively ceil(log($range, 2)) without dealing with
-			 * type juggling
-			 */
-			while ($range > 0)
-			{
-				if ($bits % 8 === 0)
-				{
-					++$bytes;
-				}
-				++$bits;
-				$range >>= 1;
-				/** @var int $mask */
-				$mask = $mask << 1 | 1;
-			}
-			$valueShift = $min;
-		}
-
-		/** @var int $val */
-		$val = 0;
-		/**
-		 * Now that we have our parameters set up, let's begin generating
-		 * random integers until one falls between $min and $max
-		 */
-		/** @psalm-suppress RedundantCondition */
-		do
-		{
-			/**
-			 * The rejection probability is at most 0.5, so this corresponds
-			 * to a failure probability of 2^-128 for a working RNG
-			 */
-			if ($attempts > 128)
-				log_error('random_int: RNG is broken - too many rejections');
-
-			/**
-			 * Let's grab the necessary number of random bytes
-			 */
-			$randomByteString = random_bytes($bytes);
-
-			/**
-			 * Let's turn $randomByteString into an integer
-			 *
-			 * This uses bitwise operators (<< and |) to build an integer
-			 * out of the values extracted from ord()
-			 *
-			 * Example: [9F] | [6D] | [32] | [0C] =>
-			 *   159 + 27904 + 3276800 + 201326592 =>
-			 *   204631455
-			 */
-			$val &= 0;
-			for ($i = 0; $i < $bytes; ++$i)
-				$val |= ord($randomByteString[$i]) << ($i * 8);
-
-			/** @var int $val */
-
-			/**
-			 * Apply mask
-			 */
-			$val &= $mask;
-			$val += $valueShift;
-
-			++$attempts;
-			/**
-			 * If $val overflows to a floating point number,
-			 * ... or is larger than $max,
-			 * ... or smaller than $min,
-			 * then try again.
-			 */
-
-		}
-		while (!is_int($val) || $val > $max || $val < $min);
-
-		return (int) $val;
-	}
-}
-
-=======
->>>>>>> c463a48f
 ?>