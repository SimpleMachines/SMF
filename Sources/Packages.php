<?php

/**
 * This file is the main Package Manager.
 *
 * Simple Machines Forum (SMF)
 *
 * @package SMF
 * @author Simple Machines http://www.simplemachines.org
 * @copyright 2011 Simple Machines
 * @license http://www.simplemachines.org/about/smf/license.php BSD
 *
 * @version 2.1 Alpha 1
 */

if (!defined('SMF'))
	die('Hacking attempt...');

/**
 * This is the notoriously defunct package manager..... :/.
 */
function Packages()
{
	global $txt, $scripturl, $sourcedir, $context;

	// @todo Remove this!
	if (isset($_GET['get']) || isset($_GET['pgdownload']))
	{
		require_once($sourcedir . '/PackageGet.php');
		return PackageGet();
	}

	isAllowedTo('admin_forum');

	// Load all the basic stuff.
	require_once($sourcedir . '/Subs-Package.php');
	loadLanguage('Packages');
	loadTemplate('Packages', 'admin');

	$context['page_title'] = $txt['package'];

	// Delegation makes the world... that is, the package manager go 'round.
	$subActions = array(
		'browse' => 'PackageBrowse',
		'remove' => 'PackageRemove',
		'list' => 'PackageList',
		'ftptest' => 'PackageFTPTest',
		'install' => 'PackageInstallTest',
		'install2' => 'PackageInstall',
		'uninstall' => 'PackageInstallTest',
		'uninstall2' => 'PackageInstall',
		'installed' => 'PackageBrowse',
		'options' => 'PackageOptions',
		'perms' => 'PackagePermissions',
		'flush' => 'FlushInstall',
		'examine' => 'ExamineFile',
		'showoperations' => 'ViewOperations',
	);

	// Work out exactly who it is we are calling.
	if (isset($_REQUEST['sa']) && isset($subActions[$_REQUEST['sa']]))
		$context['sub_action'] = $_REQUEST['sa'];
	else
		$context['sub_action'] = 'browse';

	// Set up some tabs...
	$context[$context['admin_menu_name']]['tab_data'] = array(
		'title' => $txt['package_manager'],
		// @todo 'help' => 'registrations',
		'description' => $txt['package_manager_desc'],
		'tabs' => array(
			'browse' => array(
			),
			'packageget' => array(
				'description' => $txt['download_packages_desc'],
			),
			'installed' => array(
				'description' => $txt['installed_packages_desc'],
			),
			'perms' => array(
				'description' => $txt['package_file_perms_desc'],
			),
			'options' => array(
				'description' => $txt['package_install_options_desc'],
			),
		),
	);

	// Call the function we're handing control to.
	$subActions[$context['sub_action']]();
}

/**
 * Test install a package.
 */
function PackageInstallTest()
{
	global $boarddir, $txt, $context, $scripturl, $sourcedir, $modSettings, $smcFunc, $settings;

	// You have to specify a file!!
	if (!isset($_REQUEST['package']) || $_REQUEST['package'] == '')
		redirectexit('action=admin;area=packages');
	$context['filename'] = preg_replace('~[\.]+~', '.', $_REQUEST['package']);

	// Do we have an existing id, for uninstalls and the like.
	$context['install_id'] = isset($_REQUEST['pid']) ? (int) $_REQUEST['pid'] : 0;

	require_once($sourcedir . '/Subs-Package.php');

	// Load up the package FTP information?
	create_chmod_control();

	// Make sure temp directory exists and is empty.
	if (file_exists($boarddir . '/Packages/temp'))
		deltree($boarddir . '/Packages/temp', false);

	if (!mktree($boarddir . '/Packages/temp', 0755))
	{
		deltree($boarddir . '/Packages/temp', false);
		if (!mktree($boarddir . '/Packages/temp', 0777))
		{
			deltree($boarddir . '/Packages/temp', false);
			create_chmod_control(array($boarddir . '/Packages/temp/delme.tmp'), array('destination_url' => $scripturl . '?action=admin;area=packages;sa=' . $_REQUEST['sa'] . ';package=' . $_REQUEST['package'], 'crash_on_error' => true));

			deltree($boarddir . '/Packages/temp', false);
			if (!mktree($boarddir . '/Packages/temp', 0777))
				fatal_lang_error('package_cant_download', false);
		}
	}

	$context['uninstalling'] = $_REQUEST['sa'] == 'uninstall';

	// Change our last link tree item for more information on this Packages area.
	$context['linktree'][count($context['linktree']) - 1] = array(
		'url' => $scripturl . '?action=admin;area=packages;sa=browse',
		'name' => $context['uninstalling'] ? $txt['package_uninstall_actions'] : $txt['install_actions']
	);
	$context['page_title'] .= ' - ' . ($context['uninstalling'] ? $txt['package_uninstall_actions'] : $txt['install_actions']);

	$context['sub_template'] = 'view_package';

	if (!file_exists($boarddir . '/Packages/' . $context['filename']))
	{
		deltree($boarddir . '/Packages/temp');
		fatal_lang_error('package_no_file', false);
	}

	// Extract the files so we can get things like the readme, etc.
	if (is_file($boarddir . '/Packages/' . $context['filename']))
	{
		$context['extracted_files'] = read_tgz_file($boarddir . '/Packages/' . $context['filename'], $boarddir . '/Packages/temp');

		if ($context['extracted_files'] && !file_exists($boarddir . '/Packages/temp/package-info.xml'))
			foreach ($context['extracted_files'] as $file)
				if (basename($file['filename']) == 'package-info.xml')
				{
					$context['base_path'] = dirname($file['filename']) . '/';
					break;
				}

		if (!isset($context['base_path']))
			$context['base_path'] = '';
	}
	elseif (is_dir($boarddir . '/Packages/' . $context['filename']))
	{
		copytree($boarddir . '/Packages/' . $context['filename'], $boarddir . '/Packages/temp');
		$context['extracted_files'] = listtree($boarddir . '/Packages/temp');
		$context['base_path'] = '';
	}
	else
		fatal_lang_error('no_access', false);

	// Load up any custom themes we may want to install into...
	$request = $smcFunc['db_query']('', '
		SELECT id_theme, variable, value
		FROM {db_prefix}themes
		WHERE (id_theme = {int:default_theme} OR id_theme IN ({array_int:known_theme_list}))
			AND variable IN ({string:name}, {string:theme_dir})',
		array(
			'known_theme_list' => explode(',', $modSettings['knownThemes']),
			'default_theme' => 1,
			'name' => 'name',
			'theme_dir' => 'theme_dir',
		)
	);
	$theme_paths = array();
	while ($row = $smcFunc['db_fetch_assoc']($request))
		$theme_paths[$row['id_theme']][$row['variable']] = $row['value'];
	$smcFunc['db_free_result']($request);

	// Get the package info...
	$packageInfo = getPackageInfo($context['filename']);

	if (!is_array($packageInfo))
		fatal_lang_error($packageInfo);

	$packageInfo['filename'] = $context['filename'];
	$context['package_name'] = isset($packageInfo['name']) ? $packageInfo['name'] : $context['filename'];

	// Set the type of extraction...
	$context['extract_type'] = isset($packageInfo['type']) ? $packageInfo['type'] : 'modification';

	// The mod isn't installed.... unless proven otherwise.
	$context['is_installed'] = false;

	// See if it is installed?
	$request = $smcFunc['db_query']('', '
		SELECT version, themes_installed, db_changes
		FROM {db_prefix}log_packages
		WHERE package_id = {string:current_package}
			AND install_state != {int:not_installed}
		ORDER BY time_installed DESC
		LIMIT 1',
		array(
			'not_installed'	=> 0,
			'current_package' => $packageInfo['id'],
		)
	);

	while ($row = $smcFunc['db_fetch_assoc']($request))
	{
		$old_themes = explode(',', $row['themes_installed']);
		$old_version = $row['version'];
		$db_changes = empty($row['db_changes']) ? array() : unserialize($row['db_changes']);
	}
	$smcFunc['db_free_result']($request);

	$context['database_changes'] = array();
	if (!empty($db_changes))
	{
		foreach ($db_changes as $change)
		{
			if (isset($change[2]) && isset($txt['package_db_' . $change[0]]))
				$context['database_changes'][] = sprintf($txt['package_db_' . $change[0]], $change[1], $change[2]);
			elseif (isset($txt['package_db_' . $change[0]]))
				$context['database_changes'][] = sprintf($txt['package_db_' . $change[0]], $change[1]);
			else
				$context['database_changes'][] = $change[0] . '-' . $change[1] . (isset($change[2]) ? '-' . $change[2] : '');
		}
	}

	// Uninstalling?
	if ($context['uninstalling'])
	{
		// Wait, it's not installed yet!
		if (!isset($old_version) && $context['uninstalling'])
		{
			deltree($boarddir . '/Packages/temp');
			fatal_lang_error('package_cant_uninstall', false);
		}

		$actions = parsePackageInfo($packageInfo['xml'], true, 'uninstall');

		// Gadzooks!  There's no uninstaller at all!?
		if (empty($actions))
		{
			deltree($boarddir . '/Packages/temp');
			fatal_lang_error('package_uninstall_cannot', false);
		}

		// Can't edit the custom themes it's edited if you're unisntalling, they must be removed.
		$context['themes_locked'] = true;

		// Only let them uninstall themes it was installed into.
		foreach ($theme_paths as $id => $data)
			if ($id != 1 && !in_array($id, $old_themes))
				unset($theme_paths[$id]);
	}
	elseif (isset($old_version) && $old_version != $packageInfo['version'])
	{
		// Look for an upgrade...
		$actions = parsePackageInfo($packageInfo['xml'], true, 'upgrade', $old_version);

		// There was no upgrade....
		if (empty($actions))
			$context['is_installed'] = true;
		else
		{
			// Otherwise they can only upgrade themes from the first time around.
			foreach ($theme_paths as $id => $data)
				if ($id != 1 && !in_array($id, $old_themes))
					unset($theme_paths[$id]);
		}
	}
	elseif (isset($old_version) && $old_version == $packageInfo['version'])
		$context['is_installed'] = true;

	if (!isset($old_version) || $context['is_installed'])
		$actions = parsePackageInfo($packageInfo['xml'], true, 'install');

	$context['actions'] = array();
	$context['ftp_needed'] = false;
	$context['has_failure'] = false;
	$chmod_files = array();

	// no actions found, return so we can display an error
	if (empty($actions))
		return;

	// This will hold data about anything that can be installed in other themes.
	$themeFinds = array(
		'candidates' => array(),
		'other_themes' => array(),
	);

	// Now prepare things for the template.
	foreach ($actions as $action)
	{
		// Not failed until proven otherwise.
		$failed = false;

		if ($action['type'] == 'chmod')
		{
			$chmod_files[] = $action['filename'];
			continue;
		}
		elseif ($action['type'] == 'readme' || $action['type'] == 'license')
		{
			$type = 'package_' . $action['type'];
			if (file_exists($boarddir . '/Packages/temp/' . $context['base_path'] . $action['filename']))
				$context[$type] = htmlspecialchars(trim(file_get_contents($boarddir . '/Packages/temp/' . $context['base_path'] . $action['filename']), "\n\r"));
			elseif (file_exists($action['filename']))
				$context[$type] = htmlspecialchars(trim(file_get_contents($action['filename']), "\n\r"));

			if (!empty($action['parse_bbc']))
			{
				require_once($sourcedir . '/Subs-Post.php');
				preparsecode($context[$type]);
				$context[$type] = parse_bbc($context[$type]);
			}
			else
				$context[$type] = nl2br($context[$type]);

			continue;
		}
		// Don't show redirects.
		elseif ($action['type'] == 'redirect')
			continue;
		elseif ($action['type'] == 'error')
			$context['has_failure'] = true;
		elseif ($action['type'] == 'modification')
		{
			if (!file_exists($boarddir . '/Packages/temp/' . $context['base_path'] . $action['filename']))
			{
				$context['has_failure'] = true;

				$context['actions'][] = array(
					'type' => $txt['execute_modification'],
					'action' => $smcFunc['htmlspecialchars'](strtr($action['filename'], array($boarddir => '.'))),
					'description' => $txt['package_action_error'],
					'failed' => true,
				);
			}

			if ($action['boardmod'])
				$mod_actions = parseBoardMod(@file_get_contents($boarddir . '/Packages/temp/' . $context['base_path'] . $action['filename']), true, $action['reverse'], $theme_paths);
			else
				$mod_actions = parseModification(@file_get_contents($boarddir . '/Packages/temp/' . $context['base_path'] . $action['filename']), true, $action['reverse'], $theme_paths);

			if (count($mod_actions) == 1 && isset($mod_actions[0]) && $mod_actions[0]['type'] == 'error' && $mod_actions[0]['filename'] == '-')
				$mod_actions[0]['filename'] = $action['filename'];

			foreach ($mod_actions as $key => $mod_action)
			{
				// Lets get the last section of the file name.
				if (isset($mod_action['filename']) && substr($mod_action['filename'], -13) != '.template.php')
					$actual_filename = strtolower(substr(strrchr($mod_action['filename'], '/'), 1) . '||' . $action['filename']);
				elseif (isset($mod_action['filename']) && preg_match('~([\w]*)/([\w]*)\.template\.php$~', $mod_action['filename'], $matches))
					$actual_filename = strtolower($matches[1] . '/' . $matches[2] . '.template.php' . '||' . $action['filename']);
				else
					$actual_filename = $key;

				if ($mod_action['type'] == 'opened')
					$failed = false;
				elseif ($mod_action['type'] == 'failure')
				{
					if (empty($mod_action['is_custom']))
						$context['has_failure'] = true;
					$failed = true;
				}
				elseif ($mod_action['type'] == 'chmod')
				{
					$chmod_files[] = $mod_action['filename'];
				}
				elseif ($mod_action['type'] == 'saved')
				{
					if (!empty($mod_action['is_custom']))
					{
						if (!isset($context['theme_actions'][$mod_action['is_custom']]))
							$context['theme_actions'][$mod_action['is_custom']] = array(
								'name' => $theme_paths[$mod_action['is_custom']]['name'],
								'actions' => array(),
								'has_failure' => $failed,
							);
						else
							$context['theme_actions'][$mod_action['is_custom']]['has_failure'] |= $failed;

						$context['theme_actions'][$mod_action['is_custom']]['actions'][$actual_filename] = array(
							'type' => $txt['execute_modification'],
							'action' => $smcFunc['htmlspecialchars'](strtr($mod_action['filename'], array($boarddir => '.'))),
							'description' => $failed ? $txt['package_action_failure'] : $txt['package_action_success'],
							'failed' => $failed,
						);
					}
					elseif (!isset($context['actions'][$actual_filename]))
					{
						$context['actions'][$actual_filename] = array(
							'type' => $txt['execute_modification'],
							'action' => $smcFunc['htmlspecialchars'](strtr($mod_action['filename'], array($boarddir => '.'))),
							'description' => $failed ? $txt['package_action_failure'] : $txt['package_action_success'],
							'failed' => $failed,
						);
					}
					else
					{
							$context['actions'][$actual_filename]['failed'] |= $failed;
							$context['actions'][$actual_filename]['description'] = $context['actions'][$actual_filename]['failed'] ? $txt['package_action_failure'] : $txt['package_action_success'];
					}
				}
				elseif ($mod_action['type'] == 'skipping')
				{
					$context['actions'][$actual_filename] = array(
						'type' => $txt['execute_modification'],
						'action' => $smcFunc['htmlspecialchars'](strtr($mod_action['filename'], array($boarddir => '.'))),
						'description' => $txt['package_action_skipping']
					);
				}
				elseif ($mod_action['type'] == 'missing' && empty($mod_action['is_custom']))
				{
					$context['has_failure'] = true;
					$context['actions'][$actual_filename] = array(
						'type' => $txt['execute_modification'],
						'action' => $smcFunc['htmlspecialchars'](strtr($mod_action['filename'], array($boarddir => '.'))),
						'description' => $txt['package_action_missing'],
						'failed' => true,
					);
				}
				elseif ($mod_action['type'] == 'error')
					$context['actions'][$actual_filename] = array(
						'type' => $txt['execute_modification'],
						'action' => $smcFunc['htmlspecialchars'](strtr($mod_action['filename'], array($boarddir => '.'))),
						'description' => $txt['package_action_error'],
						'failed' => true,
					);
			}

			// We need to loop again just to get the operations down correctly.
			foreach ($mod_actions as $operation_key => $mod_action)
			{
				// Lets get the last section of the file name.
				if (isset($mod_action['filename']) && substr($mod_action['filename'], -13) != '.template.php')
					$actual_filename = strtolower(substr(strrchr($mod_action['filename'], '/'), 1) . '||' . $action['filename']);
				elseif (isset($mod_action['filename']) && preg_match('~([\w]*)/([\w]*)\.template\.php$~', $mod_action['filename'], $matches))
					$actual_filename = strtolower($matches[1] . '/' . $matches[2] . '.template.php' . '||' . $action['filename']);
				else
					$actual_filename = $key;

				// We just need it for actual parse changes.
				if (!in_array($mod_action['type'], array('error', 'result', 'opened', 'saved', 'end', 'missing', 'skipping', 'chmod')))
				{
					if (empty($mod_action['is_custom']))
						$context['actions'][$actual_filename]['operations'][] = array(
							'type' => $txt['execute_modification'],
							'action' => $smcFunc['htmlspecialchars'](strtr($mod_action['filename'], array($boarddir => '.'))),
							'description' => $mod_action['failed'] ? $txt['package_action_failure'] : $txt['package_action_success'],
							'position' => $mod_action['position'],
							'operation_key' => $operation_key,
							'filename' => $action['filename'],
							'is_boardmod' => $action['boardmod'],
							'failed' => $mod_action['failed'],
							'ignore_failure' => !empty($mod_action['ignore_failure']),
						);

					// Themes are under the saved type.
					if (isset($mod_action['is_custom']) && isset($context['theme_actions'][$mod_action['is_custom']]))
						$context['theme_actions'][$mod_action['is_custom']]['actions'][$actual_filename]['operations'][] = array(
							'type' => $txt['execute_modification'],
							'action' => $smcFunc['htmlspecialchars'](strtr($mod_action['filename'], array($boarddir => '.'))),
							'description' => $mod_action['failed'] ? $txt['package_action_failure'] : $txt['package_action_success'],
							'position' => $mod_action['position'],
							'operation_key' => $operation_key,
							'filename' => $action['filename'],
							'is_boardmod' => $action['boardmod'],
							'failed' => $mod_action['failed'],
							'ignore_failure' => !empty($mod_action['ignore_failure']),
						);
				}
			}

			// Don't add anything else.
			$thisAction = array();
		}
		elseif ($action['type'] == 'code')
		{
			$thisAction = array(
				'type' => $txt['execute_code'],
				'action' => $smcFunc['htmlspecialchars']($action['filename']),
			);
		}
		elseif ($action['type'] == 'database')
		{
			$thisAction = array(
				'type' => $txt['execute_database_changes'],
				'action' => $smcFunc['htmlspecialchars']($action['filename']),
			);
		}
		elseif (in_array($action['type'], array('create-dir', 'create-file')))
		{
			$thisAction = array(
				'type' => $txt['package_create'] . ' ' . ($action['type'] == 'create-dir' ? $txt['package_tree'] : $txt['package_file']),
				'action' => $smcFunc['htmlspecialchars'](strtr($action['destination'], array($boarddir => '.')))
			);
		}
		elseif ($action['type'] == 'hook')
		{
			$action['description'] = !isset($action['hook'], $action['function']) ? $txt['package_action_failure'] : $txt['package_action_success'];

			if (!isset($action['hook'], $action['function']))
				$context['has_failure'] = true;

			$thisAction = array(
				'type' => $action['reverse'] ? $txt['execute_hook_remove'] : $txt['execute_hook_add'],
				'action' => sprintf($txt['execute_hook_action'],  $smcFunc['htmlspecialchars']($action['hook'])),
			);
		}
		elseif ($action['type'] == 'credits')
		{
			$thisAction = array(
				'type' => $txt['execute_credits_add'],
				'action' => sprintf($txt['execute_credits_action'],  $smcFunc['htmlspecialchars']($action['title'])),
			);
		}
		elseif ($action['type'] == 'requires')
		{
			$installed = false;
			$version = true;

			// package missing required values?
			if (!isset($action['id']))
				$context['has_failure'] = true;
			else
			{
				// See if this dependancy is installed
				$request = $smcFunc['db_query']('', '
					SELECT version
					FROM {db_prefix}log_packages
					WHERE package_id = {string:current_package}
						AND install_state != {int:not_installed}
					ORDER BY time_installed DESC
					LIMIT 1',
					array(
						'not_installed'	=> 0,
						'current_package' => $action['id'],
					)
				);
				$installed = ($smcFunc['db_num_rows']($request) !== 0);
				if ($installed)
					list($version) = $smcFunc['db_fetch_row']($request);
				$smcFunc['db_free_result']($request);

				// do a version level check (if requested) in the most basic way
				$version = (isset($action['version']) ? $version == $action['version'] : true);
			}

			// Set success or failure information
			$action['description'] = ($installed && $version) ? $txt['package_action_success'] : $txt['package_action_failure'];
			$context['has_failure'] = !($installed && $version);

			$thisAction = array(
				'type' => $txt['package_requires'],
				'action' => $txt['package_check_for'] . ' ' . $action['id'] . (isset($action['version']) ? (' / ' . ($version ? $action['version'] : '<span class="error">' . $action['version'] . '</span>')) : ''),
			);
		}
		elseif (in_array($action['type'], array('require-dir', 'require-file')))
		{
			// Do this one...
			$thisAction = array(
				'type' => $txt['package_extract'] . ' ' . ($action['type'] == 'require-dir' ? $txt['package_tree'] : $txt['package_file']),
				'action' => $smcFunc['htmlspecialchars'](strtr($action['destination'], array($boarddir => '.')))
			);

			// Could this be theme related?
			if (!empty($action['unparsed_destination']) && preg_match('~^\$(languagedir|languages_dir|imagesdir|themedir|themes_dir)~i', $action['unparsed_destination'], $matches))
			{
				// Is the action already stated?
				$theme_action = !empty($action['theme_action']) && in_array($action['theme_action'], array('no', 'yes', 'auto')) ? $action['theme_action'] : 'auto';
				// If it's not auto do we think we have something we can act upon?
				if ($theme_action != 'auto' && !in_array($matches[1], array('languagedir', 'languages_dir', 'imagesdir', 'themedir')))
					$theme_action = '';
				// ... or if it's auto do we even want to do anything?
				elseif ($theme_action == 'auto' && $matches[1] != 'imagesdir')
					$theme_action = '';

				// So, we still want to do something?
				if ($theme_action != '')
					$themeFinds['candidates'][] = $action;
				// Otherwise is this is going into another theme record it.
				elseif ($matches[1] == 'themes_dir')
					$themeFinds['other_themes'][] = strtolower(strtr(parse_path($action['unparsed_destination']), array('\\' => '/')) . '/' . basename($action['filename']));
			}
		}
		elseif (in_array($action['type'], array('move-dir', 'move-file')))
			$thisAction = array(
				'type' => $txt['package_move'] . ' ' . ($action['type'] == 'move-dir' ? $txt['package_tree'] : $txt['package_file']),
				'action' => $smcFunc['htmlspecialchars'](strtr($action['source'], array($boarddir => '.'))) . ' => ' . $smcFunc['htmlspecialchars'](strtr($action['destination'], array($boarddir => '.')))
			);
		elseif (in_array($action['type'], array('remove-dir', 'remove-file')))
		{
			$thisAction = array(
				'type' => $txt['package_delete'] . ' ' . ($action['type'] == 'remove-dir' ? $txt['package_tree'] : $txt['package_file']),
				'action' => $smcFunc['htmlspecialchars'](strtr($action['filename'], array($boarddir => '.')))
			);

			// Could this be theme related?
			if (!empty($action['unparsed_filename']) && preg_match('~^\$(languagedir|languages_dir|imagesdir|themedir|themes_dir)~i', $action['unparsed_filename'], $matches))
			{

				// Is the action already stated?
				$theme_action = !empty($action['theme_action']) && in_array($action['theme_action'], array('no', 'yes', 'auto')) ? $action['theme_action'] : 'auto';
				$action['unparsed_destination'] = $action['unparsed_filename'];
				
				// If it's not auto do we think we have something we can act upon?
				if ($theme_action != 'auto' && !in_array($matches[1], array('languagedir', 'languages_dir', 'imagesdir', 'themedir')))
					$theme_action = '';
				// ... or if it's auto do we even want to do anything?
				elseif ($theme_action == 'auto' && $matches[1] != 'imagesdir')
					$theme_action = '';

				// So, we still want to do something?
				if ($theme_action != '')
					$themeFinds['candidates'][] = $action;
				// Otherwise is this is going into another theme record it.
				elseif ($matches[1] == 'themes_dir')
					$themeFinds['other_themes'][] = strtolower(strtr(parse_path($action['unparsed_filename']), array('\\' => '/')) . '/' . basename($action['filename']));
			}
		}

		if (empty($thisAction))
			continue;

		// @todo None given?
		$thisAction['description'] = isset($action['description']) ? $action['description'] : '';
		$context['actions'][] = $thisAction;
	}

	// Have we got some things which we might want to do "multi-theme"?
	if (!empty($themeFinds['candidates']))
	{
		foreach ($themeFinds['candidates'] as $action_data)
		{
			// Get the part of the file we'll be dealing with.
			preg_match('~^\$(languagedir|languages_dir|imagesdir|themedir)(\\|/)*(.+)*~i', $action_data['unparsed_destination'], $matches);

			if ($matches[1] == 'imagesdir')
				$path = '/' . basename($settings['default_images_url']);
			elseif ($matches[1] == 'languagedir' || $matches[1] == 'languages_dir')
				$path = '/languages';
			else
				$path = '';

			if (!empty($matches[3]))
				$path .= $matches[3];

			if (!$context['uninstalling'])
				$path .= '/' . basename($action_data['filename']);

			// Loop through each custom theme to note it's candidacy!
			foreach ($theme_paths as $id => $theme_data)
			{
				if (isset($theme_data['theme_dir']) && $id != 1)
				{
					$real_path = $theme_data['theme_dir'] . $path;
					
					// Confirm that we don't already have this dealt with by another entry.
					if (!in_array(strtolower(strtr($real_path, array('\\' => '/'))), $themeFinds['other_themes']))
					{
						// Check if we will need to chmod this.
						if (!mktree(dirname($real_path), false))
						{
							$temp = dirname($real_path);
							while (!file_exists($temp) && strlen($temp) > 1)
								$temp = dirname($temp);
							$chmod_files[] = $temp;
						}
						
						if ($action_data['type'] == 'require-dir' && !is_writable($real_path) && (file_exists($real_path) || !is_writable(dirname($real_path))))
							$chmod_files[] = $real_path;

						if (!isset($context['theme_actions'][$id]))
							$context['theme_actions'][$id] = array(
								'name' => $theme_data['name'],
								'actions' => array(),
							);

						if ($context['uninstalling'])
							$context['theme_actions'][$id]['actions'][] = array(
								'type' => $txt['package_delete'] . ' ' . ($action_data['type'] == 'require-dir' ? $txt['package_tree'] : $txt['package_file']),
								'action' => strtr($real_path, array('\\' => '/', $boarddir => '.')),
								'description' => '',
								'value' => base64_encode(serialize(array('type' => $action_data['type'], 'orig' => $action_data['filename'], 'future' => $real_path, 'id' => $id))),
								'not_mod' => true,
							);
						else
							$context['theme_actions'][$id]['actions'][] = array(
								'type' => $txt['package_extract'] . ' ' . ($action_data['type'] == 'require-dir' ? $txt['package_tree'] : $txt['package_file']),
								'action' => strtr($real_path, array('\\' => '/', $boarddir => '.')),
								'description' => '',
								'value' => base64_encode(serialize(array('type' => $action_data['type'], 'orig' => $action_data['destination'], 'future' => $real_path, 'id' => $id))),
								'not_mod' => true,
							);
					}
				}
			}
		}
	}

	// Trash the cache... which will also check permissions for us!
	package_flush_cache(true);

	if (file_exists($boarddir . '/Packages/temp'))
		deltree($boarddir . '/Packages/temp');

	if (!empty($chmod_files))
	{
		$ftp_status = create_chmod_control($chmod_files);
		$context['ftp_needed'] = !empty($ftp_status['files']['notwritable']) && !empty($context['package_ftp']);
	}

	checkSubmitOnce('register');
}

/**
 * Apply another type of (avatar, language, etc.) package.
 */
function PackageInstall()
{
	global $boarddir, $txt, $context, $boardurl, $scripturl, $sourcedir, $modSettings;
	global $user_info, $smcFunc;

	// Make sure we don't install this mod twice.
	checkSubmitOnce('check');
	checkSession();

	// If there's no file, what are we installing?
	if (!isset($_REQUEST['package']) || $_REQUEST['package'] == '')
		redirectexit('action=admin;area=packages');
	$context['filename'] = $_REQUEST['package'];

	// If this is an uninstall, we'll have an id.
	$context['install_id'] = isset($_REQUEST['pid']) ? (int) $_REQUEST['pid'] : 0;

	require_once($sourcedir . '/Subs-Package.php');

	// @todo Perhaps do it in steps, if necessary?

	$context['uninstalling'] = $_REQUEST['sa'] == 'uninstall2';

	// Set up the linktree for other.
	$context['linktree'][count($context['linktree']) - 1] = array(
		'url' => $scripturl . '?action=admin;area=packages;sa=browse',
		'name' => $context['uninstalling'] ? $txt['uninstall'] : $txt['extracting']
	);
	$context['page_title'] .= ' - ' . ($context['uninstalling'] ? $txt['uninstall'] : $txt['extracting']);

	$context['sub_template'] = 'extract_package';

	if (!file_exists($boarddir . '/Packages/' . $context['filename']))
		fatal_lang_error('package_no_file', false);

	// Load up the package FTP information?
	create_chmod_control(array(), array('destination_url' => $scripturl . '?action=admin;area=packages;sa=' . $_REQUEST['sa'] . ';package=' . $_REQUEST['package']));

	// Make sure temp directory exists and is empty!
	if (file_exists($boarddir . '/Packages/temp'))
		deltree($boarddir . '/Packages/temp', false);
	else
		mktree($boarddir . '/Packages/temp', 0777);

	// Let the unpacker do the work.
	if (is_file($boarddir . '/Packages/' . $context['filename']))
	{
		$context['extracted_files'] = read_tgz_file($boarddir . '/Packages/' . $context['filename'], $boarddir . '/Packages/temp');

		if (!file_exists($boarddir . '/Packages/temp/package-info.xml'))
			foreach ($context['extracted_files'] as $file)
				if (basename($file['filename']) == 'package-info.xml')
				{
					$context['base_path'] = dirname($file['filename']) . '/';
					break;
				}

		if (!isset($context['base_path']))
			$context['base_path'] = '';
	}
	elseif (is_dir($boarddir . '/Packages/' . $context['filename']))
	{
		copytree($boarddir . '/Packages/' . $context['filename'], $boarddir . '/Packages/temp');
		$context['extracted_files'] = listtree($boarddir . '/Packages/temp');
		$context['base_path'] = '';
	}
	else
		fatal_lang_error('no_access', false);

	// Are we installing this into any custom themes?
	$custom_themes = array(1);
	$known_themes = explode(',', $modSettings['knownThemes']);
	if (!empty($_POST['custom_theme']))
	{
		foreach ($_POST['custom_theme'] as $tid)
			if (in_array($tid, $known_themes))
				$custom_themes[] = (int) $tid;
	}

	// Now load up the paths of the themes that we need to know about.
	$request = $smcFunc['db_query']('', '
		SELECT id_theme, variable, value
		FROM {db_prefix}themes
		WHERE id_theme IN ({array_int:custom_themes})
			AND variable IN ({string:name}, {string:theme_dir})',
		array(
			'custom_themes' => $custom_themes,
			'name' => 'name',
			'theme_dir' => 'theme_dir',
		)
	);
	$theme_paths = array();
	$themes_installed = array(1);
	while ($row = $smcFunc['db_fetch_assoc']($request))
		$theme_paths[$row['id_theme']][$row['variable']] = $row['value'];
	$smcFunc['db_free_result']($request);

	// Are there any theme copying that we want to take place?
	$context['theme_copies'] = array(
		'require-file' => array(),
		'require-dir' => array(),
	);
	if (!empty($_POST['theme_changes']))
	{
		foreach ($_POST['theme_changes'] as $change)
		{
			if (empty($change))
				continue;
			$theme_data = unserialize(base64_decode($change));
			if (empty($theme_data['type']))
				continue;

			$themes_installed[] = $theme_data['id'];
			$context['theme_copies'][$theme_data['type']][$theme_data['orig']][] = $theme_data['future'];
		}
	}

	// Get the package info...
	$packageInfo = getPackageInfo($context['filename']);
	if (!is_array($packageInfo))
		fatal_lang_error($packageInfo);

	$packageInfo['filename'] = $context['filename'];

	// Set the type of extraction...
	$context['extract_type'] = isset($packageInfo['type']) ? $packageInfo['type'] : 'modification';

	// Create a backup file to roll back to! (but if they do this more than once, don't run it a zillion times.)
	if (!empty($modSettings['package_make_full_backups']) && (!isset($_SESSION['last_backup_for']) || $_SESSION['last_backup_for'] != $context['filename'] . ($context['uninstalling'] ? '$$' : '$')))
	{
		$_SESSION['last_backup_for'] = $context['filename'] . ($context['uninstalling'] ? '$$' : '$');
		// @todo Internationalize this?
		package_create_backup(($context['uninstalling'] ? 'backup_' : 'before_') . strtok($context['filename'], '.'));
	}

	// The mod isn't installed.... unless proven otherwise.
	$context['is_installed'] = false;

	// Is it actually installed?
	$request = $smcFunc['db_query']('', '
		SELECT version, themes_installed, db_changes
		FROM {db_prefix}log_packages
		WHERE package_id = {string:current_package}
			AND install_state != {int:not_installed}
		ORDER BY time_installed DESC
		LIMIT 1',
		array(
			'not_installed'	=> 0,
			'current_package' => $packageInfo['id'],
		)
	);
	while ($row = $smcFunc['db_fetch_assoc']($request))
	{
		$old_themes = explode(',', $row['themes_installed']);
		$old_version = $row['version'];
		$db_changes = empty($row['db_changes']) ? array() : unserialize($row['db_changes']);
	}
	$smcFunc['db_free_result']($request);

	// Wait, it's not installed yet!
	// @todo Replace with a better error message!
	if (!isset($old_version) && $context['uninstalling'])
	{
		deltree($boarddir . '/Packages/temp');
		fatal_error('Hacker?', false);
	}
	// Uninstalling?
	elseif ($context['uninstalling'])
	{
		$install_log = parsePackageInfo($packageInfo['xml'], false, 'uninstall');

		// Gadzooks!  There's no uninstaller at all!?
		if (empty($install_log))
			fatal_lang_error('package_uninstall_cannot', false);

		// They can only uninstall from what it was originally installed into.
		foreach ($theme_paths as $id => $data)
			if ($id != 1 && !in_array($id, $old_themes))
				unset($theme_paths[$id]);
	}
	elseif (isset($old_version) && $old_version != $packageInfo['version'])
	{
		// Look for an upgrade...
		$install_log = parsePackageInfo($packageInfo['xml'], false, 'upgrade', $old_version);

		// There was no upgrade....
		if (empty($install_log))
			$context['is_installed'] = true;
		else
		{
			// Upgrade previous themes only!
			foreach ($theme_paths as $id => $data)
				if ($id != 1 && !in_array($id, $old_themes))
					unset($theme_paths[$id]);
		}
	}
	elseif (isset($old_version) && $old_version == $packageInfo['version'])
		$context['is_installed'] = true;

	if (!isset($old_version) || $context['is_installed'])
		$install_log = parsePackageInfo($packageInfo['xml'], false, 'install');

	$context['install_finished'] = false;

	// @todo Make a log of any errors that occurred and output them?

	if (!empty($install_log))
	{
		$failed_steps = array();
		$failed_count = 0;

		foreach ($install_log as $action)
		{
			$failed_count++;

			if ($action['type'] == 'modification' && !empty($action['filename']))
			{
				if ($action['boardmod'])
					$mod_actions = parseBoardMod(file_get_contents($boarddir . '/Packages/temp/' . $context['base_path'] . $action['filename']), false, $action['reverse'], $theme_paths);
				else
					$mod_actions = parseModification(file_get_contents($boarddir . '/Packages/temp/' . $context['base_path'] . $action['filename']), false, $action['reverse'], $theme_paths);

				// Any errors worth noting?
				foreach ($mod_actions as $key => $action)
				{
					if ($action['type'] == 'failure')
						$failed_steps[] = array(
							'file' => $action['filename'],
							'large_step' => $failed_count,
							'sub_step' => $key,
							'theme' => 1,
						);

					// Gather the themes we installed into.
					if (!empty($action['is_custom']))
						$themes_installed[] = $action['is_custom'];
				}
			}
			elseif ($action['type'] == 'code' && !empty($action['filename']))
			{
				// This is just here as reference for what is available.
				global $txt, $boarddir, $sourcedir, $modSettings, $context, $settings, $forum_version, $smcFunc;

				// Now include the file and be done with it ;).
				require($boarddir . '/Packages/temp/' . $context['base_path'] . $action['filename']);
			}
			elseif ($action['type'] == 'credits')
			{
				// Time to build the billboard
				$credits_tag = array(
					'url' => $action['url'],
					'license' => $action['license'],
					'copyright' => $action['copyright'],
					'title' => $action['title'],
				);
			}
			elseif ($action['type'] == 'hook' && isset($action['hook'], $action['function']))
			{
				if ($action['reverse'])
					remove_integration_function($action['hook'], $action['function']);
				else
					add_integration_function($action['hook'], $action['function']);
			}
			// Only do the database changes on uninstall if requested.
			elseif ($action['type'] == 'database' && !empty($action['filename']) && (!$context['uninstalling'] || !empty($_POST['do_db_changes'])))
			{
				// These can also be there for database changes.
				global $txt, $boarddir, $sourcedir, $modSettings, $context, $settings, $forum_version, $smcFunc;
				global $db_package_log;

				// We'll likely want the package specific database functionality!
				db_extend('packages');

				// Let the file work its magic ;)
				require($boarddir . '/Packages/temp/' . $context['base_path'] . $action['filename']);
			}
			// Handle a redirect...
			elseif ($action['type'] == 'redirect' && !empty($action['redirect_url']))
			{
				$context['redirect_url'] = $action['redirect_url'];
				$context['redirect_text'] = !empty($action['filename']) && file_exists($boarddir . '/Packages/temp/' . $context['base_path'] . $action['filename']) ? file_get_contents($boarddir . '/Packages/temp/' . $context['base_path'] . $action['filename']) : ($context['uninstalling'] ? $txt['package_uninstall_done'] : $txt['package_installed_done']);
				$context['redirect_timeout'] = $action['redirect_timeout'];

				// Parse out a couple of common urls.
				$urls = array(
					'$boardurl' => $boardurl,
					'$scripturl' => $scripturl,
					'$session_var' => $context['session_var'],
					'$session_id' => $context['session_id'],
				);

				$context['redirect_url'] = strtr($context['redirect_url'], $urls);
			}
		}

		package_flush_cache();

		// First, ensure this change doesn't get removed by putting a stake in the ground (So to speak).
		package_put_contents($boarddir . '/Packages/installed.list', time());

		// See if this is already installed, and change it's state as required.
		$request = $smcFunc['db_query']('', '
			SELECT package_id, install_state, db_changes
			FROM {db_prefix}log_packages
			WHERE install_state != {int:not_installed}
				AND package_id = {string:current_package}
				' . ($context['install_id'] ? ' AND id_install = {int:install_id} ' : '') . '
			ORDER BY time_installed DESC
			LIMIT 1',
			array(
				'not_installed' => 0,
				'install_id' => $context['install_id'],
				'current_package' => $packageInfo['id'],
			)
		);
		$is_upgrade = false;
		while ($row = $smcFunc['db_fetch_assoc']($request))
		{
			// Uninstalling?
			if ($context['uninstalling'])
			{
				$smcFunc['db_query']('', '
					UPDATE {db_prefix}log_packages
					SET install_state = {int:not_installed}, member_removed = {string:member_name}, id_member_removed = {int:current_member},
						time_removed = {int:current_time}
					WHERE package_id = {string:package_id}
						AND id_install = {int:install_id}',
					array(
						'current_member' => $user_info['id'],
						'not_installed' => 0,
						'current_time' => time(),
						'package_id' => $row['package_id'],
						'member_name' => $user_info['name'],
						'install_id' => $context['install_id'],
					)
				);
			}
			// Otherwise must be an upgrade.
			else
			{
				$is_upgrade = true;
				$old_db_changes = empty($row['db_changes']) ? array() : unserialize($row['db_changes']);
			}
		}

		// Assuming we're not uninstalling, add the entry.
		if (!$context['uninstalling'])
		{
			// Any db changes from older version?
			if (!empty($old_db_changes))
				$db_package_log = empty($db_package_log) ? $old_db_changes : array_merge($old_db_changes, $db_package_log);

			// If there are some database changes we might want to remove then filter them out.
			if (!empty($db_package_log))
			{
				// We're really just checking for entries which are create table AND add columns (etc).
				$tables = array();
				function sort_table_first($a, $b)
				{
					if ($a[0] == $b[0])
						return 0;
					return $a[0] == 'remove_table' ? -1 : 1;
				}
				usort($db_package_log, 'sort_table_first');
				foreach ($db_package_log as $k => $log)
				{
					if ($log[0] == 'remove_table')
						$tables[] = $log[1];
					elseif (in_array($log[1], $tables))
						unset($db_package_log[$k]);
				}
				$db_changes = serialize($db_package_log);
			}
			else
				$db_changes = '';

			// What themes did we actually install?
			$themes_installed = array_unique($themes_installed);
			$themes_installed = implode(',', $themes_installed);

			// What failed steps?
			$failed_step_insert = serialize($failed_steps);

			// Credits tag?
			$credits_tag = (empty($credits_tag)) ? array() : serialize($credits_tag);
			$smcFunc['db_insert']('',
				'{db_prefix}log_packages',
				array(
					'filename' => 'string', 'name' => 'string', 'package_id' => 'string', 'version' => 'string',
					'id_member_installed' => 'int', 'member_installed' => 'string','time_installed' => 'int',
					'install_state' => 'int', 'failed_steps' => 'string', 'themes_installed' => 'string',
					'member_removed' => 'int', 'db_changes' => 'string', 'credits' => 'string',
				),
				array(
					$packageInfo['filename'], $packageInfo['name'], $packageInfo['id'], $packageInfo['version'],
					$user_info['id'], $user_info['name'], time(),
					$is_upgrade ? 2 : 1, $failed_step_insert, $themes_installed,
					0, $db_changes, $credits_tag,
				),
				array('id_install')
			);
		}
		$smcFunc['db_free_result']($request);

		$context['install_finished'] = true;
	}

	// If there's database changes - and they want them removed - let's do it last!
	if (!empty($db_changes) && !empty($_POST['do_db_changes']))
	{
		// We're gonna be needing the package db functions!
		db_extend('packages');

		foreach ($db_changes as $change)
		{
			if ($change[0] == 'remove_table' && isset($change[1]))
				$smcFunc['db_drop_table']($change[1]);
			elseif ($change[0] == 'remove_column' && isset($change[2]))
				$smcFunc['db_remove_column']($change[1], $change[2]);
			elseif ($change[0] == 'remove_index' && isset($change[2]))
				$smcFunc['db_remove_index']($change[1], $change[2]);
		}
	}

	// Clean house... get rid of the evidence ;).
	if (file_exists($boarddir . '/Packages/temp'))
		deltree($boarddir . '/Packages/temp');

	// Log what we just did.
	logAction($context['uninstalling'] ? 'uninstall_package' : (!empty($is_upgrade) ? 'upgrade_package' : 'install_package'), array('package' => $smcFunc['htmlspecialchars']($packageInfo['name']), 'version' => $smcFunc['htmlspecialchars']($packageInfo['version'])), 'admin');

	// Just in case, let's clear the whole cache to avoid anything going up the swanny.
	clean_cache();

	// Restore file permissions?
	create_chmod_control(array(), array(), true);
}

/**
 * List the files in a package.
 */
function PackageList()
{
	global $txt, $scripturl, $boarddir, $context, $sourcedir;

	require_once($sourcedir . '/Subs-Package.php');

	// No package?  Show him or her the door.
	if (!isset($_REQUEST['package']) || $_REQUEST['package'] == '')
		redirectexit('action=admin;area=packages');

	$context['linktree'][] = array(
		'url' => $scripturl . '?action=admin;area=packages;sa=list;package=' . $_REQUEST['package'],
		'name' => $txt['list_file']
	);
	$context['page_title'] .= ' - ' . $txt['list_file'];
	$context['sub_template'] = 'list';

	// The filename...
	$context['filename'] = $_REQUEST['package'];

	// Let the unpacker do the work.
	if (is_file($boarddir . '/Packages/' . $context['filename']))
		$context['files'] = read_tgz_file($boarddir . '/Packages/' . $context['filename'], null);
	elseif (is_dir($boarddir . '/Packages/' . $context['filename']))
		$context['files'] = listtree($boarddir . '/Packages/' . $context['filename']);
}

/**
 * Display one of the files in a package.
 */
function ExamineFile()
{
	global $txt, $scripturl, $boarddir, $context, $sourcedir;

	require_once($sourcedir . '/Subs-Package.php');

	// No package?  Show him or her the door.
	if (!isset($_REQUEST['package']) || $_REQUEST['package'] == '')
		redirectexit('action=admin;area=packages');

	// No file?  Show him or her the door.
	if (!isset($_REQUEST['file']) || $_REQUEST['file'] == '')
		redirectexit('action=admin;area=packages');

	$_REQUEST['package'] = preg_replace('~[\.]+~', '.', strtr($_REQUEST['package'], array('/' => '_', '\\' => '_')));
	$_REQUEST['file'] = preg_replace('~[\.]+~', '.', $_REQUEST['file']);

	if (isset($_REQUEST['raw']))
	{
		if (is_file($boarddir . '/Packages/' . $_REQUEST['package']))
			echo read_tgz_file($boarddir . '/Packages/' . $_REQUEST['package'], $_REQUEST['file'], true);
		elseif (is_dir($boarddir . '/Packages/' . $_REQUEST['package']))
			echo file_get_contents($boarddir . '/Packages/' . $_REQUEST['package'] . '/' . $_REQUEST['file']);

		obExit(false);
	}

	$context['linktree'][count($context['linktree']) - 1] = array(
		'url' => $scripturl . '?action=admin;area=packages;sa=list;package=' . $_REQUEST['package'],
		'name' => $txt['package_examine_file']
	);
	$context['page_title'] .= ' - ' . $txt['package_examine_file'];
	$context['sub_template'] = 'examine';

	// The filename...
	$context['package'] = $_REQUEST['package'];
	$context['filename'] = $_REQUEST['file'];

	// Let the unpacker do the work.... but make sure we handle images properly.
	if (in_array(strtolower(strrchr($_REQUEST['file'], '.')), array('.bmp', '.gif', '.jpeg', '.jpg', '.png')))
		$context['filedata'] = '<img src="' . $scripturl . '?action=admin;area=packages;sa=examine;package=' . $_REQUEST['package'] . ';file=' . $_REQUEST['file'] . ';raw" alt="' . $_REQUEST['file'] . '" />';
	else
	{
		if (is_file($boarddir . '/Packages/' . $_REQUEST['package']))
			$context['filedata'] = htmlspecialchars(read_tgz_file($boarddir . '/Packages/' . $_REQUEST['package'], $_REQUEST['file'], true));
		elseif (is_dir($boarddir . '/Packages/' . $_REQUEST['package']))
			$context['filedata'] = htmlspecialchars(file_get_contents($boarddir . '/Packages/' . $_REQUEST['package'] . '/' . $_REQUEST['file']));

		if (strtolower(strrchr($_REQUEST['file'], '.')) == '.php')
			$context['filedata'] = highlight_php_code($context['filedata']);
	}
}

/**
 * List the installed packages.
 */
function InstalledList()
{
	global $txt, $scripturl, $context;

	$context['page_title'] .= ' - ' . $txt['installed_packages'];
	$context['sub_template'] = 'view_installed';

	// Load the installed mods and send them to the template.
	$context['installed_mods'] = loadInstalledPackages();
}

/**
 * Empty out the installed list.
 */
function FlushInstall()
{
	global $boarddir, $sourcedir, $smcFunc;

	// Always check the session.
	checkSession('get');

	include_once($sourcedir . '/Subs-Package.php');

	// Record when we last did this.
	package_put_contents($boarddir . '/Packages/installed.list', time());

	// Set everything as uninstalled.
	$smcFunc['db_query']('', '
		UPDATE {db_prefix}log_packages
		SET install_state = {int:not_installed}',
		array(
			'not_installed' => 0,
		)
	);

	redirectexit('action=admin;area=packages;sa=installed');
}

/**
 * Delete a package.
 */
function PackageRemove()
{
	global $scripturl, $boarddir;

	// Check it.
	checkSession('get');

	// Ack, don't allow deletion of arbitrary files here, could become a security hole somehow!
	if (!isset($_GET['package']) || $_GET['package'] == 'index.php' || $_GET['package'] == 'installed.list' || $_GET['package'] == 'backups')
		redirectexit('action=admin;area=packages;sa=browse');
	$_GET['package'] = preg_replace('~[\.]+~', '.', strtr($_GET['package'], array('/' => '_', '\\' => '_')));

	// Can't delete what's not there.
	if (file_exists($boarddir . '/Packages/' . $_GET['package']) && (substr($_GET['package'], -4) == '.zip' || substr($_GET['package'], -4) == '.tgz' || substr($_GET['package'], -7) == '.tar.gz' || is_dir($boarddir . '/Packages/' . $_GET['package'])) && $_GET['package'] != 'backups' && substr($_GET['package'], 0, 1) != '.')
	{
		create_chmod_control(array($boarddir . '/Packages/' . $_GET['package']), array('destination_url' => $scripturl . '?action=admin;area=packages;sa=remove;package=' . $_GET['package'], 'crash_on_error' => true));

		if (is_dir($boarddir . '/Packages/' . $_GET['package']))
			deltree($boarddir . '/Packages/' . $_GET['package']);
		else
		{
			@chmod($boarddir . '/Packages/' . $_GET['package'], 0777);
			unlink($boarddir . '/Packages/' . $_GET['package']);
		}
	}

	redirectexit('action=admin;area=packages;sa=browse');
}

/**
 * Browse a list of installed packages.
 */
function PackageBrowse()
{
	global $txt, $boarddir, $scripturl, $context, $forum_version, $sourcedir, $settings;

	$context['page_title'] .= ' - ' . $txt['browse_packages'];
	$context['forum_version'] = $forum_version;
	$context['modification_types'] = array('modification', 'avatar', 'language', 'unknown');

	$installed = $context['sub_action'] == 'installed' ? true : false;

	require_once($sourcedir . '/Subs-List.php');

	foreach ($context['modification_types'] as $type)
	{
		// Use the standard templates for showing this.
		$listOptions = array(
			'id' => 'packages_lists_' . $type,
			'title' => $installed ? $txt['view_and_remove'] : $txt[$type . '_package'],
			'no_items_label' => $txt['no_packages'],
			'get_items' => array(
				'function' => 'list_getPackages',
				'params' => array('type' => $type, 'installed' => $installed),
			),
			'columns' => array(
				'id' => array(
					'header' => array(
						'value' => '',
						'style' => 'width: 32px;',
					),
					'data' => array(
						'function' => create_function('$packages', '
							static $packageCounter;
							if (empty($packageCounter))
								$packageCounter = 1;

							return $packageCounter++ . \'.\';
						'),
					),
				),
				'mod_name' => array(
					'header' => array(
						'value' => $txt['mod_name'],
						'style' => 'width: 25%;',
					),
					'data' => array(
						'function' => create_function('$package_md5', '
							global $context;

							if (isset($context[\'available_' . $type . '\'][$package_md5]))
								return $context[\'available_' . $type . '\'][$package_md5][\'name\'];'
						),
					),
				),
				'version' => array(
					'header' => array(
						'value' => $txt['mod_version'],
						'style' => 'width: 25%;',
					),
					'data' => array(
						'function' => create_function('$package_md5', '
							global $context;

							if (isset($context[\'available_' . $type . '\'][$package_md5]))
								return $context[\'available_' . $type . '\'][$package_md5][\'version\'];'
						),
					),
				),
				'operations' => array(
					'header' => array(
						'value' => '',
					),
					'data' => array(
						'function' => create_function('$package_md5', '
							global $context, $scripturl, $txt;

							if (!isset($context[\'available_' . $type . '\'][$package_md5]))
								return \'\';

							// Rewrite shortcut
							$package = $context[\'available_' . $type . '\'][$package_md5];
							$return = \'\';

							if ($package[\'can_uninstall\'])
								$return = \'
									<a href="\' . $scripturl . \'?action=admin;area=packages;sa=uninstall;package=\' . $package[\'filename\'] . \';pid=\' . $package[\'installed_id\'] . \'">[ \' . $txt[\'uninstall\'] . \' ]</a>\';
							elseif ($package[\'can_upgrade\'])
								$return = \'
									<a href="\' . $scripturl . \'?action=admin;area=packages;sa=install;package=\' . $package[\'filename\'] . \'">[ \' . $txt[\'package_upgrade\'] . \' ]</a>\';
							elseif ($package[\'can_install\'])
								$return = \'
									<a href="\' . $scripturl . \'?action=admin;area=packages;sa=install;package=\' . $package[\'filename\'] . \'">[ \' . $txt[\'install_mod\'] . \' ]</a>\';

							return $return . \'
									<a href="\' . $scripturl . \'?action=admin;area=packages;sa=list;package=\' . $package[\'filename\'] . \'">[ \' . $txt[\'list_files\'] . \' ]</a>
									<a href="\' . $scripturl . \'?action=admin;area=packages;sa=remove;package=\' . $package[\'filename\'] . \';\' . $context[\'session_var\'] . \'=\' . $context[\'session_id\'] . \'"\' . ($package[\'is_installed\'] && $package[\'is_current\'] ? \' onclick="return confirm(\\\'\' . $txt[\'package_delete_bad\'] . \'\\\');"\' : \'\') . \'>[ \' . $txt[\'package_delete\'] . \' ]</a>\';'
							),
						'style' => 'text-align: right;',
					),
				),
			),
			'additional_rows' => array(
				array(
					'position' => 'bottom_of_list',
					'value' => (
					$context['sub_action'] == 'browse' ? '
			<div class="padding smalltext floatleft">
				' . $txt['package_installed_key'] . '
				<img src="' . $settings['images_url'] . '/icons/package_installed.png" alt="" class="centericon" style="margin-left: 1ex;" /> ' . $txt['package_installed_current'] . '
				<img src="' . $settings['images_url'] . '/icons/package_old.png" alt="" class="centericon" style="margin-left: 2ex;" /> ' . $txt['package_installed_old'] . '
			</div>' : '<a href="' . $scripturl . '?action=admin;area=packages;sa=flush;' . $context['session_var'] . '=' . $context['session_id'] . '">[ ' . $txt['delete_list'] . ' ]</a>'),
					'align' => 'right',
				),
			),
		);

		createList($listOptions);
	}

	$context['sub_template'] = 'browse';
	$context['default_list'] = 'packages_lists';

	// Empty lists for now.
	$context['available_mods'] = array();
	$context['available_avatars'] = array();
	$context['available_languages'] = array();
	$context['available_other'] = array();
	$context['available_all'] = array();

}

function list_getPackages($start, $items_per_page, $sort, $params, $installed)
{
	global $boarddir, $scripturl, $context, $forum_version;
	static $instmods, $packages;

	// We need the packages directory to be writable for this.
	if (!@is_writable($boarddir . '/Packages'))
		create_chmod_control(array($boarddir . '/Packages'), array('destination_url' => $scripturl . '?action=admin;area=packages', 'crash_on_error' => true));

	$the_version = strtr($forum_version, array('SMF ' => ''));

	// Here we have a little code to help those who class themselves as something of gods, version emulation ;)
	if (isset($_GET['version_emulate']))
	{
		if (($_GET['version_emulate'] === 0 || $_GET['version_emulate'] === $forum_version) && isset($_SESSION['version_emulate']))
			unset($_SESSION['version_emulate']);
		elseif ($_GET['version_emulate'] !== 0)
			$_SESSION['version_emulate'] = strtr($_GET['version_emulate'], array('-' => ' ', '+' => ' ', 'SMF ' => ''));
	}
	if (!empty($_SESSION['version_emulate']))
	{
		$context['forum_version'] = 'SMF ' . $_SESSION['version_emulate'];
		$the_version = $_SESSION['version_emulate'];
	}
	if (isset($_SESSION['single_version_emulate']))
		unset($_SESSION['single_version_emulate']);

	if (empty($instmods))
	{
		$instmods = loadInstalledPackages();

		$installed_mods = array();
		// Look through the list of installed mods...
		foreach ($instmods as $installed_mod)
			$installed_mods[$installed_mod['package_id']] = array(
				'id' => $installed_mod['id'],
				'version' => $installed_mod['version'],
			);

		// Get a list of all the ids installed, so the latest packages won't include already installed ones.
		$context['installed_mods'] = array_keys($installed_mods);
	}

	if ($installed)
	{
		foreach ($instmods as $installed_mod)
		{
			$packages['modification'][] = $installed_mod['package_id'];
			$context['available_modification'][$installed_mod['package_id']] = array(
				'can_uninstall' => true,
				'name' => $installed_mod['name'],
				'filename' => $installed_mod['filename'],
				'installed_id' => $installed_mod['id'],
				'version' => $installed_mod['version'],
				'is_installed' => true,
				'is_current' => true,
			);
		}
		return $packages['modification'];
	}

	if (empty($packages))
		$packages = array('modification' => array(), 'avatar' => array(), 'language' => array(), 'unknown' => array());

	if ($dir = @opendir($boarddir . '/Packages'))
	{
		$dirs = array();
		while ($package = readdir($dir))
		{
			if ($package == '.' || $package == '..' || $package == 'temp' || (!(is_dir($boarddir . '/Packages/' . $package) && file_exists($boarddir . '/Packages/' . $package . '/package-info.xml')) && substr(strtolower($package), -7) != '.tar.gz' && substr(strtolower($package), -4) != '.tgz' && substr(strtolower($package), -4) != '.zip'))
				continue;

			$skip = false;
			foreach ($context['modification_types'] as $type)
				if (isset($context['available_' . $type][md5($package)]))
					$skip = true;

			if ($skip)
				continue;

			// Skip directories or files that are named the same.
			if (is_dir($boarddir . '/Packages/' . $package))
			{
				if (in_array($package, $dirs))
					continue;
				$dirs[] = $package;
			}
			elseif (substr(strtolower($package), -7) == '.tar.gz')
			{
				if (in_array(substr($package, 0, -7), $dirs))
					continue;
				$dirs[] = substr($package, 0, -7);
			}
			elseif (substr(strtolower($package), -4) == '.zip' || substr(strtolower($package), -4) == '.tgz')
			{
				if (in_array(substr($package, 0, -4), $dirs))
					continue;
				$dirs[] = substr($package, 0, -4);
			}

			$packageInfo = getPackageInfo($package);
			if (!is_array($packageInfo))
				continue;

			if (!empty($packageInfo))
			{
				$packageInfo['installed_id'] = isset($installed_mods[$packageInfo['id']]) ? $installed_mods[$packageInfo['id']]['id'] : 0;

				$packageInfo['is_installed'] = isset($installed_mods[$packageInfo['id']]);
				$packageInfo['is_current'] = $packageInfo['is_installed'] && ($installed_mods[$packageInfo['id']]['version'] == $packageInfo['version']);
				$packageInfo['is_newer'] = $packageInfo['is_installed'] && ($installed_mods[$packageInfo['id']]['version'] > $packageInfo['version']);

<<<<<<< HEAD
				$packageInfo['can_install'] = false;
				$packageInfo['can_uninstall'] = false;
				$packageInfo['can_upgrade'] = false;
=======
			$packageInfo['can_install'] = false;
			$packageInfo['can_uninstall'] = false;
			$packageInfo['can_upgrade'] = false;
			$packageInfo['can_emulate_install'] = false;
			$packageInfo['can_emulate_uninstall'] = false;
>>>>>>> 0e686d91

				// This package is currently NOT installed.  Check if it can be.
				if (!$packageInfo['is_installed'] && $packageInfo['xml']->exists('install'))
				{
					// Check if there's an install for *THIS* version of SMF.
					$installs = $packageInfo['xml']->set('install');
					foreach ($installs as $install)
					{
						if (!$install->exists('@for') || matchPackageVersion($the_version, $install->fetch('@for')))
						{
							// Okay, this one is good to go.
							$packageInfo['can_install'] = true;
							break;
						}
					}
				}
<<<<<<< HEAD
				// An already installed, but old, package.  Can we upgrade it?
				elseif ($packageInfo['is_installed'] && !$packageInfo['is_current'] && $packageInfo['xml']->exists('upgrade'))
				{
					$upgrades = $packageInfo['xml']->set('upgrade');
=======
				
				// no install found for this version, lets see if one exists for another
				if ($packageInfo['can_install'] === false && $install->exists('@for') && empty($_SESSION['version_emulate']))
				{
					$reset = true;
					
					// Get the highest install version that is available from the package
					foreach ($installs as $install)
					{
						$packageInfo['can_emulate_install'] = matchHighestPackageVersion($install->fetch('@for'), $reset);
						$reset = false;
					}
				}
			}
			// An already installed, but old, package.  Can we upgrade it?
			elseif ($packageInfo['is_installed'] && !$packageInfo['is_current'] && $packageInfo['xml']->exists('upgrade'))
			{
				$upgrades = $packageInfo['xml']->set('upgrade');
>>>>>>> 0e686d91

					// First go through, and check against the current version of SMF.
					foreach ($upgrades as $upgrade)
					{
						// Even if it is for this SMF, is it for the installed version of the mod?
						if (!$upgrade->exists('@for') || matchPackageVersion($the_version, $upgrade->fetch('@for')))
							if (!$upgrade->exists('@from') || matchPackageVersion($installed_mods[$packageInfo['id']]['version'], $upgrade->fetch('@from')))
							{
								$packageInfo['can_upgrade'] = true;
								break;
							}
					}
				}
				// Note that it has to be the current version to be uninstallable.  Shucks.
				elseif ($packageInfo['is_installed'] && $packageInfo['is_current'] && $packageInfo['xml']->exists('uninstall'))
				{
					$uninstalls = $packageInfo['xml']->set('uninstall');

					// Can we find any uninstallation methods that work for this SMF version?
					foreach ($uninstalls as $uninstall)
						if (!$uninstall->exists('@for') || matchPackageVersion($the_version, $uninstall->fetch('@for')))
						{
							$packageInfo['can_uninstall'] = true;
							break;
						}
				}

<<<<<<< HEAD
				// Store a complete list.
				$context['available_all'][] = $packageInfo;
=======
				// Can we find any uninstallation methods that work for this SMF version?
				foreach ($uninstalls as $uninstall)
				{
					if (!$uninstall->exists('@for') || matchPackageVersion($the_version, $uninstall->fetch('@for')))
					{
						$packageInfo['can_uninstall'] = true;
						break;
					}
				}
				
				// no uninstall found for this version, lets see if one exists for another
				if ($packageInfo['can_uninstall'] === false && $uninstall->exists('@for') && empty($_SESSION['version_emulate']))
				{
					$reset = true;
					
					// Get the highest install version that is available from the package
					foreach ($uninstalls as $uninstall)
					{
						$packageInfo['can_emulate_uninstall'] = matchHighestPackageVersion($uninstall->fetch('@for'), $reset);
						$reset = false;
					}
				}
			}
>>>>>>> 0e686d91

				$context['packageInfo'][] = $packageInfo;

				// Modification.
				if ($packageInfo['type'] == 'modification' || $packageInfo['type'] == 'mod')
				{
					$packages['modification'][] = md5($package);
					$context['available_' . 'modification'][md5($package)] = $packageInfo;
				}
				// Avatar package.
				elseif ($packageInfo['type'] == 'avatar')
				{
					$packages['avatar'][] = md5($package);
					$context['available_' . 'avatar'][md5($package)] = $packageInfo;
				}
				// Language package.
				elseif ($packageInfo['type'] == 'language')
				{
					$packages['language'][] = md5($package);
					$context['available_' . 'language'][md5($package)] = $packageInfo;
				}
				// Other stuff.
				else
				{
					$packages['unknown'][] = md5($package);
					$context['available_' . 'unknown'][md5($package)] = $packageInfo;
				}
			}
		}
		closedir($dir);
	}

return $packages[$params];
}

function PackageOptions()
{
	global $txt, $scripturl, $context, $sourcedir, $modSettings, $smcFunc;

	if (isset($_POST['save']))
	{
		checkSession('post');

		updateSettings(array(
			'package_server' => trim($smcFunc['htmlspecialchars']($_POST['pack_server'])),
			'package_port' => trim($smcFunc['htmlspecialchars']($_POST['pack_port'])),
			'package_username' => trim($smcFunc['htmlspecialchars']($_POST['pack_user'])),
			'package_make_backups' => !empty($_POST['package_make_backups']),
			'package_make_full_backups' => !empty($_POST['package_make_full_backups'])
		));

		redirectexit('action=admin;area=packages;sa=options');
	}

	if (preg_match('~^/home\d*/([^/]+?)/public_html~', $_SERVER['DOCUMENT_ROOT'], $match))
		$default_username = $match[1];
	else
		$default_username = '';

	$context['page_title'] = $txt['package_settings'];
	$context['sub_template'] = 'install_options';

	$context['package_ftp_server'] = isset($modSettings['package_server']) ? $modSettings['package_server'] : 'localhost';
	$context['package_ftp_port'] = isset($modSettings['package_port']) ? $modSettings['package_port'] : '21';
	$context['package_ftp_username'] = isset($modSettings['package_username']) ? $modSettings['package_username'] : $default_username;
	$context['package_make_backups'] = !empty($modSettings['package_make_backups']);
	$context['package_make_full_backups'] = !empty($modSettings['package_make_full_backups']);
}

/**
 * List operations
 */
function ViewOperations()
{
	global $context, $txt, $boarddir, $sourcedir, $smcFunc, $modSettings;

	// Can't be in here buddy.
	isAllowedTo('admin_forum');

	// We need to know the operation key for the search and replace, mod file looking at, is it a board mod?
	if (!isset($_REQUEST['operation_key'], $_REQUEST['filename']) && !is_numeric($_REQUEST['operation_key']))
		fatal_lang_error('operation_invalid', 'general');

	// Load the required file.
	require_once($sourcedir . '/Subs-Package.php');

	// Uninstalling the mod?
	$reverse = isset($_REQUEST['reverse']) ? true : false;

	// Get the base name.
	$context['filename'] = preg_replace('~[\.]+~', '.', $_REQUEST['package']);

	// We need to extract this again.
	if (is_file($boarddir . '/Packages/' . $context['filename']))
	{
		$context['extracted_files'] = read_tgz_file($boarddir . '/Packages/' . $context['filename'], $boarddir . '/Packages/temp');

		if ($context['extracted_files'] && !file_exists($boarddir . '/Packages/temp/package-info.xml'))
			foreach ($context['extracted_files'] as $file)
				if (basename($file['filename']) == 'package-info.xml')
				{
					$context['base_path'] = dirname($file['filename']) . '/';
					break;
				}

		if (!isset($context['base_path']))
			$context['base_path'] = '';
	}
	elseif (is_dir($boarddir . '/Packages/' . $context['filename']))
	{
		copytree($boarddir . '/Packages/' . $context['filename'], $boarddir . '/Packages/temp');
		$context['extracted_files'] = listtree($boarddir . '/Packages/temp');
		$context['base_path'] = '';
	}

	// Load up any custom themes we may want to install into...
	$request = $smcFunc['db_query']('', '
		SELECT id_theme, variable, value
		FROM {db_prefix}themes
		WHERE (id_theme = {int:default_theme} OR id_theme IN ({array_int:known_theme_list}))
			AND variable IN ({string:name}, {string:theme_dir})',
		array(
			'known_theme_list' => explode(',', $modSettings['knownThemes']),
			'default_theme' => 1,
			'name' => 'name',
			'theme_dir' => 'theme_dir',
		)
	);
	$theme_paths = array();
	while ($row = $smcFunc['db_fetch_assoc']($request))
		$theme_paths[$row['id_theme']][$row['variable']] = $row['value'];
	$smcFunc['db_free_result']($request);

	// Boardmod?
	if (isset($_REQUEST['boardmod']))
		$mod_actions = parseBoardMod(@file_get_contents($boarddir . '/Packages/temp/' . $context['base_path'] . $_REQUEST['filename']), true, $reverse, $theme_paths);
	else
		$mod_actions = parseModification(@file_get_contents($boarddir . '/Packages/temp/' . $context['base_path'] . $_REQUEST['filename']), true, $reverse, $theme_paths);

	// Ok lets get the content of the file.
	$context['operations'] = array(
		'search' => strtr(htmlspecialchars($mod_actions[$_REQUEST['operation_key']]['search_original']), array('[' => '&#91;', ']' => '&#93;')),
		'replace' => strtr(htmlspecialchars($mod_actions[$_REQUEST['operation_key']]['replace_original']), array('[' => '&#91;', ']' => '&#93;')),
		'position' => $mod_actions[$_REQUEST['operation_key']]['position'],
	);

	// Let's do some formatting...
	$operation_text = $context['operations']['position'] == 'replace' ? 'operation_replace' : ($context['operations']['position'] == 'before' ? 'operation_after' : 'operation_before');
	$context['operations']['search'] = parse_bbc('[code=' . $txt['operation_find'] . ']' . ($context['operations']['position'] == 'end' ? '?&gt;' : $context['operations']['search']) . '[/code]');
	$context['operations']['replace'] = parse_bbc('[code=' . $txt[$operation_text] . ']' . $context['operations']['replace'] . '[/code]');

	// No layers
	$context['template_layers'] = array();
	$context['sub_template'] = 'view_operations';
}

/**
 * Allow the admin to reset permissions on files.
 */
function PackagePermissions()
{
	global $context, $txt, $modSettings, $boarddir, $sourcedir, $cachedir, $smcFunc, $package_ftp;

	// Let's try and be good, yes?
	checkSession('get');

	// If we're restoring permissions this is just a pass through really.
	if (isset($_GET['restore']))
	{
		create_chmod_control(array(), array(), true);
		fatal_lang_error('no_access', false);
	}

	// This is a memory eat.
	setMemoryLimit('128M');
	@set_time_limit(600);

	// Load up some FTP stuff.
	create_chmod_control();

	if (empty($package_ftp) && !isset($_POST['skip_ftp']))
	{
		require_once($sourcedir . '/Class-Package.php');
		$ftp = new ftp_connection(null);
		list ($username, $detect_path, $found_path) = $ftp->detect_path($boarddir);

		$context['package_ftp'] = array(
			'server' => isset($modSettings['package_server']) ? $modSettings['package_server'] : 'localhost',
			'port' => isset($modSettings['package_port']) ? $modSettings['package_port'] : '21',
			'username' => empty($username) ? (isset($modSettings['package_username']) ? $modSettings['package_username'] : '') : $username,
			'path' => $detect_path,
			'form_elements_only' => true,
		);
	}
	else
		$context['ftp_connected'] = true;

	// Define the template.
	$context['page_title'] = $txt['package_file_perms'];
	$context['sub_template'] = 'file_permissions';

	// Define what files we're interested in, as a tree.
	$context['file_tree'] = array(
		strtr($boarddir, array('\\' => '/')) => array(
			'type' => 'dir',
			'contents' => array(
				'agreement.txt' => array(
					'type' => 'file',
					'writable_on' => 'standard',
				),
				'Settings.php' => array(
					'type' => 'file',
					'writable_on' => 'restrictive',
				),
				'Settings_bak.php' => array(
					'type' => 'file',
					'writable_on' => 'restrictive',
				),
				'attachments' => array(
					'type' => 'dir',
					'writable_on' => 'restrictive',
				),
				'avatars' => array(
					'type' => 'dir',
					'writable_on' => 'standard',
				),
				'cache' => array(
					'type' => 'dir',
					'writable_on' => 'restrictive',
				),
				'custom_avatar_dir' => array(
					'type' => 'dir',
					'writable_on' => 'restrictive',
				),
				'Smileys' => array(
					'type' => 'dir_recursive',
					'writable_on' => 'standard',
				),
				'Sources' => array(
					'type' => 'dir',
					'list_contents' => true,
					'writable_on' => 'standard',
				),
				'Themes' => array(
					'type' => 'dir_recursive',
					'writable_on' => 'standard',
					'contents' => array(
						'default' => array(
							'type' => 'dir_recursive',
							'list_contents' => true,
							'contents' => array(
								'languages' => array(
									'type' => 'dir',
									'list_contents' => true,
								),
							),
						),
					),
				),
				'Packages' => array(
					'type' => 'dir',
					'writable_on' => 'standard',
					'contents' => array(
						'temp' => array(
							'type' => 'dir',
						),
						'backup' => array(
							'type' => 'dir',
						),
						'installed.list' => array(
							'type' => 'file',
							'writable_on' => 'standard',
						),
					),
				),
			),
		),
	);

	// Directories that can move.
	if (substr($sourcedir, 0, strlen($boarddir)) != $boarddir)
	{
		unset($context['file_tree'][strtr($boarddir, array('\\' => '/'))]['contents']['Sources']);
		$context['file_tree'][strtr($sourcedir, array('\\' => '/'))] = array(
			'type' => 'dir',
			'list_contents' => true,
			'writable_on' => 'standard',
		);
	}

	// Moved the cache?
	if (substr($cachedir, 0, strlen($boarddir)) != $boarddir)
	{
		unset($context['file_tree'][strtr($boarddir, array('\\' => '/'))]['contents']['cache']);
		$context['file_tree'][strtr($cachedir, array('\\' => '/'))] = array(
			'type' => 'dir',
			'list_contents' => false,
			'writable_on' => 'restrictive',
		);
	}

	// Are we using multiple attachment directories?
	if (!empty($modSettings['currentAttachmentUploadDir']))
	{
		unset($context['file_tree'][strtr($boarddir, array('\\' => '/'))]['contents']['attachments']);

		if (!is_array($modSettings['attachmentUploadDir']))
			$modSettings['attachmentUploadDir'] = unserialize($modSettings['attachmentUploadDir']);

		// @todo Should we suggest non-current directories be read only?
		foreach ($modSettings['attachmentUploadDir'] as $dir)
			$context['file_tree'][strtr($dir, array('\\' => '/'))] = array(
			'type' => 'dir',
			'writable_on' => 'restrictive',
		);

	}
	elseif (substr($modSettings['attachmentUploadDir'], 0, strlen($boarddir)) != $boarddir)
	{
		unset($context['file_tree'][strtr($boarddir, array('\\' => '/'))]['contents']['attachments']);
		$context['file_tree'][strtr($modSettings['attachmentUploadDir'], array('\\' => '/'))] = array(
			'type' => 'dir',
			'writable_on' => 'restrictive',
		);
	}

	if (substr($modSettings['smileys_dir'], 0, strlen($boarddir)) != $boarddir)
	{
		unset($context['file_tree'][strtr($boarddir, array('\\' => '/'))]['contents']['Smileys']);
		$context['file_tree'][strtr($modSettings['smileys_dir'], array('\\' => '/'))] = array(
			'type' => 'dir_recursive',
			'writable_on' => 'standard',
		);
	}
	if (substr($modSettings['avatar_directory'], 0, strlen($boarddir)) != $boarddir)
	{
		unset($context['file_tree'][strtr($boarddir, array('\\' => '/'))]['contents']['avatars']);
		$context['file_tree'][strtr($modSettings['avatar_directory'], array('\\' => '/'))] = array(
			'type' => 'dir',
			'writable_on' => 'standard',
		);
	}
	if (isset($modSettings['custom_avatar_dir']) && substr($modSettings['custom_avatar_dir'], 0, strlen($boarddir)) != $boarddir)
	{
		unset($context['file_tree'][strtr($boarddir, array('\\' => '/'))]['contents']['custom_avatar_dir']);
		$context['file_tree'][strtr($modSettings['custom_avatar_dir'], array('\\' => '/'))] = array(
			'type' => 'dir',
			'writable_on' => 'restrictive',
		);
	}

	// Load up any custom themes.
	$request = $smcFunc['db_query']('', '
		SELECT value
		FROM {db_prefix}themes
		WHERE id_theme > {int:default_theme_id}
			AND id_member = {int:guest_id}
			AND variable = {string:theme_dir}
		ORDER BY value ASC',
		array(
			'default_theme_id' => 1,
			'guest_id' => 0,
			'theme_dir' => 'theme_dir',
		)
	);
	while ($row = $smcFunc['db_fetch_assoc']($request))
	{
		if (substr(strtolower(strtr($row['value'], array('\\' => '/'))), 0, strlen($boarddir) + 7) == strtolower(strtr($boarddir, array('\\' => '/')) . '/Themes'))
			$context['file_tree'][strtr($boarddir, array('\\' => '/'))]['contents']['Themes']['contents'][substr($row['value'], strlen($boarddir) + 8)] = array(
				'type' => 'dir_recursive',
				'list_contents' => true,
				'contents' => array(
					'languages' => array(
						'type' => 'dir',
						'list_contents' => true,
					),
				),
			);
		else
		{
			$context['file_tree'][strtr($row['value'], array('\\' => '/'))] = array(
				'type' => 'dir_recursive',
				'list_contents' => true,
				'contents' => array(
					'languages' => array(
						'type' => 'dir',
						'list_contents' => true,
					),
				),
			);
		}
	}
	$smcFunc['db_free_result']($request);

	// If we're submitting then let's move on to another function to keep things cleaner..
	if (isset($_POST['action_changes']))
		return PackagePermissionsAction();

	$context['look_for'] = array();
	// Are we looking for a particular tree - normally an expansion?
	if (!empty($_REQUEST['find']))
		$context['look_for'][] = base64_decode($_REQUEST['find']);
	// Only that tree?
	$context['only_find'] = isset($_GET['xml']) && !empty($_REQUEST['onlyfind']) ? $_REQUEST['onlyfind'] : '';
	if ($context['only_find'])
		$context['look_for'][] = $context['only_find'];

	// Have we got a load of back-catalogue trees to expand from a submit etc?
	if (!empty($_GET['back_look']))
	{
		$potententialTrees = unserialize(base64_decode($_GET['back_look']));
		foreach ($potententialTrees as $tree)
			$context['look_for'][] = $tree;
	}
	// ... maybe posted?
	if (!empty($_POST['back_look']))
		$context['only_find'] = array_merge($context['only_find'], $_POST['back_look']);

	$context['back_look_data'] = base64_encode(serialize(array_slice($context['look_for'], 0, 15)));

	// Are we finding more files than first thought?
	$context['file_offset'] = !empty($_REQUEST['fileoffset']) ? (int) $_REQUEST['fileoffset'] : 0;
	// Don't list more than this many files in a directory.
	$context['file_limit'] = 150;

	// How many levels shall we show?
	$context['default_level'] = empty($context['only_find']) ? 2 : 25;

	// This will be used if we end up catching XML data.
	$context['xml_data'] = array(
		'roots' => array(
			'identifier' => 'root',
			'children' => array(
				array(
					'value' => preg_replace('~[^A-Za-z0-9_\-=:]~', ':-:', $context['only_find']),
				),
			),
		),
		'folders' => array(
			'identifier' => 'folder',
			'children' => array(),
		),
	);

	foreach ($context['file_tree'] as $path => $data)
	{
		// Run this directory.
		if (file_exists($path) && (empty($context['only_find']) || substr($context['only_find'], 0, strlen($path)) == $path))
		{
			// Get the first level down only.
			fetchPerms__recursive($path, $context['file_tree'][$path], 1);
			$context['file_tree'][$path]['perms'] = array(
				'chmod' => @is_writable($path),
				'perms' => @fileperms($path),
			);
		}
		else
			unset($context['file_tree'][$path]);
	}

	// Is this actually xml?
	if (isset($_GET['xml']))
	{
		loadTemplate('Xml');
		$context['sub_template'] = 'generic_xml';
		$context['template_layers'] = array();
	}
}

function fetchPerms__recursive($path, &$data, $level)
{
	global $context;

	$isLikelyPath = false;
	foreach ($context['look_for'] as $possiblePath)
		if (substr($possiblePath, 0, strlen($path)) == $path)
			$isLikelyPath = true;

	// Is this where we stop?
	if (isset($_GET['xml']) && !empty($context['look_for']) && !$isLikelyPath)
		return;
	elseif ($level > $context['default_level'] && !$isLikelyPath)
		return;

	// Are we actually interested in saving this data?
	$save_data = empty($context['only_find']) || $context['only_find'] == $path;

	// @todo Shouldn't happen - but better error message?
	if (!is_dir($path))
		fatal_lang_error('no_access', false);

	// This is where we put stuff we've found for sorting.
	$foundData = array(
		'files' => array(),
		'folders' => array(),
	);

	$dh = opendir($path);
	while ($entry = readdir($dh))
	{
		// Some kind of file?
		if (!is_dir($path . '/' . $entry))
		{
			// Are we listing PHP files in this directory?
			if ($save_data && !empty($data['list_contents']) && substr($entry, -4) == '.php')
				$foundData['files'][$entry] = true;
			// A file we were looking for.
			elseif ($save_data && isset($data['contents'][$entry]))
				$foundData['files'][$entry] = true;
		}
		// It's a directory - we're interested one way or another, probably...
		elseif ($entry != '.' && $entry != '..')
		{
			// Going further?
			if ((!empty($data['type']) && $data['type'] == 'dir_recursive') || (isset($data['contents'][$entry]) && (!empty($data['contents'][$entry]['list_contents']) || (!empty($data['contents'][$entry]['type']) && $data['contents'][$entry]['type'] == 'dir_recursive'))))
			{
				if (!isset($data['contents'][$entry]))
					$foundData['folders'][$entry] = 'dir_recursive';
				else
					$foundData['folders'][$entry] = true;

				// If this wasn't expected inherit the recusiveness...
				if (!isset($data['contents'][$entry]))
					// We need to do this as we will be going all recursive.
					$data['contents'][$entry] = array(
						'type' => 'dir_recursive',
					);

				// Actually do the recursive stuff...
				fetchPerms__recursive($path . '/' . $entry, $data['contents'][$entry], $level + 1);
			}
			// Maybe it is a folder we are not descending into.
			elseif (isset($data['contents'][$entry]))
				$foundData['folders'][$entry] = true;
			// Otherwise we stop here.
		}
	}
	closedir($dh);

	// Nothing to see here?
	if (!$save_data)
		return;

	// Now actually add the data, starting with the folders.
	ksort($foundData['folders']);
	foreach ($foundData['folders'] as $folder => $type)
	{
		$additional_data = array(
			'perms' => array(
				'chmod' => @is_writable($path . '/' . $folder),
				'perms' => @fileperms($path . '/' . $folder),
			),
		);
		if ($type !== true)
			$additional_data['type'] = $type;

		// If there's an offset ignore any folders in XML mode.
		if (isset($_GET['xml']) && $context['file_offset'] == 0)
		{
			$context['xml_data']['folders']['children'][] = array(
				'attributes' => array(
					'writable' => $additional_data['perms']['chmod'] ? 1 : 0,
					'permissions' => substr(sprintf('%o', $additional_data['perms']['perms']), -4),
					'folder' => 1,
					'path' => $context['only_find'],
					'level' => $level,
					'more' => 0,
					'offset' => $context['file_offset'],
					'my_ident' => preg_replace('~[^A-Za-z0-9_\-=:]~', ':-:', $context['only_find'] . '/' . $folder),
					'ident' => preg_replace('~[^A-Za-z0-9_\-=:]~', ':-:', $context['only_find']),
				),
				'value' => $folder,
			);
		}
		elseif (!isset($_GET['xml']))
		{
			if (isset($data['contents'][$folder]))
				$data['contents'][$folder] = array_merge($data['contents'][$folder], $additional_data);
			else
				$data['contents'][$folder] = $additional_data;
		}
	}

	// Now we want to do a similar thing with files.
	ksort($foundData['files']);
	$counter = -1;
	foreach ($foundData['files'] as $file => $dummy)
	{
		$counter++;

		// Have we reached our offset?
		if ($context['file_offset'] > $counter)
			continue;
		// Gone too far?
		if ($counter > ($context['file_offset'] + $context['file_limit']))
			continue;

		$additional_data = array(
			'perms' => array(
				'chmod' => @is_writable($path . '/' . $file),
				'perms' => @fileperms($path . '/' . $file),
			),
		);

		// XML?
		if (isset($_GET['xml']))
		{
			$context['xml_data']['folders']['children'][] = array(
				'attributes' => array(
					'writable' => $additional_data['perms']['chmod'] ? 1 : 0,
					'permissions' => substr(sprintf('%o', $additional_data['perms']['perms']), -4),
					'folder' => 0,
					'path' => $context['only_find'],
					'level' => $level,
					'more' => $counter == ($context['file_offset'] + $context['file_limit']) ? 1 : 0,
					'offset' => $context['file_offset'],
					'my_ident' => preg_replace('~[^A-Za-z0-9_\-=:]~', ':-:', $context['only_find'] . '/' . $file),
					'ident' => preg_replace('~[^A-Za-z0-9_\-=:]~', ':-:', $context['only_find']),
				),
				'value' => $file,
			);
		}
		elseif ($counter != ($context['file_offset'] + $context['file_limit']))
		{
			if (isset($data['contents'][$file]))
				$data['contents'][$file] = array_merge($data['contents'][$file], $additional_data);
			else
				$data['contents'][$file] = $additional_data;
		}
	}
}

/**
 * Actually action the permission changes they want.
 */
function PackagePermissionsAction()
{
	global $context, $txt, $time_start, $package_ftp;

	umask(0);

	$timeout_limit = 5;

	$context['method'] = $_POST['method'] == 'individual' ? 'individual' : 'predefined';
	$context['sub_template'] = 'action_permissions';
	$context['page_title'] = $txt['package_file_perms_applying'];
	$context['back_look_data'] = isset($_POST['back_look']) ? $_POST['back_look'] : array();

	// Skipping use of FTP?
	if (empty($package_ftp))
		$context['skip_ftp'] = true;

	// We'll start off in a good place, security. Make sure that if we're dealing with individual files that they seem in the right place.
	if ($context['method'] == 'individual')
	{
		// Only these path roots are legal.
		$legal_roots = array_keys($context['file_tree']);
		$context['custom_value'] = (int) $_POST['custom_value'];

		// Continuing?
		if (isset($_POST['toProcess']))
			$_POST['permStatus'] = unserialize(base64_decode($_POST['toProcess']));

		if (isset($_POST['permStatus']))
		{
			$context['to_process'] = array();
			$validate_custom = false;
			foreach ($_POST['permStatus'] as $path => $status)
			{
				// Nothing to see here?
				if ($status == 'no_change')
					continue;
				$legal = false;
				foreach ($legal_roots as $root)
					if (substr($path, 0, strlen($root)) == $root)
						$legal = true;

				if (!$legal)
					continue;

				// Check it exists.
				if (!file_exists($path))
					continue;

				if ($status == 'custom')
					$validate_custom = true;

				// Now add it.
				$context['to_process'][$path] = $status;
			}
			$context['total_items'] = isset($_POST['totalItems']) ? (int) $_POST['totalItems'] : count($context['to_process']);

			// Make sure the chmod status is valid?
			if ($validate_custom)
			{
				if (preg_match('~^[4567][4567][4567]$~', $context['custom_value']) == false)
					fatal_error($txt['chmod_value_invalid']);
			}

			// Nothing to do?
			if (empty($context['to_process']))
				redirectexit('action=admin;area=packages;sa=perms' . (!empty($context['back_look_data']) ? ';back_look=' . base64_encode(serialize($context['back_look_data'])) : '') . ';' . $context['session_var'] . '=' . $context['session_id']);
		}
		// Should never get here,
		else
			fatal_lang_error('no_access', false);

		// Setup the custom value.
		$custom_value = octdec('0' . $context['custom_value']);

		// Start processing items.
		foreach ($context['to_process'] as $path => $status)
		{
			if (in_array($status, array('execute', 'writable', 'read')))
				package_chmod($path, $status);
			elseif ($status == 'custom' && !empty($custom_value))
			{
				// Use FTP if we have it.
				if (!empty($package_ftp) && !empty($_SESSION['pack_ftp']))
				{
					$ftp_file = strtr($path, array($_SESSION['pack_ftp']['root'] => ''));
					$package_ftp->chmod($ftp_file, $custom_value);
				}
				else
					@chmod($path, $custom_value);
			}

			// This fish is fried...
			unset($context['to_process'][$path]);

			// See if we're out of time?
			if (time() - array_sum(explode(' ', $time_start)) > $timeout_limit)
				return false;
		}
	}
	// If predefined this is a little different.
	else
	{
		$context['predefined_type'] = isset($_POST['predefined']) ? $_POST['predefined'] : 'restricted';

		$context['total_items'] = isset($_POST['totalItems']) ? (int) $_POST['totalItems'] : 0;
		$context['directory_list'] = isset($_POST['dirList']) ? unserialize(base64_decode($_POST['dirList'])) : array();

		$context['file_offset'] = isset($_POST['fileOffset']) ? (int) $_POST['fileOffset'] : 0;

		// Haven't counted the items yet?
		if (empty($context['total_items']))
		{
			function count_directories__recursive($dir)
			{
				global $context;

				$count = 0;
				$dh = @opendir($dir);
				while ($entry = readdir($dh))
				{
					if ($entry != '.' && $entry != '..' && is_dir($dir . '/' . $entry))
					{
						$context['directory_list'][$dir . '/' . $entry] = 1;
						$count++;
						$count += count_directories__recursive($dir . '/' . $entry);
					}
				}
				closedir($dh);

				return $count;
			}

			foreach ($context['file_tree'] as $path => $data)
			{
				if (is_dir($path))
				{
					$context['directory_list'][$path] = 1;
					$context['total_items'] += count_directories__recursive($path);
					$context['total_items']++;
				}
			}
		}

		// Have we built up our list of special files?
		if (!isset($_POST['specialFiles']) && $context['predefined_type'] != 'free')
		{
			$context['special_files'] = array();
			function build_special_files__recursive($path, &$data)
			{
				global $context;

				if (!empty($data['writable_on']))
					if ($context['predefined_type'] == 'standard' || $data['writable_on'] == 'restrictive')
						$context['special_files'][$path] = 1;

				if (!empty($data['contents']))
					foreach ($data['contents'] as $name => $contents)
						build_special_files__recursive($path . '/' . $name, $contents);
			}

			foreach ($context['file_tree'] as $path => $data)
				build_special_files__recursive($path, $data);
		}
		// Free doesn't need special files.
		elseif ($context['predefined_type'] == 'free')
			$context['special_files'] = array();
		else
			$context['special_files'] = unserialize(base64_decode($_POST['specialFiles']));

		// Now we definitely know where we are, we need to go through again doing the chmod!
		foreach ($context['directory_list'] as $path => $dummy)
		{
			// Do the contents of the directory first.
			$dh = @opendir($path);
			$file_count = 0;
			$dont_chmod = false;
			while ($entry = readdir($dh))
			{
				$file_count++;
				// Actually process this file?
				if (!$dont_chmod && !is_dir($path . '/' . $entry) && (empty($context['file_offset']) || $context['file_offset'] < $file_count))
				{
					$status = $context['predefined_type'] == 'free' || isset($context['special_files'][$path . '/' . $entry]) ? 'writable' : 'execute';
					package_chmod($path . '/' . $entry, $status);
				}

				// See if we're out of time?
				if (!$dont_chmod && time() - array_sum(explode(' ', $time_start)) > $timeout_limit)
				{
					$dont_chmod = true;
					// Don't do this again.
					$context['file_offset'] = $file_count;
				}
			}
			closedir($dh);

			// If this is set it means we timed out half way through.
			if ($dont_chmod)
			{
				$context['total_files'] = $file_count;
				return false;
			}

			// Do the actual directory.
			$status = $context['predefined_type'] == 'free' || isset($context['special_files'][$path]) ? 'writable' : 'execute';
			package_chmod($path, $status);

			// We've finished the directory so no file offset, and no record.
			$context['file_offset'] = 0;
			unset($context['directory_list'][$path]);

			// See if we're out of time?
			if (time() - array_sum(explode(' ', $time_start)) > $timeout_limit)
				return false;
		}
	}

	// If we're here we are done!
	redirectexit('action=admin;area=packages;sa=perms' . (!empty($context['back_look_data']) ? ';back_look=' . base64_encode(serialize($context['back_look_data'])) : '') . ';' . $context['session_var'] . '=' . $context['session_id']);
}

/**
 * Test an FTP connection.
 */
function PackageFTPTest()
{
	global $context, $txt, $package_ftp;

	checkSession('get');

	// Try to make the FTP connection.
	create_chmod_control(array(), array('force_find_error' => true));

	// Deal with the template stuff.
	loadTemplate('Xml');
	$context['sub_template'] = 'generic_xml';
	$context['template_layers'] = array();

	// Define the return data, this is simple.
	$context['xml_data'] = array(
		'results' => array(
			'identifier' => 'result',
			'children' => array(
				array(
					'attributes' => array(
						'success' => !empty($package_ftp) ? 1 : 0,
					),
					'value' => !empty($package_ftp) ? $txt['package_ftp_test_success'] : (isset($context['package_ftp'], $context['package_ftp']['error']) ? $context['package_ftp']['error'] : $txt['package_ftp_test_failed']),
				),
			),
		),
	);
}

?><|MERGE_RESOLUTION|>--- conflicted
+++ resolved
@@ -1574,17 +1574,11 @@
 				$packageInfo['is_current'] = $packageInfo['is_installed'] && ($installed_mods[$packageInfo['id']]['version'] == $packageInfo['version']);
 				$packageInfo['is_newer'] = $packageInfo['is_installed'] && ($installed_mods[$packageInfo['id']]['version'] > $packageInfo['version']);
 
-<<<<<<< HEAD
 				$packageInfo['can_install'] = false;
 				$packageInfo['can_uninstall'] = false;
 				$packageInfo['can_upgrade'] = false;
-=======
-			$packageInfo['can_install'] = false;
-			$packageInfo['can_uninstall'] = false;
-			$packageInfo['can_upgrade'] = false;
-			$packageInfo['can_emulate_install'] = false;
-			$packageInfo['can_emulate_uninstall'] = false;
->>>>>>> 0e686d91
+				$packageInfo['can_emulate_install'] = false;
+				$packageInfo['can_emulate_uninstall'] = false;
 
 				// This package is currently NOT installed.  Check if it can be.
 				if (!$packageInfo['is_installed'] && $packageInfo['xml']->exists('install'))
@@ -1600,32 +1594,24 @@
 							break;
 						}
 					}
+
+					// no install found for this version, lets see if one exists for another
+					if ($packageInfo['can_install'] === false && $install->exists('@for') && empty($_SESSION['version_emulate']))
+					{
+						$reset = true;
+						
+						// Get the highest install version that is available from the package
+						foreach ($installs as $install)
+						{
+							$packageInfo['can_emulate_install'] = matchHighestPackageVersion($install->fetch('@for'), $reset);
+							$reset = false;
+						}
+					}
 				}
-<<<<<<< HEAD
 				// An already installed, but old, package.  Can we upgrade it?
 				elseif ($packageInfo['is_installed'] && !$packageInfo['is_current'] && $packageInfo['xml']->exists('upgrade'))
 				{
 					$upgrades = $packageInfo['xml']->set('upgrade');
-=======
-				
-				// no install found for this version, lets see if one exists for another
-				if ($packageInfo['can_install'] === false && $install->exists('@for') && empty($_SESSION['version_emulate']))
-				{
-					$reset = true;
-					
-					// Get the highest install version that is available from the package
-					foreach ($installs as $install)
-					{
-						$packageInfo['can_emulate_install'] = matchHighestPackageVersion($install->fetch('@for'), $reset);
-						$reset = false;
-					}
-				}
-			}
-			// An already installed, but old, package.  Can we upgrade it?
-			elseif ($packageInfo['is_installed'] && !$packageInfo['is_current'] && $packageInfo['xml']->exists('upgrade'))
-			{
-				$upgrades = $packageInfo['xml']->set('upgrade');
->>>>>>> 0e686d91
 
 					// First go through, and check against the current version of SMF.
 					foreach ($upgrades as $upgrade)
@@ -1646,43 +1632,30 @@
 
 					// Can we find any uninstallation methods that work for this SMF version?
 					foreach ($uninstalls as $uninstall)
+					{
 						if (!$uninstall->exists('@for') || matchPackageVersion($the_version, $uninstall->fetch('@for')))
 						{
 							$packageInfo['can_uninstall'] = true;
 							break;
 						}
+					}
+					
+					// no uninstall found for this version, lets see if one exists for another
+					if ($packageInfo['can_uninstall'] === false && $uninstall->exists('@for') && empty($_SESSION['version_emulate']))
+					{
+						$reset = true;
+						
+						// Get the highest install version that is available from the package
+						foreach ($uninstalls as $uninstall)
+						{
+							$packageInfo['can_emulate_uninstall'] = matchHighestPackageVersion($uninstall->fetch('@for'), $reset);
+							$reset = false;
+						}
+					}
 				}
 
-<<<<<<< HEAD
 				// Store a complete list.
 				$context['available_all'][] = $packageInfo;
-=======
-				// Can we find any uninstallation methods that work for this SMF version?
-				foreach ($uninstalls as $uninstall)
-				{
-					if (!$uninstall->exists('@for') || matchPackageVersion($the_version, $uninstall->fetch('@for')))
-					{
-						$packageInfo['can_uninstall'] = true;
-						break;
-					}
-				}
-				
-				// no uninstall found for this version, lets see if one exists for another
-				if ($packageInfo['can_uninstall'] === false && $uninstall->exists('@for') && empty($_SESSION['version_emulate']))
-				{
-					$reset = true;
-					
-					// Get the highest install version that is available from the package
-					foreach ($uninstalls as $uninstall)
-					{
-						$packageInfo['can_emulate_uninstall'] = matchHighestPackageVersion($uninstall->fetch('@for'), $reset);
-						$reset = false;
-					}
-				}
-			}
->>>>>>> 0e686d91
-
-				$context['packageInfo'][] = $packageInfo;
 
 				// Modification.
 				if ($packageInfo['type'] == 'modification' || $packageInfo['type'] == 'mod')
