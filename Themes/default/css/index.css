--- conflicted
+++ resolved
@@ -630,14 +630,8 @@
 .event {
 	color: #078907;
 }
-<<<<<<< HEAD
-.holiday {
-	color: #000080;
-=======
-
 .holiday > span {
 	color: rgb(0, 92, 255);
->>>>>>> bb72cffb
 }
 
 /* Colors for warnings */
@@ -1479,10 +1473,7 @@
 #inner_wrap a.avatar {
 	float: left;
 	margin: 0 10px 5px 0;
-<<<<<<< HEAD
 	max-width: 40px;
-=======
->>>>>>> bb72cffb
 }
 /* No more huge avatars up top. YAY! */
 #inner_wrap a.avatar img {
