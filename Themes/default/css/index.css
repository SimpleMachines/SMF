--- conflicted
+++ resolved
@@ -3923,39 +3923,6 @@
 }
 #info_center .sub_bar:first-child {
 	border-top: none;
-<<<<<<< HEAD
-}
-
-/* This place is about stats page */
-.stats_left {
-	float: left;
-	margin-top: 8px;
-	padding: 6px 15px;
-	border-right: 1px solid #bbb;
-}
-.stats_right{
-	float: right;
-	padding: 6px 15px;
-	margin-top: 8px;
-}
-.stats_left dl.stats, .stats_right dl.stats {
-	margin: -8px 0 -12px 0;
-}
-.stats_left dt a {
-	color: #232f46;
-}
-.stats_left dt {
-	width: 35%;
-}
-.stats_left dd {
-	width: 65%;
-}
-.top_row dl.stats dd {
-	background: none;
-	border: none;
-}
-.half {
-	width: 50%;
 }
 
 /* This place covers board places (boardindex-messageindex) */
@@ -4087,6 +4054,4 @@
 .info .icons, #messageindex .stats p, .lastpost p {
 	margin-top: 5px;
 	border: none;
-=======
->>>>>>> 966d9ce9
 }