--- conflicted
+++ resolved
@@ -4080,11 +4080,10 @@
 	margin-top: 5px;
 	border: none;
 }
-<<<<<<< HEAD
 .infolinks {
 	min-width: 95%;
 	float: left;
-=======
+}
 
 .atwho-view {
 	position:absolute;
@@ -4131,5 +4130,4 @@
 	font-size: smaller;
 	color: #777;
 	font-weight: normal;
->>>>>>> 4a02a58c
 }