/* You can find detailed information at http://wiki.simplemachines.org/smf/Curve2_CSS
/* Index */
html {
	background: #3e5a78;
}
body {
	background: #e9eef2;
	font: 83.33%/150% "Segoe UI", "Helvetica Neue", "Nimbus Sans L", Arial, "Liberation Sans", sans-serif;
	color: #4d4d4d;
	margin: 0;
	padding: 0;
}
/* <p> is a possible exception for margins. Must test that one a bit. */
p, ul, ol, li, dl, dd ,dt, fieldset, form {
	box-sizing: border-box;
	padding: 0;
	margin: 0;
}
ul, ol {
	list-style: none;
}
ul.normallist{
	list-style-type: disc;
	padding: 0 0 0 15px;
}
table {
	empty-cells: show;
}
input, button, select, textarea, textarea.editor {
	color: #222;
	box-sizing: border-box;
	font: 83.33%/150% "Segoe UI", "Helvetica Neue", "Nimbus Sans L", Arial, "Liberation Sans", sans-serif;
	background: #fff;
	outline: none !important;
	border: 1px solid #bbb;
	vertical-align: middle;
	border-radius: 3px;
	box-shadow: 0 2px 5px rgba(0,0,0,0.05) inset;
	padding: 3px;
}
/* The following is necessary. */
textarea, textarea.editor {
	font-size: 1em;
}
.sceditor-container textarea, .sceditor-container textarea:focus  {
	box-shadow: none;
}
#quick_edit_body_container textarea,
.move_topic textarea {
	width: 100%;
	min-height: 100px;
}
/* Apply the font only to these elements. */
input, button, select {
	font-size: 0.9em;
}
select {
	padding: 2px;
}
select option {
	padding: 0 4px;
}
input:hover, textarea:hover, button:hover, select:hover {
	outline: none !important;
	border: 1px solid #999;
}
textarea:hover, textarea.editor:hover {
	background: #fbfbfb;
}
input:focus, textarea:focus, button:focus, select:focus, textarea.editor:focus {
	outline:none !important;
	border: 1px solid #999;
	box-shadow: 0 2px 5px rgba(0,0,0,0.1) inset;
}
/* Fieldsets are used to group elements. */
fieldset {
	border: 1px solid #ddd;
	border-radius: 3px;
}
fieldset legend {
	font-weight: bold;
	color: #555;
	box-shadow: none;
	border: none;
}

/* Define strong as bold, and em as italics */
/* Note: in some particular places, strong has been redefined as font-weight: 600; */
/* This gives a better effect for those areas, and will default to bold for fonts which do not support numerical font-weight. */
strong {
	font-weight: bold;
	color: #444;
}
.cat_bar strong {
	color: #FFF;
}
em {
	font-style: italic;
}
/* Default <strong> color on these tags. */
h1, h2, h3, h4, h5, h6 {
	font-size: 1em;
	margin: 0;
	padding: 0;
	color: #444;
}
/* All input elements that are checkboxes or radio buttons shouldn't have a border around them. */
input.input_check, input.input_radio {
	border: none;
	background: none;
	vertical-align: top;
}
/* Give disabled text input elements a different background color. */
input[disabled].input_text {
	background: #eee;
}
/* Standard horizontal rule.. ([hr], etc.) */
hr, hr.hrcolor {
	border: none;
	margin: 12px 0;
	height: 2px;
	background: #fff;
	background-color: #fff;
	box-shadow: 0 1px 0 #bbb inset;
}
/* This is about links */
a:link, a:visited, a.new_win:link, a.new_win:visited {
	color: #346;
	text-decoration: none;
}
a:hover, a.new_win:hover {
	text-decoration: underline;
	cursor: pointer;
}

/* Help popups require a different styling of the body element. */
/* Deprecated? */
body#help_popup {
	padding: 12px;
	box-sizing: border-box;
}

ul#likes li {
	clear: both;
}

ul#likes span.avatar {
	max-width: 100px;
	max-height: 100px;
	padding: 0 10px 0 0;
}
ul#likes span.avatar img {
	max-height: 90px;
	max-width: 90px;
}
ul#likes li span.description {
	font-style: italic;
	opacity: 0.4;
	padding: 0.4em 0.7em;
	font-size: 0.9em;
}

/* Buttons should be styled a bit differently, in order to make them look more button'ish. */
#frmLogin input.button_submit, #guest_form input.button_submit, #calendar_navigation input.button_submit, #mergeSelectBoard input.button_submit {
	float: none;
	margin-left: inherit;
}
.button_submit, .button_reset, .button_link {
	margin: 0 0 0 12px;
	padding: 2px 4px;
	float: right;
	cursor: pointer;
	border: 1px solid #ddd;
	border-right: 1px solid #bbb;
	border-bottom: 1px solid #aaa;
	border-radius: 3px;
	box-shadow: 1px 1px 1px rgba(0,0,0,0.1);
}
.button_submit:hover, .button_reset:hover, .button_link:hover {
	color: #af6700;
	border: 1px solid #ddd;
	border-left: 1px solid #bbb;
	border-top: 1px solid #aaa;
	box-shadow: -1px -1px 2px rgba(0,0,0,0.07), -1px -2px 4px rgba(255,255,255,0.33) inset;
}
a.button_link {
	color: #000;
	padding: 1px 5px;
	margin: 0 !important;
	font-size: 0.9em;
}
.button_link:hover {
	text-decoration: none;
}
/* the new "button" */
a.new_posts, span.new_posts {
	color: #fff;
	font-weight: bold;
	line-height: 1.12px;
	border-radius: 2px;
	background: orange;
}
span.new_posts {
	display: inline;
	margin: 0 5px 0 -2px;
	padding: 0 4px 1px 4px;
	font-size: 9px;
	font-family: verdana, sans-serif; /* @todo Might add extra fallbacks. Possibly monospace. */
	box-shadow: 1px 2px 2px rgba(0,0,0,0.1), 0 -2px 4px rgba(0,0,0,0.1) inset;
}
a span.new_posts:hover {
	text-decoration: underline;
}

/* Common classes to easy styling.
------------------------------------------------------- */
.floatright {
	float: right;
}
.floatleft {
	float: left;
}
.floatnone {
	float: none;
}
.flow_auto {
	overflow: auto;
}
.flow_hidden {
	overflow: hidden;
}
.clear {
	clear: both;
}
.clear_left {
	clear: left;
}
.clear_right {
	clear: right;
}

/* Default font sizes: small (8pt), normal (10pt), and large (14pt). */
.smalltext, tr.smalltext th {
	font-size: 0.9em;
}
.largetext {
	font-size: 1.4em;
}
h3.largetext {
	font-size: large;
}
.xlarge_text {
	font-size: x-large;
}
.centertext, .centercol {
	margin: 0 auto;
	text-align: center;
}
.righttext {
	margin-left: auto;
	margin-right: 0;
	text-align: right;
}
.lefttext {
	margin-left: 0;
	margin-right: auto;
	text-align: left;
}
.double_height {
	line-height: 2em;
}
/* some common padding styles */
.padding {
	padding: 8px;
}
.main_section, .lower_padding {
	padding-bottom: 6px;
}

/* BBC */
/* A quote, perhaps from another post. */
.bbc_standard_quote::before, .bbc_alternate_quote::before {
	color: #aaa;
	font-size: 22px;
	content: '\275D';
	margin: -5px 5px 0 -5px;
}
/* Remove the difference IE/Opera/Chrome/Firefox etc... */
#firefox .bbc_standard_quote::before, #firefox .bbc_alternate_quote::before {
	font-size: 30px;
}
#firefox .bbc_standard_quote::before, #firefox .bbc_alternate_quote::before,
#chrome .bbc_standard_quote::before, #chrome .bbc_alternate_quote::before {
	vertical-align: middle;
	margin: 0 5px 0 0;
}
.bbc_standard_quote, .bbc_alternate_quote {
	margin: 0 0 8px 0;
	padding: 6px 10px;
	font-size: 0.9em;
	border: 1px solid #d6dfe2;
	border-left: 2px solid #aaa;
	border-right: 2px solid #aaa;
}
/* Alternate blockquote stylings */
.bbc_standard_quote {
	background-color: #e0e6f6;
}
.bbc_alternate_quote {
	background-color: #ebf4f8;
}
/* A code block - maybe PHP ;). */
.bbc_code {
	display: block;
	font-family: "DejaVu Sans Mono", Monaco, Consolas, monospace;
	font-size: 0.75em;
	background: #f3f3f3;
	border: 1px solid #dfdfdf;
	border-top: 2px solid #bbb;
	border-bottom: 3px solid #aaa;
	border-radius: 2px;
	margin: 1px 0 6px 0;
	padding: 3px 12px;
	overflow: auto;
	white-space: nowrap;
	/* Show a scrollbar after about 6 lines. */
	resize: vertical;
}
/* The "Quote:" and "Code:" header parts... */
.codeheader, .quoteheader {
	color: #666;
	font-size: 0.9em;
	padding: 0 2px;
}
/* For links to change the code stuff... */
.codeoperation {
	font-weight: normal;
}
/* Let's get a bit more flexibility in font sizes for quotes and code. */
/* We just need to stop em compounding when elements are nested. */
.bbc_standard_quote .bbc_alternate_quote, .bbc_alternate_quote .bbc_standard_quote,
.bbc_standard_quote .bbc_code, .bbc_alternate_quote .bbc_code, .bbc_standard_quote .codeheader,
.bbc_alternate_quote .codeheader, .bbc_standard_quote .quoteheader, .bbc_alternate_quote .quoteheader {
	font-size: 1em;
}
/* Styling for BBC tags */
.bbc_link:link, .bbc_link:visited {
	border-bottom: 1px solid #A8B6CF;
}
.bbc_link:hover {
	text-decoration: none;
	border-bottom: 1px solid #346;
}
.bbc_size {
	line-height: 1.4em;
}
.bbc_color a {
	color: inherit;
}
.bbc_img, .atc_img {
	border: 0;
	max-width: 100%;
}
.bbc_table {
	font: inherit;
	color: inherit;
}
.bbc_table td {
	font: inherit;
	color: inherit;
	vertical-align: top;
}
.bbc_list {
	text-align: left;
	padding: 0 0 0 35px;
	list-style-type: inherit;
}
/* No image should have a border when linked. */
a img {
	border: 0;
}

/* Those collapse and expand icons are wonderful. */
.toggle_up::before, .toggle_down::before {
	width: 17px;
	height: 17px;
	display: inline-block;
	background: url(../images/toggle.png) no-repeat 0 0;
	overflow: hidden;
	content: '';
	vertical-align: middle;
	margin: -5px 5px 0 5px;
}
.toggle_down::before {
	background-position: 0 -17px;
}

/* Generally, those [?] icons. This makes your cursor a help icon. */
.help {
	cursor: help;
}
.help .icon {
	margin: 0;
	cursor: help;
	opacity: 0.8;
}
.help .icon:hover {
	opacity: 1;
}
/* /me uses this a lot. (emote, try typing /me in a post.) */
.meaction {
	color: red;
}

/* Highlighted text - such as search results. */
.highlight {
	font-weight: bold;
	color: #ff7200 !important;
	font-size: 1.1em;
}

/* the page navigation area */
.pagesection {
	font-size: 0.9em;
	padding: 2px 4px;
	overflow: hidden;
	margin: 0;
	clear: both;
}
.pages::after, .jump_to::after, .code::after {
	content: ": ";
}
#main_content_section .pagesection {
	margin: 4px 0 0 0;
}
div.pagesection div.floatright input, div.pagesection div.floatright select {
	margin-top: 3px;
}
.pagelinks {
	margin: 8px 0 0 0;
}
.pagelinks p {
	display: inline;
}
.navPages {
	padding: 0 1px;
}
.expand_pages {
	font-weight: bold;
	cursor: pointer;
}
.current_page {
	padding: 0 4px 0 2px;
	color: #b46100;
	font-family: verdana, sans-serif;
	font-weight: bold;
}
.current_page::before, .codeoperation::before {
	content: "[";
}
.current_page::after, .codeoperation::after {
	content: "]";
}
/* Go up and go down links. */
.topbottom {
	display: block;
	cursor: pointer;
	border: 1px solid #ddd;
	border-right: 1px solid #bbb;
	border-bottom: 1px solid #aaa;
	border-radius: 3px;
	box-shadow: 1px 1px 1px rgba(0,0,0,0.1);
	padding: 2px 7px 1px 7px;
	margin: 5px 8px 0 0;
	color: #222;
}
.topbottom:hover {
	text-decoration: none;
	color: #af6700;
	border: 1px solid #ddd;
	border-left: 1px solid #bbb;
	border-top: 1px solid #aaa;
	box-shadow: -1px -1px 2px rgba(0,0,0,0.07), -1px -2px 4px rgba(255,255,255,0.33) inset;
}

/* Posts and personal messages displayed throughout the forum. */
.post {
	overflow: auto;
	line-height: 1.4em;
	padding: 1px 0;
}

/* Sometimes there will be an error when you post */
/* Messages that somehow need to attract the attention. */
.error, .alert {
	color: red;
}

/* Calendar colors for birthdays, events and holidays */
.birthday {
	color: #920ac4;
}

.event {
	color: #078907;
}

.holiday > span {
	color: rgb(0, 92, 255);
}
/* Events that are currently selected on the calendar. Won't see it much, probably. */
.sel_event {
	font-weight: bold;
}

/* Colors for warnings */
.warn_mute {
	color: red;
}

.warn_moderate {
	color: #ffa500;
}

.warn_watch, .success {
	color: green;
}

a.moderation_link, a.moderation_link:visited {
	color: red;
	font-weight: bold;
}
/* AJAX notification bar
------------------------------------------------------- */
#ajax_in_progress {
	background: #fff;
	border-bottom: 4px solid #f96f00;
	color: #f96f00;
	text-align: center;
	font-size: 1.6em;
	padding: 8px;
	width: 100%;
	line-height: 25px;
	position: fixed;
	top: 0;
	left: 0;
}

#ajax_in_progress a {
	color: orange;
	text-decoration: underline;
	font-size: 0.9em;
	float: right;
	margin-right: 20px;
}

/* Lists with settings use these a lot.
------------------------------------------------------- */
dl.settings dd {
	margin: 0 0 10px 0;
	overflow: auto;
	padding: 0;
}
dl.settings dt.settings_title {
	font-weight: bold;
}
dl.settings img {
	margin: 0 10px 0 0;
	vertical-align: middle;
}
/* help icons */
dl.settings dt a img {
	position: relative;
	vertical-align: top;
}

/* a general table class */
table.table_grid {
	border-collapse: collapse;
	margin: 1px 0 5px 0;
	width: 100%;
}
table.table_grid td {
	padding: 3px;
}
.table_grid.half_content {
	width: 50%;
}
/* Some predefined widths (mostly for tables) */
.half_table {
	width: 50%;
}
.equal_table {
	width: 33%;
}
.quarter_table {
	width: 25%;
}

.title_bar th {
	padding: 4px 3px 3px 8px;
}
.title_bar .sort_down, .title_bar .sort_up {
	margin: -3px 0 0 2px;
}

/* GenericList */
.additional_row {
	padding: 6px 0 6px 0;
}
img.sort, .sort {
	margin-bottom: -4px;
	margin-left: 4px;
}

/* table_grid styles for Profile > Show Permissions. */
#permissions table.table_grid td {
	padding: 5px 10px;
	cursor: default;
}

.postbg {
	border-left: 1px solid #7f7f7f;
	border-right: 1px solid #7f7f7f;
}

/* Styles used by the auto suggest control.
------------------------------------------------------- */
.auto_suggest_div {
	position: absolute;
	visibility: hidden;
	border-radius: 3px;
	outline: none !important;
	border: 1px solid #bbb;
	z-index: 100;
}
.auto_suggest_item {
	background: #ddd;
	padding: 1px 4px;
}
.auto_suggest_item_hover {
	background: #888;
	cursor: pointer;
	color: #eee;
	padding: 1px 4px;
}

/* Styles for the standard dropdown menus.
------------------------------------------------------- */
.dropmenu, #top_info {
	position: relative;
	box-sizing: border-box;
}
/* Level 1 button background. */
.dropmenu li, #top_info > li {
	display: inline-block;
	margin: 0 2px 0 1px;
	padding: 0 0 0.3em 0;
	font-size: 0.9em;
	line-height: 1.9em;
}
/* For cases where we want to spotlight something specific to an item, e.g. an amount */
.amt {
	margin-left: 3px;
	padding: 0 5px;
	color: white;
	background: #6d90ad;
	border-radius: 8px;
}
.dropmenu li .active .amt, #top_info li .active .amt {
	background: none;
	color: inherit;
}
#top_info .top_menu.visible {
	display: block;
}
/* Needed for new PM notifications. */
.dropmenu li strong {
	color: #333;
}

.dropmenu li a, #top_info > li > a {
	padding: 0 7px 0 7px;
	margin: 0;
	display: block;
	border: 1px solid transparent;
	border-radius: 4px;
}
/* Level 1 active button. */
.dropmenu li a.active, #top_info li a.active {
	background: orange;
	color: #fff;
	font-weight: bold;
	border: 1px solid #f49a3a;
	box-shadow: 0 5px 5px rgba(255,255,255,0.2) inset;
	text-shadow: 1px 1px 3px rgba(0, 0, 0, 0.6);
}
/* Level 1 hover effects. */
.dropmenu li a:hover, .dropmenu li:hover a, .dropmenu li a:focus, #top_info > li > a:hover, #top_info > li:hover > a, #top_info > li > a.open {
	background: #597b9f;
	border: 1px solid #4a6b8c;
	color: #fff;
	cursor: pointer;
	text-decoration: none;
	box-shadow: 0 4px 4px rgba(255,255,255,0.1) inset;
	text-shadow: 1px 1px 3px rgba(255, 255, 255, 0.5);
}
/* Level 1 active button. */
.dropmenu li a.active:hover, .dropmenu li:hover a.active {
	background: orange;
	border: 1px solid #f49a3a;
	color: #444;
	box-shadow: 0 5px 5px rgba(255,255,255,0.2) inset;
	text-shadow: none;
}
/* User information. */
#profile_menu a.avatar {
	float: left;
	margin: 0 20px 0 10px;
}
#profile_menu a.avatar img {
	height: 100%;
	width: 100%;
	max-width: 50px;
	max-height: 50px;
}
#profile_menu .profile_user_info {
	margin: 3px 0 5px 10px;
}
#profile_menu .profile_user_avatar img {
	margin: 5px 0 0 10px;
}
#profile_menu .profile_username {
	overflow: hidden;
	font-size: 150%;
	display: block;
}
#profile_menu .profile_user_links ol {
	margin: 10px;
}
#profile_menu .profile_user_links li {
	float: left;
	width: 50%;
}
#profile_menu .profile_user_links li img {
	margin-bottom: -1px;
}
#pm_menu, #alerts_menu {
	max-height: 30em;
}
#pm_menu .pm_unread, #alerts_menu .alerts_unread {
	margin-top: 2px;
	padding-top: 3px;
	border-top: 1px solid #ddd;
	clear: both;
}
#pm_menu .no_unread, #alerts_menu .no_unread {
	padding-top: 3px;
	text-align: center;
}
#pm_menu .windowbg, #pm_menu .windowbg2, #alerts_menu .windowbg, #alerts_menu .windowbg2 {
	clear: both;
	padding: 2px;
}
#pm_menu .pm_unread div > .avatar, #alerts_menu .alerts_unread div > .avatar {
	width: 40px;
	height: 40px;
	margin: 1px 6px 0 1px;
}
#pm_menu .pm_unread .avatar img, #alerts_menu .alerts_unread .avatar img {
	width: 100%;
	height: 100%;
	max-width: 40px;
	max-height: 40px;
}
#pm_menu .unread .subject {
	font-weight: bold;
}
#pm_menu .unread, #alerts_menu .unread {
	border-bottom: 1px solid #ddd;
}
#pm_menu .unread:hover, #alerts_menu .unread:hover {
	background: #eee;
}
#pm_menu .unread:last-of-type, #alerts_menu .unread:last-of-type {
	border-bottom: 1px solid transparent;
}
#pm_menu .details, #alerts_menu .details {
	max-width: 80%;
}
/* Levels 2 and 3 submenu wrapper. */
.dropmenu li ul, .top_menu {
	z-index: 90;
	position: absolute;
	top: 2.25em;
	display: none;
	width: 18.2em;
	padding: 0.5em;
	font-weight: normal;
	border: solid 1px #999;
	border-left: solid 1px #bbb;
	border-top: solid 1px #ccc;
	border-radius: 4px;
	box-shadow: 3px 3px 4px rgba(0,0,0,0.3);
	background: #FFFFFF;
}
/* Level 2 link background. */
.dropmenu li li {
	margin: 0;
	padding: 0;
	width: 17em;
	font-size: 1em;
	border-radius: 3px;
	border: 1px solid transparent;
}
/* Necessary to allow highlighting of 1st level while hovering over submenu. */
.dropmenu li:hover li a, .dropmenu li li a {
	background: none;
	padding: 0 9px;
	color: #346;
	border: none;
	line-height: 2.2em;
}
.dropmenu li li a>img {
	vertical-align: middle;
}
/* The profile/pm menus are declared off .dropmenu li ul for consistency but have other characteristics. */
.top_menu {
	width: 25em;
}
/* Note: The next declarations are for keyboard access with js disabled. */
.dropmenu ul a:focus, .dropmenu ul ul a:focus {
	margin-left: 9990px;
	border: none;
	width: 17em;
}
.dropmenu ul ul a:focus {
	margin-left: 19950px;
}
/* Cancel those for hover and/or js access. */
.dropmenu ul li:hover a:focus, .dropmenu ul li a:focus {
	margin-left: 0;
	width: auto;
}
/* Level 3 submenu wrapper positioning. */
.dropmenu li ul ul {
	margin: -2em 0 0 15.3em;
}
/* Level 3 maintains font-size the same as Level 2. */
.dropmenu li li li a {
	font-size: 1em;
}
/* Levels 2 and 3 hover effects. */
.dropmenu li li:hover {
	border: none;
}
.dropmenu li li:hover>a, .dropmenu li li a:focus, .dropmenu li li a:hover {
	color: #333;
	text-decoration: none;
	border: 1px solid #cfcfcf;
	border-top: 1px solid #d4dee6;
}
/* Reposition Level 2 submenu as visible on hover. */
.dropmenu li:hover ul {
	display: block;
}
/* Hiding Level 3 submenu off hover. */
.dropmenu li:hover ul ul, .dropmenu li ul ul, .dropmenu li:hover ul ul ul, .dropmenu li ul ul ul {
	left: -9999px;
}
/* Reposition as visible on hover. */
.dropmenu li li:hover ul, .dropmenu li li ul {
	left: -14px;
}
.dropmenu li li.subsections > a::after {
	position: absolute;
	top: 0.7em;
	right: 2px;
	font: 83.33%/150% Arial, sans-serif;
	content: '\25ba';
}
/* Highlighting of current section */
.dropmenu li li a.chosen {
	font-weight: bold;
}

/* The extra menu rows for admin sections, etc. */
#adm_submenus {
	margin: 0 0 6px 0;
	padding: 10px 15px 0 15px;
	overflow: hidden;
}

/* Styles for the standard button lists.
------------------------------------------------------- */
.buttonlist {
	z-index: 100;
	padding: 5px 0 5px 0;
	margin: 5px 0 5px 0;
}
.button {
	display: inline-block;
	text-transform: uppercase;
	cursor: pointer;
	border: 1px solid #ddd;
	border-right: 1px solid #bbb;
	border-bottom: 1px solid #aaa;
	border-radius: 3px;
	box-shadow: 1px 1px 1px rgba(0,0,0,0.1);
	padding: 0 8px;
	margin: 0 0 0 5px;
	overflow: visible;
	color: #444;
	font-size: 0.8em;
	height: 2.2em;
	line-height: 2.2em;
}
/* Keep a consistent size when wrapped in pagesection. */
.pagesection .button {
	font-size: 0.889em;
}
.button:hover {
	color: #af6700;
	text-decoration: none;
	border: 1px solid #ddd;
	border-left: 1px solid #bbb;
	border-top: 1px solid #aaa;
	box-shadow: -1px -1px 2px rgba(0,0,0,0.07), -1px -2px 4px rgba(255,255,255,0.33) inset;
}
/* the active one */
.button.active {
	background: #557ea0;
	color: #fff;
	font-weight: bold;
	border: 1px solid #558080;
	text-shadow: 1px 1px 3px rgba(0, 0, 0, 0.6);
}
.button.active:hover {
	color: #ffc187;
	background: #557ea0;
}
.button.last {
	margin-top: 9px;
}

/* Styles for the general looks of the theme.
------------------------------------------------------- */
/* Do all these here to save repetition. */
#header, #top_section, #upper_wrap, #upper_section, #upper_section .user,
#upper_section .news, .navigate_section, #content_section, #main_content_section,
#footer {
	box-sizing: border-box;
}

/* Box-shadow only on this one. */
#wrapper {
	margin: 0 auto;
	width: 90%;
	clear: both;
	background: #fff;
	border: 1px solid #b8b8b8;
	border-radius: 8px;
	box-shadow: 0 2px 3px rgba(0,0,0,0.14);
}

/* The framing graphics */
/* The top bar. */
#top_section {
	margin: 0;
	padding: 0 5%;
	border-bottom: 1px solid #bbb;
	box-shadow: 0 1px 4px rgba(0,0,0,0.16);
	background: #fff;
	clear: both;
}
#top_section::after {
	content:"";
	display: block;
	clear: both;
}
#top_info {
	margin: 0;
	padding: 5px 9px 4px 9px;
	line-height: 1.3em;
	width: auto;
}
#profile_menu_top > img.avatar {
	height: 18px;
	width: 18px;
	margin: 2px 5px 0 0;
	float: left;
	padding: 0;
}
/*#top_section ul li {
	margin-bottom: 2px;
	margin-right: 7px;
	display: inline;
	font-size: 0.9em;
}*/
.notice {
	font-weight: bold;
}

#languages_form {
	padding: 4px 0 0 0;
}
#search_form {
	padding: 4px 0 0 0;
	text-align: right;
	min-width: 30em;
}
#search_form .input_text, #search_form select, #search_form .button_submit {
	padding: 2px;
	margin: 2px;
	background: #fff;
	border: 1px solid #ddd;
	border-left: 1px solid #bbb;
	border-top: 1px solid #aaa;
	box-shadow: -1px -1px 2px rgba(0,0,0,0.07), -3px -3px 6px rgba(255,255,255,0.8) inset;
}
#search_form select, #language_select {
	margin: 1px;
}
#search_form .button_submit {
	margin: 2px 10px 2px 5px;
	padding: 2px 5px;
	border-radius: 3px;
	color: #333;
}
#search_form .button_submit:hover {
	color: #a85400;
	text-decoration: none;
}
/* The logo and slogan. */
#header {
	padding: 2px 2px 12px 2px;
	margin: 0 5%;
}
#header::after {
	content:"";
	display: block;
	clear: both;
}
/* Resize the logo if we must, so we do not get an oversized forum. */
#top > img {
	max-width: 100%;
}
/* The main title. */
h1.forumtitle {
	font-size: 1.8em;
	font-family: "Tahoma", sans-serif;
	margin: 0;
	padding: 22px 12px 6px 10px;
	float: left;
	font-weight: normal;
}
h1.forumtitle a {
	color: #a85400;
	text-shadow: 1px 1px 1px rgba(0, 0, 0, 0.3);
}
/* Float these items to the right */
#siteslogan, img#smflogo {
	margin: 0;
	padding-right: 2px;
	float: right;
	line-height: 50px;
	font-size: 1.8em;
}
/* Tweak the SMF logo */
img#smflogo {
	margin: 16px 0 0 0;
}
/* Even guests need to be aligned */
.welcome
{
	padding-left: 10px;
	padding-top: 5px;
}
/*
/* The user info, news, etc.*/
#upper_section {
	padding: 2px 2px 0 2px;
	margin: 0;
}
#inner_section {
	padding: 12px 10px 2px 10px;
	border-radius: 6px 6px 0 0;
}
#inner_section::after {
	content:"";
	display: block;
	clear: both;
}
/* The upper_section, float the two each way */
.user {
	width: 50%;
	float: left;
	overflow: auto;
	padding: 0 4px 6px 4px;
	font-size: 0.9em;
}
.user ul{
	padding: 0 0 5px 0;
	font-size: 0.9em;
	line-height: 1.8em;
}
ul li.greeting {
	font-weight: bold;
}
/* The login form. */
#guest_form {
	overflow: hidden;
	font-size: 0.9em;
	margin-left: -2px;
}
/* News section. */
#inner_wrap .news {
	max-width: 50%;
	float: right;
	padding: 0 0 6px 0;
	font-size: 0.9em;
}
#inner_wrap .news h2, #inner_wrap .news p {
	display: inline;
	padding: 0 0 0 4px;
}

/* The navigation list (i.e. linktree) */
.navigate_section {
	padding: 3px 0 0 0;
	float: left;
	width: 100%;
}
#main_content_section .navigate_section {
	margin: 4px 0 0 0;
	padding: 0;
}
.navigate_section ul {
	margin: 4px 0 0 0;
	padding: 0 10px;
	font-size: 0.9em;
	overflow: hidden;
	border: 1px solid #ddd;
	border-radius: 2px;
	box-shadow: 0 -2px 2px rgba(0,0,0,0.08);
	box-sizing: border-box;
}
.navigate_section ul li {
	float: left;
	padding-bottom: 3px;
	line-height: 1.1em;
	color: #444;
	text-shadow: 1px 1px 0 #fff;
}
.navigate_section ul li a, .navigate_section ul li em {
	padding: 4px 0 4px;
	margin-top: -4px;
	display: inline-block;
}
.navigate_section ul li span {
	display: inline-block;
	margin-top: 8px;
}
.navigate_section ul li .dividers {
	color: #3f6b8c;
	font: 83.33%/150% Arial, sans-serif;
	padding: 0 2px 0 6px;
}
.navigate_section ul li .board_moderators a {
	padding: 4px 0;
}

/* "Unread posts" and "New replies" links, accessible with header collapsed. */
.navigate_section .unread_links {
	float: right;
}
.navigate_section .unread_links a {
	padding: 4px 0 4px 10px;
	margin-top: 4px;
}
/* The content section */
#content_section {
	margin: 0 auto;
	padding: 0;
	clear: both;
}
#main_content_section {
	padding: 5px 12px 16px 12px;
}
#main_content_section::after {
	content:"";
	display: block;
	clear: both;
}
/* Footer is now full-width by default. */
/* The footer with copyright links etc. */
#footer {
	margin: 4em 0 0 0;
	padding: 10px 5%;
	background: #3e5a78;
	border-top: 3px solid #b2b6bd;
}
#footer li, #footer p, #footer a {
	font-size: 0.9em;
	color: #fff;
}
#footer ul {
	padding: 0 5px;
}
#footer li.copyright {
	display: block;
	font-family: Verdana, sans-serif; /* Copyright must be Verdana! */
}

/* the posting icons */
#postbuttons_upper ul li a span {
	line-height: 19px;
	padding: 0 0 0 6px;
}
.mark_read {
	margin: -5px 0 16px 0;
	padding: 0;
	float: right;
}
.mark_read .buttonlist {
	margin: 0;
	padding: 0;
}

/* the small stats */
#index_common_stats {
	margin: -4px 8px 6px 8px;
	padding: 4px 0 0 0;
	font-size: 0.9em;
	border-top: 1px solid #ddd;
}

.fix_rtl_names {
	display: inline-block;
}

/* The quick buttons */
.quickbuttons {
	margin: 11px 0 0 0;
	padding: 0 0 4px 0;
	clear: right;
	float: right;
	text-align: right;
}
.quickbuttons li {
	float: left;
	display: inline;
	margin: 0;
	font-size: 0.9em;
	border: 1px solid #ddd;
	border-right: 1px solid #bbb;
	border-bottom: 1px solid #aaa;
	border-radius: 1px;
	box-shadow: 1px 1px 1px rgba(0,0,0,0.1);
	padding: 0 1px 0 1px;
	color: #222;
	overflow: visible;
}
.quickbuttons li a {
	padding: 0 4px 0 5px;
	display: block;
	line-height: 1.9em;
	float: left;
}
.quickbuttons li a, .quickbuttons li a:hover {
	text-decoration: none;
	color: #222;
}
.quickbuttons li:first-child, .quickbuttons li:first-child:hover {
	border-radius: 4px 1px 1px 4px;
	padding-bottom: 0;
}
.quickbuttons li:last-child, .quickbuttons li:last-child:hover {
	border-radius: 1px 4px 4px 1px;
	padding-bottom: 0;
	line-height: 1.9em;
}
.quickbuttons li:hover {
	border: 1px solid #ddd;
	border-right: 1px solid #bbb;
	border-bottom: 1px solid #aaa;
	border-radius: 1px;
	box-shadow: 1px 1px 1px rgba(0,0,0,0.1);
}
.quickbuttons li a img {
	padding-bottom: 2px;
}
.quickbuttons li input {
	margin-top: 4px;
}

/* Drop part of QuickButtons */
.quickbuttons li ul {
	position: absolute;
	top: 1.9em;
	z-index: 90;
	padding: 0.5em;
	font-weight: normal;
	text-align: left;
	border: solid 1px #999;
	border-left: solid 1px #aaa;
	border-top: solid 1px #bbb;
	border-radius: 4px 2px 4px 0;
	box-shadow: 2px 3px 3px rgba(0,0,0,0.2);
}
.quickbuttons li ul {
	display: none;
	right: -1px;
}
.quickbuttons li:hover ul {
	display: block;
}
.quickbuttons li ul li, .quickbuttons li:hover ul li {
	display: block;
	background: none;
	box-shadow: none;
	width: 12em;
	border: 1px solid transparent;
	border-radius: 3px;
}
.quickbuttons li ul li:hover {
	border: 1px solid #cfcfcf;
	border-top: 1px solid #d4dee6;
	border-bottom: 1px solid #cbdae6;
}
.quickbuttons ul li a, .quickbuttons ul li a:focus {
	display: block;
	line-height: 2.2em;
	width: 12em;
	box-sizing: border-box;
}
/* Sub buttons doesn't need to be effected by first-child/last-child */
.quickbuttons li > ul > li {
	border-radius: 3px !important;
}
/* Note: The next declarations are for keyboard access with js disabled. */
.quickbuttons ul li a:focus {
	margin: 0 -9910px 0 9910px;
}
/* Cancel for hover and/or js access. */
.quickbuttons ul li:hover a:focus, .quickbuttons ul li a:focus {
	margin: 0;
}
/* Fixes for quickbuttons
   Fix for quote on reply box */
#post_modify {
	border-radius: 4px;
}
.quickbuttons li.inline_mod_check {
	padding: 1px 1px 1px 1px;
}
.quickbuttons li.quick_edit, .quickbuttons li.post_options {
	line-height: 1.9em;
	position: relative;
}
.quickbuttons li.post_options {
	padding: 0 4px 0 4px;
}
.quickbuttons li.post_options>a {
	padding: 0 4px 0 4px;
}

/* The jump to box */
#display_jump_to {
	padding: 11px 5px 5px 0;
	margin: 0;
	border: none;
	float: right;
	font-size: 1em;
	background: none;
}
#display_jump_to select {
	margin: 0 -12px 0 0;
	padding: 2px;
}

/* Styles for edit event section
---------------------------------------------------- */
#post_event .roundframe {
	padding: 12px 12%;
	overflow: auto;
}
#post_event fieldset {
	padding: 6px;
	clear: both;
}
#post_event #event_main input {
	margin: 0 0 12px 0;
	float: left;
}
#post_event #event_main div.smalltext {
	width: 34.6em;
	float: right;
}
#post_event div.event_options {
	float: right;
}
#post_event .event_main, .event_options {
	padding: 0;
	overflow: hidden;
}
#post_event ul.event_main li {
	list-style-type: none;
	margin: 2px 0;
	width: 49%;
	float: left;
}
#post_event ul.event_options {
	margin: 0;
	padding: 0 0 8px 8px;
}
#post_event ul.event_options li {
	list-style-type: none;
	margin: 0;
	float: left;
}
#post_event #event_main select, #post_event ul.event_options li select, #post_event ul.event_options li .input_check {
	margin: 0 12px 0 0;
}

/* Styles for the recent messages section.
---------------------------------------------------- */

#readbuttons_top .pagelinks, #readbuttons .pagelinks {
	padding-bottom: 12px;
	width: 60%;
}
#readbuttons .pagelinks {
	padding-top: 12px;
}
#recent {
	clear: both;
}

/* Styles for the move topic section. */
.move_topic {
	width: 710px;
	margin: auto;
	text-align: left;
}
div.move_topic fieldset {
	padding: 6px;
}
/* Styles for the report topic/user section. */
#report_form dl.settings dt {
	width: 20%;
}
#report_form dl.settings dd {
	width: 79%;
}
#report_comment {
	width: 70%;
}
/* Styles for the split topic section. */
div#selected, div#not_selected {
	width: 49%;
}
ul.split_messages li a.split_icon {
	padding: 0 6px;
}
/* Styles for the merge topic section. */
ul.merge_topics li {
	list-style-type: none;
}
dl.merge_topic dt {
	width: 25%;
}
dl.merge_topic dd {
	width: 74%;
}
fieldset.merge_options {
	clear: both;
}
.custom_subject {
	margin: 6px 0;
}

/* Styles for the login areas.
------------------------------------------------------- */
@media screen and (min-width: 720px) {
	.login {
		width: 540px;
		margin: 0 auto;
	}
	.login dt {
		text-align: right;
	}
}
.login dt {
	font-weight: bold;
}
.login p {
	text-align: center;
}

/* Additional register fields */
#registration fieldset {
	border: none;
}
#registration .roundframe {
	border-top: none;
}
#registration dt span {
	display: block;
}
#confirm_buttons {
	text-align: center;
	padding: 12px 0;
}
.coppa_contact {
	padding: 4px;
	width: 32ex;
	background: #fff;
	color: #222;
	margin-left: 5ex;
	border: 1px solid #222;
}
.valid_input {
	background: #f5fff0;
}
.invalid_input {
	background: #fff0f0;
}

/* Styles for maintenance mode.
------------------------------------------------------- */
#maintenance_mode {
	width: 75%;
	min-width: 520px;
	text-align: left;
}
#maintenance_mode img.floatleft {
	margin-right: 12px;
}

/* common for all admin sections */
#admin_content {
	clear: left;
	padding-top: 6px;
}
/* Custom profile fields like to play with us some times. */
#admin_content .custom_field {
	margin-bottom: 15px;
}
#admin_login .centertext {
	padding: 12px;
}
#admin_login .centertext .error {
	padding: 0 0 12px 0;
}
#admin_login .centertext a.help img {
	vertical-align: middle;
}

tr.windowbg td, tr.windowbg2 td, .table_grid tr td {
	padding: 4px 8px;
}
#credits p {
	font-style: italic;
	margin: 0;
	padding: 0;
}
#credits .windowbg, #credits .windowbg2, #preview_section .windowbg, #poll .windowbg,
#registration .roundframe,
#admin_login .roundframe, #frmLogin .roundframe, #post_area .roundframe, #memberlist_search .roundframe,
#profileview, #coppa, #fatal_error .windowbg {
	margin: 0 0 10px 0 !important;
	border-top-left-radius: 0;
	border-top-right-radius: 0;
}

.errorfile_table {
	background: #f0f4f7;
	border-spacing: 3px;
	border-collapse: collapse;
}
.errorfile_table td.current {
	font-weight: bold;
	border: 1px solid black;
	border-width: 1px 0 1px 1px;
}

#admin_menu .dropmenu {
	margin: 5px 0 0 0;
}
/* Some lovely generic icons.
------------------------------------------------- */
.generic_icons {
	width: 16px;
	height: 16px;
	display: inline-block;
	background: url(../images/generic_icons.png) no-repeat -5px -5px;
	vertical-align: middle;
}
/* Small fix for topics */
.quickbuttons span.generic_icons {
	margin: -3px 3px 0 1px;
}
.quickbuttons span.generic_icons.quote,
.quickbuttons span.generic_icons.quote_selected {
	margin: -8px 3px 0 0;
}

.generic_icons.gender_None {
	background: none;
}
/* This is a small fix for dropmenu icons */
.dropmenu .generic_icons, #profile_menu .generic_icons, .dropmenu img {
	margin: -3px 8px 0 0;
	vertical-align: middle;
}

/* Top row */
.generic_icons.help {
	background-position: -5px -5px;
}
.generic_icons.search, .generic_icons.engines {
	background-position: -31px -5px;
}
.generic_icons.quick_edit_button, .generic_icons.modify_button {
	background-position: -57px -5px;
}
.generic_icons.check {
	background-position: -83px -5px;
}
.generic_icons.invalid {
	background-position: -109px -5px;
}
.generic_icons.gender_Female {
	background-position: -135px -5px;
}
.generic_icons.watch {
	background-position: -239px -5px;
}
/* 2nd row */
.generic_icons.move, .generic_icons.next_page {
	background-position: -5px -31px;
}
.generic_icons.general, .generic_icons.boards, .generic_icons.topics_views {
	background-position: -31px -31px;
}
.generic_icons.gender_Male {
	background-position: -57px -31px;
}
.generic_icons.features {
	background-position: -83px -31px;
}
.generic_icons.posters {
	background-position: -109px -31px;
}
.generic_icons.replies, .generic_icons.topics_replies {
	background-position: -135px -31px;
}
.generic_icons.history, .generic_icons.time_online, .generic_icons.scheduled {
	background-position: -161px -31px;
}
.generic_icons.views {
	background-position: -187px -31px;
}
.generic_icons.last_post {
	background-position: -213px -31px;
}
.generic_icons.starters, .generic_icons.people, .generic_icons.membergroups, .generic_icons.mlist {
	background-position: -239px -31px;
}
/* 3rd Street Saints */
.generic_icons.poll {
	background-position: -5px -57px;
}
.generic_icons.previous_page {
	background-position: -31px -57px;
}
.generic_icons.inbox {
	background-position: -57px -57px;
}
.generic_icons.www {
	background-position: -83px -57px;
}
.generic_icons.exit, .generic_icons.logout {
	background-position: -109px -57px;
}
.generic_icons.switch {
	background-position: -135px -57px;
}
.generic_icons.replied, .generic_icons.send {
	background-position: -161px -57px;
}
.generic_icons.im_on {
	background-position: -187px -57px;
}
.generic_icons.im_off {
	background-position: -213px -57px;
}
.generic_icons.split_desel {
	background-position: -239px -57px;
}
/* 4th Row */
.generic_icons.split_sel {
	background-position: -5px -83px;
}
.generic_icons.mail {
	background-position: -31px -83px;
}
.generic_icons.warning_mute {
	background-position: -57px -83px;
}
.generic_icons.alerts, .generic_icons.warn_button,
.generic_icons.warning_moderate {
	background-position: -83px -83px;
}
.generic_icons.mail_new {
	background-position: -109px -83px;
}
.generic_icons.drafts,
.generic_icons.reply_button,
.generic_icons.reply_all_button {
	background-position: -135px -83px;
}
.generic_icons.warning_watch {
	background-position: -161px -83px;
}
.generic_icons.calendar_export {
	background-position: -187px -83px;
}
.generic_icons.calendar {
	background-position: -213px -83px;
}
.generic_icons.calendar_modify {
	background-position: -239px -83px;
}
/* 5th Row */
.generic_icons.plus {
	background-position: -5px -109px;
}
.generic_icons.warning, .generic_icons.moderate {
	background-position: -31px -109px;
}
.generic_icons.themes {
	background-position: -57px -109px;
}
.generic_icons.support {
	background-position: -83px -109px;
}
.generic_icons.liked_users, .generic_icons.liked_messages, .generic_icons.like {
	background-position: -109px -109px;
}
.generic_icons.unlike {
	background-position: -135px -109px;
}
.generic_icons.current_theme {
	background-position: -161px -109px;
}
.generic_icons.stats {
	background-position: -187px -109px;
}
.generic_icons.right_arrow {
	background-position: -213px -109px;
}
.generic_icons.left_arrow {
	background-position: -239px -109px;
}
/* 6th Row */
.generic_icons.smiley {
	background-position: -5px -135px;
}
.generic_icons.server {
	background-position: -31px -135px;
}
.generic_icons.ban, .generic_icons.ignore {
	background-position: -57px -135px;
}
.generic_icons.boards  {
	background-position: -83px -135px;
}
.generic_icons.regcenter {
	background-position: -109px -135px;
}
.generic_icons.posts {
	background-position: -135px -135px;
}
.generic_icons.sort_down {
	background-position: -161px -135px;
}
.generic_icons.change_menu2, .generic_icons.sent {
	background-position: -187px -135px;
}
.generic_icons.post_moderation_moderate {
	background-position: -213px -135px;
}
.generic_icons.sort_up {
	background-position: -239px -135px;
}
/* 7th Row */
.generic_icons.post_moderation_deny {
	background-position: -5px -161px;
}
.generic_icons.post_moderation_attach {
	background-position: -31px -161px;
}
.generic_icons.post_moderation_allow {
	background-position: -57px -161px;
}
.generic_icons.personal_message {
	background-position: -83px -161px;
}
.generic_icons.permissions, .generic_icons.signup {
	background-position: -109px -161px;
}
.generic_icons.paid {
	background-position: -135px -161px;
}
.generic_icons.packages {
	background-position: -161px -161px;
}
.generic_icons.filter {
	background-position: -187px -161px;
	margin: 0 5px 0 0;
}
.generic_icons.change_menu {
	background-position: -213px -161px;
}
.generic_icons.package_ops {
	background-position: -239px -161px;
}
/* 8th Row */
.generic_icons.reports {
	background-position: -5px -187px;
}
.generic_icons.news {
	background-position: -31px -187px;
}
.generic_icons.delete, .generic_icons.hide_popup, .generic_icons.prune, .generic_icons.remove_button {
	background-position: -57px -187px;
}
.generic_icons.modifications {
	background-position: -83px -187px;
}
.generic_icons.maintain, .generic_icons.admin {
	background-position: -109px -187px;
}
.generic_icons.administration, .generic_icons.home {
	background-position: -135px -187px;
}
.generic_icons.frenemy {
	background-position: -161px -187px;
}
.generic_icons.attachment {
	background-position: -187px -187px;
}
.generic_icons.lock, .generic_icons.security {
	background-position: -213px -187px;
}
.generic_icons.error, .generic_icons.disable {
	background-position: -239px -187px;
}
/* 9th Row */
.generic_icons.languages {
	background-position: -5px -213px;
}
.generic_icons.members_request {
	background-position: -31px -213px;
}
.generic_icons.members_delete {
	background-position: -57px -213px;
}
.generic_icons.members {
	background-position: -83px -213px;
}
.generic_icons.members_watched {
	background-position: -109px -213px;
}
.generic_icons.sticky {
	background-position: -135px -213px;
}
.generic_icons.corefeatures, .generic_icons.settings, .generic_icons.manrules, .generic_icons.manlabels {
	background-position: -161px -213px;
}
.generic_icons.calendar {
	background-position: -187px -213px;
}
.generic_icons.logs {
	background-position: -213px -213px;
}
.generic_icons.valid {
	background-position: -239px -213px;
}
/* 10th Row */
.generic_icons.approve, .generic_icons.enable,
.generic_icons.approve_button,
.generic_icons.read_button {
	background-position: -5px -239px;
}
.generic_icons.close {
	background-position: -31px -239px;
}
.generic_icons.details {
	background-position: -57px -239px;
}
.generic_icons.merge {
	background-position: -83px -239px;
}
.generic_icons.folder {
	background-position: -109px -239px;
}
.generic_icons.restore_button {
	background-position: -135px -239px;
}
.generic_icons.split_button {
	background-position: -161px -239px;
}
.generic_icons.unapprove_button,
.generic_icons.unread_button {
	background-position: -187px -239px;
}
.generic_icons.quote, .generic_icons.quote_selected {
	background-position: -213px -239px;
}
.generic_icons.notify_button {
	background-position: -239px -239px;
}
/* Styles for (fatal) errors.
------------------------------------------------- */

#fatal_error {
	width: 80%;
	margin: auto;
}
.errorbox::before, .noticebox::before, .infobox::before {
	width: 16px;
	height: 16px;
	background: url(../images/generic_icons.png) no-repeat -57px -83px;
	left: 10px;
	content: '';
	position: absolute;
	top: 50%;
	margin-top: -8px;
}
.errorbox, .noticebox, .infobox {
	padding: 7px 10px 7px 35px;
	margin-bottom: 12px;
	position: relative;
}
.errorbox {
	background-color: #fee;
	border-top: 2px solid #c34;
	border-bottom: 2px solid #c34;
}
.errorbox h3 {
	padding: 0;
	margin: 0;
	font-size: 1.1em;
	text-decoration: underline;
}
.errorbox p {
	margin: 12px 0 0 0;
}
.errorbox p.alert {
	padding: 0;
	margin: 0 4px 0 0;
	float: left;
	width: 12px;
	font-size: 1.5em;
}
.errorbox span {
	text-decoration: underline;
}

/* Styles for info boxes
------------------------------------------------- */

.noticebox::before {
	background-position: -83px -83px;
}
.infobox::before {
	background-position: -161px -83px;
}
.noticebox {
	color: #666;
	background: #fff6ca;
	border-top: 1px solid #ffd324;
	border-bottom: 1px solid #ffd324;
}
.infobox {
	color: #222;
	background: #cfc;
	border-top: 1px solid green;
	border-bottom: 1px solid green;
}
.descbox {
	padding: 7px 10px 7px 10px;
	border: 1px solid #c5c5c5;
	margin: 6px 0;
}

/* The basic user info on the left */
#basicinfo h4 {
	font-size: 1.4em;
	font-weight: 100;
	white-space: pre-wrap;
	overflow: hidden;
}
#basicinfo h4 span.position {
	font-size: 0.8em;
	font-weight: 100;
	display: block;
}
#basicinfo img.avatar {
	display: block;
	margin: 10px 0 0 0;
}
#basicinfo ul {
	list-style-type: none;
	margin: 10px 0 0 0;
}
#basicinfo ul li {
	display: block;
	float: left;
	margin-right: 5px;
	height: 20px;
}
#basicinfo #userstatus {
	display: block;
	clear: both;
	margin-top: 6px;
}
#basicinfo #userstatus img {
	vertical-align: middle;
}
#detailedinfo dt, #tracking dt {
	font-weight: bold;
}
#detailedinfo dt.clear {
	width: 100%;
}
#personal_picture {
	display: block;
	margin-bottom: 4px;
}
#avatar_server_stored div {
	float: left;
}
#avatar_upload {
	overflow: auto;
}

/* Activity by time */
#activitytime {
	margin: 6px 0;
}
.activity_stats {
	margin: 10px;
	padding: 0;
}
.activity_stats li {
	margin: 0;
	padding: 0;
	width: 4.16%;
	float: left;
}
.activity_stats li span {
	display: block;
	border: solid #666;
	border-width: 1px 1px 1px 1px;
	border-left: none;
	border-right: none;
	background: #eee;
	text-align: center;
}
.activity_stats li.last span {
	border-right: none;
}
.activity_stats li div.bar {
	margin: 0 auto;
	width: 15px;
	border: 1px solid #ddd;
	border-bottom: none;
	background: #fff;
}
.activity_stats li div.bar div {
	background: orange;
	box-shadow: 4px -4px 4px rgba(0,0,0,0.1) inset, 4px 4px 4px rgba(255,255,255,0.3) inset;
}
.activity_stats li div.bar span {
	position: absolute;
	top: -1000em;
	left: -1000em;
}

.profile_pie {
	background: url(../images/stats_pie.png);
	float: left;
	height: 20px;
	width: 20px;
	margin: 0 12px 0 0;
	padding: 0;
	text-indent: -1000em;
}

/* View posts */
.topic .time {
	float: right;
}
.counter {
	margin: 0;
	padding: 5px 6px 1px 2px;
	font-size: 2.2em;
	font-weight: bold;
	color: #3f3f3f;
	float: left;
}
.topic_details {
	padding: 0 4px 4px 4px;
}
.list_posts {
	border-top: 1px solid #ddd;
	box-shadow: 0 1px 0 #fff inset;
	padding-top: 12px;
	margin: 0;
	overflow: auto;
	word-break: hyphenate;
	word-wrap: break-word;
}
.topic h4 {
	margin: 3px 0;
}
.topic .post {
	margin: 0 12px;
	min-height: 80px;
	height: auto !important;
	height: 80px;
}
.topic .mod_icons {
	text-align: right;
	margin-right: 12px;
}

#creator dt {
	width: 40%;
	float: left;
	clear: both;
	margin: 0 0 10px 0;
}
#creator dd {
	float: right;
	width: 55%;
	margin: 0 0 10px 2px;
	overflow: auto;
}
.centericon {
	vertical-align: middle;
}
.sizefix {
	width: 16px;
	height: 16px;
}
.selectboards a {
	font-weight: bold;
	border-bottom: 1px solid #c4c4c4;
	padding: 1px 0;
}
.selectboards a:hover {
	text-decoration: none;
	border-bottom: 1px solid #334466;
}
.selectboards li.category {
	margin: 8px 0 0 0;
}
.selectboards li ul {
	margin: 2px 0 0 0;
}

#theme_settings {
	overflow: auto;
	margin: 0;
	padding: 0;
}

#theme_settings li {
	margin: 10px 0;
	padding: 0;
}
/* Paid Subscriptions */
#paid_subscription {
	width: 100%;
}
#paid_subscription dl.settings {
	margin-bottom: 0;
}
#paid_subscription dl.settings dd, #paid_subscription dl.settings dt {
	margin-bottom: 4px;
}
/* Pick theme */
#pick_theme {
	width: 100%;
	float: left;
}
/*Issue a warning*/
#warn_body{
	width: 80%;
	font-size: 0.9em;
}

/* Styles for the statistics center.
------------------------------------------------- */
#statistics .roundframe {
	margin: 0;
	border-top-left-radius: 0;
	border-top-right-radius: 0;
}
.title_bar.cell16 {
	padding: 0 !important;
}
/* Forum history table. */
#stats td, #stats th {
	width: 15%;
	padding: 4px;
	text-align: center;
}
#stats tr.windowbg th.lefttext {
	text-align: left;
}
#stats tr.windowbg th.stats_month {
	width: 25%;
	padding: 0 2em;
	text-align: left;
}
#stats tr.windowbg td.stats_day {
	padding: 0 3.5em;
	text-align: left;
}

/* Styles for the personal messages section.
------------------------------------------------- */

#personal_messages h3 span#author, #personal_messages h3 span#topic_title {
	float: left;
}
#personal_messages h3 span#author {
	margin: 0 0 0 6px;
}
#personal_messages h3 span#topic_title {
	margin: 0 0 0 9em;
}
#personal_messages div.labels {
	padding: 0 12px 0 0;
}
#personal_messages .capacity_bar {
	background: #f0f4f7;
	display: block;
	margin: 6px 0 0 12px;
	height: 12px;
	border: 1px solid #adadad;
	width: 10em;
}
#personal_messages .capacity_bar span {
	border-right: 1px solid #adadad;
	display: block;
	height: 12px;
}
#personal_messages .capacity_bar span.empty {
	background: #a6d69d;
}
#personal_messages .capacity_bar span.filled {
	background: #eea800;
}
#personal_messages .capacity_bar span.full {
	background: #f10909;
}
#personal_messages .reportlinks {
	padding: 6px 1.3em;
}
#searchLabelsExpand li {
	padding: 4px 6px;
}
#manrules div.righttext {
	padding: 4px 1px;
}
dl.addrules dt.floatleft {
	width: 15em;
	color: #333;
	padding: 0 15px 6px 15px;
}
#addrule fieldset {
	clear: both;
}
#to_item_list_container div, #bcc_item_list_container div {
	float:left;
	margin-right:10px;
}

/* Styles for the memberlist section.
------------------------------------------------- */
#mlist_search {
	margin: auto;
	width: 500px;
}
#mlist .selected {
	white-space: nowrap;
}
#mlist .is_online {
	width: 60px;
}
#mlist .email_address {
	width: 25px;
}
#mlist .website_url {
	width: 70px;
}
#mlist .icq, #mlist .aim, #mlist .yim, #mlist .skype {
	width: 30px;
}
#mlist .posts {
	width: 115px;
}
/* Styles for the search section.
------------------------------------------------- */
#searchform fieldset {
	text-align: left;
	padding: 0;
	border: none;
}
#searchform .roundframe {
	border-radius: 0;
	margin: 0;
	padding: 32px;
	overflow: auto;
}
#searchform .alt {
	border-top: 0;
	border-bottom-left-radius: 7px;
	border-bottom-right-radius: 7px;
}
#searchform p.clear {
	clear: both;
}
#advanced_search {
	text-align: center !important;
	margin: 0;
}
#advanced_search dl#search_options {
	margin: 0 auto;
	width: 600px;
	padding-top: 12px;
	overflow: hidden;
}
#advanced_search dt {
	clear: both;
	float: left;
	padding: 2px;
	text-align: right;
	width: 20%;
}
#advanced_search dd {
	width: 75%;
	float: left;
	padding: 2px;
	margin: 0 0 0 6px;
	text-align: left;
}

/* Styles for the help section.
------------------------------------------------- */

#help_container {
	margin: 0;
	padding: 0 0 8px 0;
	overflow: auto;
}
#helpmain {
	margin: 12px 0 0 0;
	padding: 8px 20px 12px 20px;
	border: 1px solid #ddd;
	border-radius: 7px;
	box-shadow: 0 -2px 2px rgba(0,0,0,0.1);
	overflow: auto;
}
#helpmain p {
	margin: 10px 0;
	line-height: 1.5em;
}
#helpmain ul {
	line-height: 2em;
	margin: 0 0 0 25px;
}
#helpmain ul li{
	list-style-type: disc;
}
#helpmain ul li a {
	font-weight: bold;
}

/* Styles for the tooltips
------------------------------------------------------- */
.tooltip {
	position: absolute;
	z-index: 999;
	left: -9999px;
	word-wrap: break-word;
	max-width: 350px;
	padding: 6px 9px;
	color: #333;
	background: #fff;
	border: 1px solid #aaa;
	border-radius: 4px 4px 4px 4px;
	box-shadow: 1px 2px 4px rgba(0,0,0,0.2), 0 0px 10px rgba(0,0,0,0.05) inset;
}

/* Styles for popup windows */
.popup_container {
	display: none;
	position: fixed;
	top: 0;
	left: 0;
	width: 100%;
	height: 100%;
	background: rgba(40,64,80,0.5);
	z-index: 3;
}
.popup_window {
	width: 480px;
	padding: 0 6px 6px 6px;
	box-shadow: 0 3px 6px rgba(0,0,0,0.5);
	border: 1px solid #777;
	border-radius: 7px 7px 3px 3px;
}
.popup_heading {
	padding: 10px 4px;
	color: #bf6900;
	background: none;
}
.popup_content {
	line-height: 1.6em;
	max-height: 30em;
	overflow: auto;
	padding: 10px 8px;
	border-top: 1px solid #ddd;
}
.generic_icons.hide_popup {
	float: right;
}
.popup_heading .icon {
	vertical-align: middle;
	margin: -4px 4px 0 0;
}

.generic_list_wrapper, .windowbg, .windowbg2, #forumposts .approvebg, #forumposts .approvebg2 {
	background: #f2f7f9;
	margin: 12px 0 0 0;
	padding: 12px 16px;
	border: 1px solid #ddd;
	border-radius: 6px;
	box-shadow: 0 1px 4px rgba(0, 0, 0, 0.16);
	overflow: auto;
	box-sizing: border-box;
}

/* Alternating colors */
.stripes:nth-of-type(even),
.alternative,
.windowbg:nth-of-type(even) {
	background: #f2f7f9;
}
.stripes:nth-of-type(odd),
.alternative2,
.windowbg:nth-of-type(odd) {
	background: #E8EDF0;
}

/* Special treatment for #forumposts area */
#forumposts .windowbg, #forumposts .windowbg2, #forumposts .approvebg, #forumposts .approvebg2 {
	overflow: visible;
}
/* Nobody wants locked topics to stand out much. */
.stripes.locked {
	background: #e7eaef;
}
/* Sticky topics get a different background */
.stripes.sticky {
	background: #cfdce8;
}
/* Locked AND sticky are a bit more technical */
.stripes.sticky.locked {
	background: #e8d8cf;
}
/* Awaiting approval is a bit special, topics first */
.stripes.approvetopic {
	background: #e4a17c;
}
/* Unapproved posts in approved topics */
.stripes.approvepost {
	background: #ffeaea;
}
.generic_list_wrapper .additional_row {
	margin: 0;
	padding: 5px 0;
	border-radius: 0;
}
.generic_list_wrapper table.table_grid {
	border-bottom: 1px solid #aaa;
}

div#editlang_desc {
	margin-bottom: 8px;
}
.topic_details .smalltext {
	font-size: 0.9em;
}
.table_grid tr.windowbg2 td.centercol, .table_grid tr.windowbg td.centercol {
	text-align: center;
}
tr.windowbg, tr.windowbg2 {
	box-shadow: none;
}
#postmodify #message{
	width: 100%;
	box-sizing: border-box;
}
#postmodify .lastedit{
	font-weight: bold;
}

/* Colors for background of posts requiring approval */
#forumposts .approvebg {
	color: #222;
	background: #ffeaea;
}
#forumposts .approvebg2 {
	color: #222;
	background: #fff2f2;
}

div#manage_boards dl dd textarea[name=desc] {
	margin-top: 1px;
}

.bold_text {
	font-weight: bold;
}

/* Can i haz this? I think we need Illori here to say "nope" */
.title_top {
	margin-top: 10px !important;
}

/* Profile > This needed for responsive (get rid of <br>) */
.infolinks {
	display: block;
}
#groups .windowbg, #groups .windowbg2 {
	box-shadow: none;
	border-radius: 0;
	border-top: 0;
	margin: 0;
}
#groups .padding {
	margin: 0 0 25px 0;
}

/* BoardIndex */
/* This place covers board places (boardindex-messageindex) */
h3 .collapse {
	float: right;
	margin: 4px 4px 0 0;
}
.board_on, .board_on2, .board_off, .board_redirect {
	background: url(../images/boardicons.png) no-repeat 0 0;
	display: inline-block;
	width: 45px;
	height: 45px;
}
.board_on {
	background-position: 0 0;
}
.board_on2 {
	background-position: -45px 0;
}
.board_off {
	background-position: 0 -45px;
}
.board_redirect {
	background-position: -45px -45px;
}
h4 .subject {
	font-size: 1.1em;
	color: #A85400;
}
.main_container {
	margin-bottom: 20px;
}
.up_contain {
	overflow: hidden;
	box-sizing: border-box;
	border: 1px solid #DDD;
	margin-bottom: 3px;
	margin-top: -1px;
}
p.moderators {
	font-size: 0.9em;
	font-weight: bold;
}
span.postby {
	width: 100%;
	float: left;
}
/* Info Center */
#info_center .sub_bar:not(:first-child) {
	border-top: 1px solid #ddd;
}
#upshrinkHeaderIC {
	margin-top: 4px;
}
#ic_recentposts {
	line-height: 1.6em;
	width: 98%;
	margin: -2px 0 0 23px;
	font-size: 0.9em;
}
#ic_recentposts td {
	border-top: 1px solid #eaeaea;
	padding: 0 4px;
	vertical-align: top;
}
#ic_recentposts tr:first-child td {
	border-top: none;
}
#ic_recentposts .recentpost strong {
	width: 40%;
}
#ic_recentposts .recentposter {
	width: 15%;
}
#ic_recentposts .recentboard {
	width: 20%;
}
#ic_recentposts .recenttime {
	width: 25%;
}
#ic_recentposts .recenttime strong {
	color: #555;
}
#ic_recentposts .windowbg {
	background: none;
}
#upshrinkHeaderIC p.inline {
	border: none;
	margin: 0;
	padding: 2px 29px;
	line-height: 1.6em;
	font-size: 0.9em;
}
#upshrinkHeaderIC p.inline span {
	margin: 0;
	padding: 4px 0 0 0;
}
#upshrinkHeaderIC span.membergroups {
	display: block;
}

/* MessageIndex */
/* Topic list */
#messageindex .stripes {
	border: 1px solid #ddd;
	border-top: none;
}
#messageindex .title_bar {
	margin: 0px;
}
.moderation {
	float: right;
	width: 35px;
	margin: 5px 0 0 0;
}
<<<<<<< HEAD
=======
#topic_container .board_icon, #topic_container .info, #topic_container .windowbg2, #topic_container .windowbg, #topic_container .board_stats, #topic_container .lastpost {
	box-shadow: none;
	border-radius: 0;
	padding: 0;
	margin: 0;
	overflow: hidden;
	height: 4em;
}
#topic_container .windowbg, #topic_container .windowbg2 {
	border: 1px solid #ddd;
	border-top: none;
}
#topic_container .icons span {
	margin: 2px 0 0 5px;
}
.icon img, .moderation input {
	margin-top: 15px;
}
.info .icons, #messageindex .board_stats p, .lastpost p, #unread .board_stats p, #unreadreplies .board_stats p {
	margin-top: 5px;
	border: none;
}

/* MessageIndex */
>>>>>>> ee18c34d
/* Start with description and other things */
#description_board {
	padding: 8px 10px 8px 10px;
	border-bottom-left-radius: 0;
	border-bottom-right-radius: 0;
	border-bottom: 0;
	box-shadow: none;
}
<<<<<<< HEAD
select.qaction {
	padding: 0;
}
=======
#description_board h3, #description_board p {
	display: inline-block;
}
#description_board h3:after {
	content: ' - ';
}
/* Topic list */
#topic_header {
	margin: 0;
}
#topic_header div {
	height: 2em;
	font-weight: bold;
	padding: 0;
}
.moderation {
	display: table-cell;
	width: 35px;
	vertical-align: middle;
}
#topic_container .windowbg, #topic_container .windowbg2 {
	height: 4em;
	margin: 0;
	padding: 0;
	border: 1px solid #ddd;
	border-top: none;
	border-radius: 0;
	box-shadow: none;
}
#topic_container .windowbg>div, #topic_container .windowbg2>div {
	padding-top: 0;
}
#topic_container .board_stats p {
	margin: .5em 0 -.5em;
}
/* Quick moderation selects and submit */
>>>>>>> ee18c34d
#quick_actions {
	padding-right: 4px;
	margin-top: 5px;
}
.qaction_cell .button_submit {
	margin: 2px 4px 0 4px;
}
#topic_icons {
	margin-top: 10px;
}
#topic_icons .information {
	border-radius: 7px;
}
#topic_icons p {
	line-height: 2em;
}
#topic_icons p.floatleft {
	padding: 0 12px 2px 0;
}
/* Just to correct Fred there without requiring an extra image. Should make a new Fred with clear padding. */
#topic_icons p.floatleft img:first-child {
	padding: 0 2px;
}
#message_index_jump_to_select {
	font-size: 1em;
	padding: 2px;
}
#message_index_jump_to .button_submit {
<<<<<<< HEAD
	padding: 4px 6px 2px 6px;
=======
	margin-top: 3px;
	padding: 1px 6px;
>>>>>>> ee18c34d
}

/* Display */
/* Poll question */
#poll {
	overflow: hidden;
}

/* Poll vote options */
#poll_options ul.options {
	padding: 12px 30px 0 25px;
}
#poll_options div.submitbutton {
	clear: both;
	padding: 0 0 12px 0;
}

/* Poll results */
#poll_options dl.options .voted {
	font-weight: bold;
}
/* Absolute positioning stops these breaking the bars on narrow screens. */
#poll_options dl.options .percentage {
	display: block;
	float: right;
	margin: -2px;
	padding: 0 2px;
	position: absolute;
	right: 0;
	top: 0;
	z-index: 2;
	background: none;
	white-space: pre;
}

/* Poll notices */
#poll_options p {
	margin: 0 18px 2px 18px;
	padding: 0 6px 6px 6px;
}

div#pollmoderation {
	margin: 0;
	padding: 0;
	overflow: auto;
}

#poll_options .submitbutton {
	float: right;
	width: 100%;
}
/* Styles for edit poll section. */
#edit_poll {
	overflow: hidden;
}
#edit_poll fieldset {
	padding: 6px;
	clear: both;
	overflow: hidden;
}
#edit_poll fieldset input {
	margin-left: 7.5em;
}
#edit_poll ul.poll_main li {
	padding-left: 12px;
}
#edit_poll ul.poll_main input {
	margin-left: 12px;
}
#edit_poll ul.poll_main, dl.poll_options {
	overflow: hidden;
	padding: 0 0 8px 8px;
}
#edit_poll ul.poll_main li {
	margin: 2px 0;
}
#edit_poll dl.poll_options dt {
	width: 33%;
	padding: 0 0 0 12px;
}
#edit_poll dl.poll_options dd {
	width: 65%;
}
#edit_poll dl.poll_options dd input {
	margin-left: 0;
}
/* On to the posts */
#forumposts {
	clear: both;
	margin: 8px 0 0 0;
}
#forumposts .cat_bar {
	margin: 0 0 -4px 0;
}
/* Topic information */
#forumposts .catbg img {
	margin: 0 4px -2px 0;
}
#forumposts .catbg span {
	white-space: pre;
	/* Specific sizing for clarity without ClearType. */
	font-size: 0.818em;
	font-weight: normal;
	padding: 2px 0;
}
/* poster and postarea + moderation area underneath */
.post_wrapper::after {
	content:"";
	display: block;
	clear: both;
}
/* poster details and list of items */
.poster {
	float: left;
	/* Don't set this in em.It will eat too much space if people need to set large text sizes. */
	/* Better to just break the few words here, and leave more space for actual topic content. */
	width: 160px;
	word-break: hyphenate;
	word-wrap: break-word;
}
.poster h4 {
	font-size: 1.2em;
}
.poster h4, .poster h4 a, .poster li:hover h4 a, .poster h4 a:hover .poster li h4 a, .poster h4 a:focus {
	margin: 0;
	padding: 0;
	color: #c06002;
}

.poster .profile .profile_icons li, .poster .im_icons li {
	display: table-cell;
	padding-right: 5px;
}

/* The visible stuff below the avatar. */
.user_info > li {
	margin: 3px 0 0 0;
}
.poster li.membergroup {
	font-weight: bold;
}
/* @todo Re-code this a bit to give background on anchor. */
.poster li.poster_online, .poster li.poster_online:hover {
	padding: 1px 1px 1px 1px;
	margin: 3px 10px;
}
.poster li.poster_online a {
	color: #C06002;
	line-height: 1.6em;
}
.poster li.poster_online:hover, .poster li.poster_online:hover a {
	text-decoration: underline;
}
.poster li.warning a img {
	vertical-align: bottom;
	padding: 0 2px;
}
.poster img {
	vertical-align: middle;
}
.postarea, .moderatorbar {
	margin: 0 0 0 175px;
}
.postarea div.flow_hidden {
	width: 100%;
}
.moderatorbar {
	clear: right;
}
.messageicon {
	float: left;
	margin: -5px 6px -6px 0;
}
.messageicon img {
	padding: 0 3px 0 3px;
}
.keyinfo h5 {
	padding: 1px 0 5px 0;
	line-height: 1.5em;
	font-size: 0.9em;
}
.keyinfo h5 a, .keyinfo h5 a strong {
	color: #ad6825;
}
.keyinfo h5 a.floatright {
	padding: 0 12px 0 0; /* Deprecated? */
}
.keyinfo h5 .modified {
	float: right;
	color: #333;
	font-weight: normal;
	padding: 2px 4px 0 4px;
}
.subject_title a {
	font-size: 0.9em;
	color: #333;
	font-weight: bold;
}
.page_number {
	color: #ad6825;
	font-weight: bold;
	opacity: 0.4;
}
.inner {
	padding: 7px 8px 2px 2px;
	margin: 0;
	border-top: 1px solid #bfbfbf;
	box-shadow: 0 1px 0 #fff inset;
	min-height: 85px;
	word-break: hyphenate;
	word-wrap: break-word;
}
img.smiley {
	vertical-align: bottom;
}
.attachments {
	padding: 12px 0 0 0;
}
.attached {
	padding: 0 6px 8px 6px;
	max-width: 100%;
}
.attachments_top {
	margin: 0 auto;
	text-align: center;
}
.attachments hr {
	clear: both;
	margin: 12px 0;
}
/* Separator of posts. More useful in the print stylesheet. */
#forumposts .post_separator {
	display: none;
}
/* Next and previous topic links */
.nextlinks {
	text-transform: capitalize;
}
/* Styles for the quick reply area. */
#quickreplybox {
	clear: both;
}
#quickReplyOptions .roundframe {
	margin: 0;
	padding: 8px 10% 12px 10%;
	border-top-left-radius: 0;
	border-top-right-radius: 0;
}
#quickReplyExpand {
	float: right;
	margin: 2px 2px 0 2px;
}
/* Styles for edit post section */
form#postmodify .roundframe {
	padding: 12px 12%;
	margin: 12px 0 0 0;
}
#post_header {
	padding: 6px;
	overflow: hidden;
}
#post_header dt {
	float: left;
	padding: 0;
	width: 15%;
	margin: 6px 0 0 0;
	font-weight: bold;
}
#post_header dd {
	float: left;
	padding: 0;
	width: 83%;
	margin: 4px 0;
}
#post_header img {
	vertical-align: middle;
}
ul.post_options {
	margin: 0 0 0 12px;
	padding: 0;
	overflow: hidden;
}
ul.post_options li {
	margin: 2px 0;
	width: 49%;
	float: left;
}
#postAdditionalOptionsHeader {
	margin-top: 0.5em;
}
#postAdditionalOptions {
	overflow: hidden;
}
#postMoreOptions, #postAttachment, #postAttachment2 {
	border-top: 1px solid #ddd;
	margin: -1px 0 0 0;
	padding: 10px;
}
#postAttachment dd {
	margin: 2px 12px;
}
#postAttachment2 dd {
	margin: 4px 12px;
}
#postAttachment dd {
	width: 45%;
	float: left;
}
#postAttachment dt, #postAttachment2 dt {
	font-weight: bold;
}
#postDraftOptions {
	background: #fdfdfd;
	border: 1px solid #aaa;
	border-left: 1px solid #bbb;
	border-top: none;
	border-radius: 0 0 4px 4px;
}
#postDraftOptions .settings dd, #postDraftOptions .settings dt{
	width: 50%;
	border-top: 1px solid #e4e4e4;
	padding: 5px 10px;
	margin: 0;
}
#postDraftOptions .settings dd:first-of-type, #postDraftOptions .settings dt:first-child{
	border-top: none; /* Some people are OCD, like me. :P */
}
#postDraftOptions .settings strong{
	color: #555;
}
#post_confirm_strip /* < That may be deprecated. */, #shortcuts {
	padding: 12px 0;
}
#post_confirm_buttons .smalltext {
	padding: 0 10px;
}
.post_verification {
	margin-top: 6px;
}
.post_verification #verification_control {
	margin: 4px 0 4px 12px;
}
/* The BBC buttons */
#bbcBox_message {
	margin: 10px 6px;
}
#bbcBox_message div {
	margin: 2px 0;
	vertical-align: top;
}
#bbcBox_message div img {
	margin: 0 1px 0 0;
	vertical-align: top;
}
#bbcBox_message select {
	margin: 0 2px;
}
/* The smiley strip */
#smileyBox_message {
	margin: 6px;
}
/* All the signatures used in the forum. If your forum users use Mozilla, Opera, or Safari, you might add max-height here ;). */
.signature, .attachments, .under_message, .custom_fields_above_signature {
	width: 100%;
	overflow: auto;
	clear: right;
	padding: 12px 0 3px 0;
	border-top: 1px solid #bfbfbf;
	box-shadow: 0 1px 0 #fff inset;
	line-height: 1.4em;
	font-size: 0.9em;
	box-sizing: border-box;
}
.under_message {
	overflow: visible;
}
.under_message::after {
	clear: both;
	content: "";
	display: block;
}
/* Events */
.edit_event {
	margin: 0 10px;
	vertical-align: top;
}
/* ModerationButtons */
#moderationbuttons {
	float: left;
}
#moderationbuttons_strip {
	float: left;
	margin: 4px 0 4px -4px;
}
#moderationbuttons ul li {
	padding: 0 6px 4px 0;
	margin: 0;
}

/* General Classes */
/* Cat_bar / catbg */
div.cat_bar {
	background: #557ea0;
	border-bottom: 1px solid #777;
	padding: 0;
	border-radius: 6px 6px 0 0;
	box-shadow: 0 16px 20px rgba(255,255,255,0.15) inset;
	box-sizing: border-box;
	margin-bottom: 1px;
}
.cat_bar h3 {
	padding: 8px 12px 6px 12px;
}
/* Styles for rounded headers. */
.cat_bar .desc
{
	color: #FFF;
	font-size: 12px;
	line-height: 1.5em;
	font-weight: normal;
	margin: -8px 0 4px 8px;
}
h3.catbg {
	font-family: "Tahoma", sans-serif;
	line-height: 1.5em;
	padding: 8px;
}
h3.catbg, h3.catbg a:link, h3.catbg a:visited, h3.catbg a:hover {
	color: #fff;
}
h3.catbg .icon {
	vertical-align: middle;
	margin: 0 5px 0 0;
}
/* Roundframe */
.roundframe {
	box-sizing: border-box;
	margin: 10px 0 0 0;
	padding: 12px 16px;
	background: #F8F8F8;
	border: 1px solid #c5c5c5;
	border-radius: 7px;
	box-shadow: 0 -2px 2px rgba(0,0,0,0.1);
	overflow: auto;
}
/* TitleBar & SubBar */
.title_bar {
	border-right: 1px solid #ddd;
	border-left: 1px solid #ddd;
	border-top: 2px solid #ff9400;
	border-bottom: 2px solid #bf6900;
	background: #fff;
	color: #666;
	border-radius: 2px 2px 0 0;
	margin: 5px 0 0 0;
}
.sub_bar {
	border-bottom: 1px solid #ddd;
	box-shadow: 0 -1px 0 #999 inset;
}
h3.titlebg, h4.titlebg, .titlebg, h3.subbg, h4.subbg, .subbg {
	color: #555;
	font-family: "Tahoma", sans-serif;
	padding: 6px 12px 5px 12px;
}
.titlebg a, .subbg a {
	background: none;
	color: #555;
	text-decoration: none;
}

/* Other */
/* Information */
.information {
	background: #F8F8F8;
	overflow: auto;
	padding-bottom: .5em;
	border: 1px solid #ddd;
	border-top: none;
	border-radius: 0 0 7px 7px;
	margin: 0 0 10px 0;
	padding: 12px 9px 8px 9px;
	box-sizing: border-box;
}
.generic_list_wrapper .information div {
	background: none;
}
.information a {
	font-weight: bold;
}
p.information img {
	vertical-align: middle;
}
#messageindex .information {
	border-radius: 0;
	margin: 0;
}
#topic_icons .information,
#messageindex .information {
	border-top: 1px solid #ddd;
}
/* Mentions */
.atwho-view {
	position:absolute;
	top: 0;
	left: 0;
	display: none;
	margin-top: 18px;
	background: white;
	border: 1px solid #DDD;
	border-radius: 3px;
	box-shadow: 0 0 5px rgba(0,0,0,0.1);
	min-width: 120px;
	z-index: 11110 !important;
}
.atwho-view .cur {
	background: #3366FF;
	color: white;
}
.atwho-view .cur small {
	color: white;
}
.atwho-view strong {
	color: #3366FF;
}
.atwho-view .cur strong {
	color: white;
	font-weight: bold;
}
.atwho-view ul {
	list-style:none;
	padding:0;
	margin:auto;
}
.atwho-view ul li {
	display: block;
	padding: 5px 10px;
	border-bottom: 1px solid #DDD;
	cursor: pointer;
}
.atwho-view small {
	font-size: smaller;
	color: #777;
	font-weight: normal;
}
/* On/Off Icons (User) */
.on, .off {
	width: 14px;
	height: 14px;
	border-radius: 12px;
	border: 1px solid none;
	position: absolute;
	margin: 4px 0 0 0;
}
.on {
	background: #99FF66;
}
.off {
	background: grey;
}
#whoFilter span.on, #whoFilter span.off {
	margin: 3px 0 0 -5px !important;
}
#mlist span.on, #mlist span.off, #edit_buddies .on, #edit_buddies .off {
	margin: -5px 0 0 10px;
}
#mlist .pm_icon, #edit_buddies .pm_icon {
	margin: 0 !important;
}
#userstatus .smalltext, .pm_icon {
	margin: 0 0 0 20px !important;
}

/* Styles for print media. */
@media print {
	#headerarea
	{
		display: none;
	}
}
/* Who */
.action_who #upper_show {
	margin-top: 6px;
}
.action_who #lower_pagesection {
	margin-top: 4px;
}
.action_who #lower_pagelinks {
	margin-top: -4px;
}
.action_who select {
	margin-top: -1px !important;
}

/* Icons (converted from img to css) */
/* Stay here till I find a better place for you guys */
h3.profile_hd {
	background: url(../images/icons/profile_hd.png) 15px no-repeat;
	padding: 8px 0 8px 50px;
}
.xx {
	background: url(../images/post/xx.png) 2px no-repeat;
	padding: 25px 6px 25px 18px;
}

/* Those classes are sharing exact same gradient. */
/* Background of buttons */
.button_submit, .button_reset, .button_link, .topbottom,
.dropmenu li ul, .top_menu, .dropmenu li li:hover, .button,
.dropmenu li li:hover>a, .dropmenu li li a:focus, .dropmenu li li a:hover,
#top_section, #search_form .button_submit, .quickbuttons li,
.quickbuttons li ul, .quickbuttons li ul li:hover, .quickbuttons ul li a:focus,
.popup_window, #inner_section {
	background: #FFFFFF; /* fallback for some browsers */
	background-image: linear-gradient(to bottom, #E2E9F3 0%, #FFFFFF 70%);
}
/* Well some of them has different gradient effect on hover */
.button:hover, .button_submit:hover, .button_reset:hover, .button_link:hover,
.topbottom:hover,#search_form .button_submit:hover, .quickbuttons li:hover {
	background: #FFFFFF;
	background-image: linear-gradient(to bottom, #FFFFFF 0%, #E2E9F3 70%);
}
/* If it fits I sits... */
.navigate_section ul, .popup_content, .up_contain {
	background: #FFFFFF;
	background-image: linear-gradient(to bottom, #FFFFFF 0%, #F1F3F5 95%);
}

/* Topic/Board follow-alert menu */
.notify_dropdown strong {
	font-size: 1.1em;
}
.notify_dropdown a {
	display: block;
	padding: 0.5em;
}
.notify_dropdown a:hover {
	text-decoration: none;
	background: #eee;
}
.notify_dropdown span {
	font-size: 0.9em;
}

/* Some new stuff */
#display_head {
	clear: both;
	margin: -7px 0 15px 0;
}
#display_head p {
	color: #959595;
}
#display_head span {
	margin: -4px 0 0 0;
}
.display_title {
	font-weight: normal;
	font-size: 26px;
	margin-bottom: 0.25em;
}

#reported_posts .generic_icons,
#reported_members .generic_icons {
	margin: -3px 1px 0 0;
}
#reported_posts .quickbuttons li a,
#reported_members .quickbuttons li a {
	background: none;
}
#modcenter .generic_icons {
	margin: -3px -3px 0 0;
}

/* Some colors for generic usage */
.red {
	color: red;
}
.blue {
	color: blue;
}
.green {
	color: green;
}
.block {
	display: block;
	margin: 0 0 5px 0;
}

#alerts tr.windowbg td,
#alerts tr.windowbg2 td {
	border-right: 1px solid #DDD;
}

.centerbox {
	top: 50%;
	left: 50%;
	position: absolute;
	transform: translate(-50%, -50%);
	-webkit-transform: translate(-50%, -50);  /* Chrome, Opera 15+, Safari 3.1+  */
	-ms-transform: translate(-50%, -50);  /* IE 9  */
}

/*
 * Grid container
 * Must only contain `.cell` components as children.
 */
.grid, dl.settings, dl.grid, #poll_options dl {
	display: block;
	letter-spacing: -0.31em;
}

/*
 * Grid units
 */
.grid [class*='cell'], dl.settings dt, dl.settings dd, dl.grid dt, dl.grid dd, #poll_options dt, #poll_options dd {
	box-sizing: border-box;
	display: inline-block;
	padding: 3px 8px;
	vertical-align: top;
	letter-spacing: normal;
	word-spacing: normal;
}

.cell1, .w1 {
	width: 6.25%;
}
.cell2, .w2 {
	width: 12.5%;
}
.cell3, .w3 {
	width: 18.75%;
}
.cell4, .w4 {
	width: 25%;
}
.cell5, .w5 {
	width: 31.25%;
}
.cell6, .w6 {
	width: 37.5%;
}
.cell7, .w7 {
	width: 43.75%;
}
.cell8, .w8, dl.settings dt, dl.settings dd, dl.grid dt, dl.grid dd {
	width: 50%;
}
.cell9, .w9 {
	width: 56.25%;
}
.cell10, .w10 {
	width: 62.5%;
}
.cell11, .w11 {
	width: 68.75%;
}
.cell12, .w12 {
	width: 75%;
}
.cell13, .w13 {
	width: 81.25%;
}
.cell14, .w14 {
	width: 87.5%;
}
.cell15, .w15 {
	width: 93.75%;
}
.cell16, .w16, dl.settings dt.settings_title {
	width: 100%;
}
.w33 {
	width: 33%;
}

/*
 * Generic classes for mobile
 */
@media screen and (max-width: 720px) {
	.mhide {
		display: none !important;
	}
	.mcell1 {
		width: 6.25%;
	}
	.mcell2 {
		width: 12.5%;
	}
	.mcell3 {
		width: 18.75%;
	}
	.mcell4 {
		width: 25%;
	}
	.mcell5 {
		width: 31.25%;
	}
	.mcell6 {
		width: 37.5%;
	}
	.mcell7 {
		width: 43.75%;
	}
	.mcell8 {
		width: 50%;
	}
	.mcell9 {
		width: 56.25%;
	}
	.mcell10 {
		width: 62.5%;
	}
	.mcell11 {
		width: 68.75%;
	}
	.mcell12 {
		width: 75%;
	}
	.mcell13 {
		width: 81.25%;
	}
	.mcell14 {
		width: 87.5%;
	}
	.mcell15 {
		width: 93.75%;
	}
	.mcell16, dl.settings dt, dl.settings dd, dl.grid dt, dl.grid dd {
		width: 100%;
	}
	.mcell16, dl.settings dt, dl.settings dd, dl.grid dt, dl.grid dd {
		width: 100%;
	}
	#detailedinfo dl.settings dt, #detailedinfo dl.settings dd, .login dl.grid dt,.login  dl.grid dd {
		width: 50%;
	}
}

/*
 * Progress bars
 */
.progress {
	padding: 4px;
	margin-bottom: 25px;
	background: rgba(0, 0, 0, 0.05);
	position: relative;
	border-radius: 6px;
	-webkit-box-shadow: inset 0 1px 2px rgba(0, 0, 0, 0.25), 0 1px rgba(255, 255, 255, 0.08);
	box-shadow: inset 0 1px 2px rgba(0, 0, 0, 0.25), 0 1px rgba(255, 255, 255, 0.08);
}
.bar {
	color: #111;
	text-indent: 6px;
	border-radius: 4px;
	-webkit-box-shadow: 0 0 1px 1px rgba(0, 0, 0, 0.25), inset 0 1px rgba(255, 255, 255, 0.1);
	box-shadow: 0 0 1px 1px rgba(0, 0, 0, 0.25), inset 0 1px rgba(255, 255, 255, 0.1);
	background-image: -webkit-gradient(linear, left top, left bottom, color-stop(0%, rgba(255, 255, 255, 0.3)), color-stop(100%, rgba(255, 255, 255, 0.05)));
	background-image: -webkit-linear-gradient(top, rgba(255, 255, 255, 0.3), rgba(255, 255, 255, 0.05));
	background-image: -moz-linear-gradient(top, rgba(255, 255, 255, 0.3), rgba(255, 255, 255, 0.05));
	background-image: -ms-linear-gradient(top, rgba(255, 255, 255, 0.3), rgba(255, 255, 255, 0.05));
	background-image: -o-linear-gradient(top, rgba(255, 255, 255, 0.3), rgba(255, 255, 255, 0.05));
	background-image: linear-gradient(top, rgba(255, 255, 255, 0.3), rgba(255, 255, 255, 0.05));
}
.bar {
	background-color: #ed9c63;
}
.blue.progress > .progress-bar {
	background-color: #4072b4;
}
.green.progress > .progress-bar {
	background-color: #86e01e;
}
.bar span,
.progress-bar .caption {
	padding-top: 1pt;
	width: 100%;
	color: #222;
	text-align: center;
	font-weight: bold;
}
.progress-bar .caption {
	position: absolute;
}<|MERGE_RESOLUTION|>--- conflicted
+++ resolved
@@ -2675,33 +2675,6 @@
 	width: 35px;
 	margin: 5px 0 0 0;
 }
-<<<<<<< HEAD
-=======
-#topic_container .board_icon, #topic_container .info, #topic_container .windowbg2, #topic_container .windowbg, #topic_container .board_stats, #topic_container .lastpost {
-	box-shadow: none;
-	border-radius: 0;
-	padding: 0;
-	margin: 0;
-	overflow: hidden;
-	height: 4em;
-}
-#topic_container .windowbg, #topic_container .windowbg2 {
-	border: 1px solid #ddd;
-	border-top: none;
-}
-#topic_container .icons span {
-	margin: 2px 0 0 5px;
-}
-.icon img, .moderation input {
-	margin-top: 15px;
-}
-.info .icons, #messageindex .board_stats p, .lastpost p, #unread .board_stats p, #unreadreplies .board_stats p {
-	margin-top: 5px;
-	border: none;
-}
-
-/* MessageIndex */
->>>>>>> ee18c34d
 /* Start with description and other things */
 #description_board {
 	padding: 8px 10px 8px 10px;
@@ -2710,48 +2683,9 @@
 	border-bottom: 0;
 	box-shadow: none;
 }
-<<<<<<< HEAD
 select.qaction {
 	padding: 0;
 }
-=======
-#description_board h3, #description_board p {
-	display: inline-block;
-}
-#description_board h3:after {
-	content: ' - ';
-}
-/* Topic list */
-#topic_header {
-	margin: 0;
-}
-#topic_header div {
-	height: 2em;
-	font-weight: bold;
-	padding: 0;
-}
-.moderation {
-	display: table-cell;
-	width: 35px;
-	vertical-align: middle;
-}
-#topic_container .windowbg, #topic_container .windowbg2 {
-	height: 4em;
-	margin: 0;
-	padding: 0;
-	border: 1px solid #ddd;
-	border-top: none;
-	border-radius: 0;
-	box-shadow: none;
-}
-#topic_container .windowbg>div, #topic_container .windowbg2>div {
-	padding-top: 0;
-}
-#topic_container .board_stats p {
-	margin: .5em 0 -.5em;
-}
-/* Quick moderation selects and submit */
->>>>>>> ee18c34d
 #quick_actions {
 	padding-right: 4px;
 	margin-top: 5px;
@@ -2780,12 +2714,7 @@
 	padding: 2px;
 }
 #message_index_jump_to .button_submit {
-<<<<<<< HEAD
 	padding: 4px 6px 2px 6px;
-=======
-	margin-top: 3px;
-	padding: 1px 6px;
->>>>>>> ee18c34d
 }
 
 /* Display */
