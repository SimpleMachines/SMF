--- conflicted
+++ resolved
@@ -3839,7 +3839,6 @@
 	background-image: linear-gradient(to bottom, #FFFFFF 0%, #F1F3F5 95%);
 }
 
-<<<<<<< HEAD
 .dropmenu {
 	background: #ffffff;
 	padding: 0;
@@ -3857,7 +3856,8 @@
 }
 .dropmenu span {
 	font-size: 0.9em;
-=======
+}
+
 /* Some new stuff */
 #display_head {
 	clear: both;
@@ -3872,5 +3872,4 @@
 .display_title {
 	font-weight: normal;
 	font-size: 26px;
->>>>>>> 505dd663
 }