--- conflicted
+++ resolved
@@ -803,7 +803,7 @@
 	object-fit: scale-down;
 	margin: 4px;
 	display: inline-block;
-	color: transparent; /* For broken images */ 
+	color: transparent; /* For broken images */
 }
 .top_menu.scrollable .details {
 	max-width: 80%;
@@ -1677,12 +1677,7 @@
 }
 /* Load better icons for higher resolution screens */
 @media screen and (min-resolution: 160dpi) {
-<<<<<<< HEAD
-	.generic_icons {
-=======
-
 	.generic_icons::before {
->>>>>>> 81d64213
 		background-image: url(../images/icons/generic_icons_sprite_hd.png);
 	}
 }
@@ -1696,8 +1691,6 @@
 	margin: -8px 3px 0 0;
 }
 
-<<<<<<< HEAD
-=======
 .generic_icons.gender_None::before {
 	background: none;
 }
@@ -1706,15 +1699,10 @@
 	display: none;
 }
 
->>>>>>> 81d64213
 /* This is a small fix for dropmenu icons */
 .dropmenu .generic_icons::before, #profile_menu .generic_icons::before, .dropmenu img {
 	margin: -3px 8px 0 0;
 	vertical-align: middle;
-}
-
-.generic_icons.gender_0 {
-	background: none;
 }
 
 /* Top row */
@@ -2025,7 +2013,6 @@
 .generic_icons.notify_button::before {
 	background-position: -239px -239px;
 }
-
 
 .generic_icons.select_above::before {
 	background-position: -161px -5px;
@@ -2160,7 +2147,7 @@
 	color: rgba(0,0,0,0.8);
 }
 .progress_bar .bar {
-	box-shadow: -1px 1px 0 rgba(255, 255, 255, 0.25) inset, 
+	box-shadow: -1px 1px 0 rgba(255, 255, 255, 0.25) inset,
 		1px -1px 0 rgba(0,0,0,0.1) inset;
 	background-color: #75da41;
 	background-size: 30px 30px;
@@ -2898,8 +2885,8 @@
 	border-right: 1px solid #ddd;
 }
 .info {
-	overflow: hidden; 
-	overflow-wrap: break-word; 
+	overflow: hidden;
+	overflow-wrap: break-word;
 	padding: 5px 5px 5px 0;
 	flex-grow: 1;
 }
