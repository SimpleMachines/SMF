--- conflicted
+++ resolved
@@ -3580,13 +3580,11 @@
 	border-top-left-radius: 0;
 	border-top-right-radius: 0;
 }
-<<<<<<< HEAD
 .windowbg + .cat_bar {
 	margin-top: 6px;
-=======
+}
 .cat_bar + .title_bar {
 	margin-top: 0;
->>>>>>> 6696a435
 }
 /* Roundframe */
 .roundframe {
