--- conflicted
+++ resolved
@@ -2641,17 +2641,12 @@
 	float: right;
 	margin: 4px 4px 0 0;
 }
-<<<<<<< HEAD
 .board_on, .board_on2, .board_off, .board_redirect {
-=======
-.board_icon a {
->>>>>>> bbf3aa7c
 	background: url(../images/boardicons.png) no-repeat 0 0;
 	display: inline-block;
 	width: 45px;
 	height: 45px;
 }
-<<<<<<< HEAD
 .board_on {
 	background-position: 0 0;
 }
@@ -2668,56 +2663,6 @@
 	font-size: 1.1em;
 	color: #A85400;
 }
-=======
-.board_icon a.board_on2 {
-	background-position: -45px 0;
-}
-.board_icon a.board_off {
-	background-position: 0 -45px;
-}
-.board_icon a.board_redirect {
-	background-position: -45px -45px;
-}
-.board_icon {
-	width: 5%;
-	text-align: center;
-	padding: 8px 0 0 0;
-	min-width: 60px;
-}
-.info {
-	width: 50%;
-	margin: 10px 0 5px 0;
-}
-.info .subject {
-	font-weight: 600;
-	font-size: 1.1em;
-	color: #A85400;
-}
-.board_stats {
-	width: 14%;
-	padding: 10px;
-	font-size: 0.9em;
-}
-.board_stats p {
-	border-left: 1px solid #DDD;
-	border-right: 1px solid #DDD;
-	text-align: center;
-	min-height: 3em;
-	margin: 3px 0 0;
-}
-.lastpost {
-	width: 25%;
-	font-size: 0.9em;
-}
-.lastpost p {
-	margin: 3px 0 0 0;
-}
-.board_icon, .info, .board_stats, .lastpost {
-	min-height: 4.5em;
-	display: table-cell;
-	vertical-align: middle;
-}
->>>>>>> bbf3aa7c
 .main_container {
 	margin-bottom: 20px;
 }
@@ -2728,23 +2673,13 @@
 	margin-bottom: 3px;
 	margin-top: -1px;
 }
-<<<<<<< HEAD
-=======
-/* Child boards */
-.children {
-	border-top: 1px solid #DDD;
-	padding: 5px;
-}
-.children p {
-	font-size: 0.9em;
-}
->>>>>>> bbf3aa7c
 p.moderators {
 	font-size: 0.9em;
 	font-weight: bold;
 }
 span.postby {
-	display: block;
+	width: 100%;
+	float: left;
 }
 /* Info Center */
 #info_center .sub_bar:not(:first-child) {
@@ -2802,8 +2737,16 @@
 
 /* MessageIndex */
 /* Topic list */
-#topic_header .board_icon, #topic_header .info, #topic_header .board_stats, #topic_header .lastpost, #topic_header .moderation {
+#topic_container .windowbg, #topic_container .windowbg2 {
+	height: 4em;
+	border: 1px solid #ddd;
+	border-top: none;
+}
+#topic_header {
 	height: 2em;
+}
+#topic_header .icon, #topic_header .info, #topic_header .stats, #topic_header .lastpost, #topic_header .moderation {
+	height: 1.5em !important;
 	font-weight: bold;
 	font-size: 1em;
 	margin-top: 3px;
@@ -2814,7 +2757,7 @@
 	margin: 0px;
 	border-radius: 0;
 }
-#messageindex .board_stats, #recent .board_stats {
+#messageindex .stats, #recent .stats {
 	text-align: center;
 }
 #topic_header input {
@@ -2825,17 +2768,13 @@
 	width: 35px;
 	margin: 5px 0 0 0;
 }
-#topic_container .board_icon, #topic_container .info, #topic_container .windowbg2, #topic_container .windowbg, #topic_container .board_stats, #topic_container .lastpost {
+#topic_container .icon, #topic_container .info, #topic_container .windowbg2, #topic_container .windowbg, #topic_container .stats, #topic_container .lastpost {
 	box-shadow: none;
 	border-radius: 0;
 	padding: 0;
 	margin: 0;
 	overflow: hidden;
-	height: 4em;
-}
-#topic_container .windowbg, #topic_container .windowbg2 {
-	border: 1px solid #ddd;
-	border-top: none;
+	height: 3.5em;
 }
 #topic_container .icons span {
 	margin: 2px 0 0 5px;
@@ -2843,69 +2782,56 @@
 .icon img, .moderation input {
 	margin-top: 15px;
 }
-.info .icons, #messageindex .board_stats p, .lastpost p, #unread .board_stats p, #unreadreplies .board_stats p {
+.info .icons, #messageindex .stats p, .lastpost p, #unread .stats p, #unreadreplies .stats p {
 	margin-top: 5px;
 	border: none;
 }
-/* MessageIndex */
 /* Start with description and other things */
 #description_board {
-	padding: 8px 10px;
-	border-radius: 6px 6px 0 0;
-	border-bottom: none;
+	padding: 8px 10px 8px 10px;
+	border-bottom-left-radius: 0;
+	border-bottom-right-radius: 0;
+	border-bottom: 0;
 	box-shadow: none;
 }
-#description_board h3, #description_board p {
-	display: inline-block;
-}
-#description_board h3:after {
-	content: ' - ';
-}
-/* Topic list */
-.moderation {
-	display: table-cell;
-	width: 35px;
-	vertical-align: middle;
-}
-
-/* Quick moderation selects and submit */
+.lastpost span.last_post {
+	float: right;
+	margin: 4px;
+}
+select.qaction {
+	padding: 0;
+}
 #quick_actions {
-	padding: 4px 0;
-}
-.qaction {
-	padding: 0;
-}
-/* Investigate default select and button sizing. Something is slightly off there.*/
-.qaction.button_submit {
-	margin: 1px 4px 0 4px;
-}
-/* Icons and jump to */
-#topic_icons:before {
-	display: block;
-	height: 8px;
-	clear: both;
-	content: '';
+	padding-right: 4px;
+	margin-top: 5px;
+}
+.qaction_cell .button_submit {
+	margin: 2px 4px 0 4px;
+}
+#topic_icons {
+	margin-top: 10px;
+	float: left;
+	width: 100%;
 }
 #topic_icons .information {
-	font-size: .9em;
-	border-radius: 4px;
+	border-radius: 7px;
 }
 #topic_icons p {
-	padding: 0 12px 0 4px;
 	line-height: 2em;
 }
-/* Should lose this before RC1. It's a kludge. Can be fixed by new image */
-#topic_icons .floatleft img:first-child {
+#topic_icons p.floatleft {
+	padding: 0 12px 2px 0;
+}
+/* Just to correct Fred there without requiring an extra image. Should make a new Fred with clear padding. */
+#topic_icons p.floatleft img:first-child {
 	padding: 0 2px;
 }
 #message_index_jump_to_select {
 	font-size: 1em;
-	padding: 0;
-}
-/* This is a bit of a kludge too */
+	padding: 2px;
+}
 #message_index_jump_to .button_submit {
-	margin-top: 3px;
-	padding: 0px 6px;
+	padding: 4px 6px 2px 6px;
 }
 
 /* Display */
@@ -3425,7 +3351,7 @@
 p.information img {
 	vertical-align: middle;
 }
-#messageindex .information {
+#messageindex .information, #topic_container .info {
 	border-radius: 0;
 	margin: 0;
 }
