/* You can find detailed information at http://wiki.simplemachines.org/smf/Curve2_CSS
/* Index */
html {
	background: #3e5a78;
}
body {
	background: #e9eef2;
	font: 83.33%/150% "Segoe UI", "Helvetica Neue", "Nimbus Sans L", Arial, "Liberation Sans", sans-serif;
	color: #4d4d4d;
	margin: 0;
	padding: 0;
	display: flex;
	flex-direction: column;
	min-height: 100vh;
}
/* <p> is a possible exception for margins. Must test that one a bit. */
p, ul, ol, li, dl, dd ,dt, fieldset, form {
	box-sizing: border-box;
	padding: 0;
	margin: 0;
}
ul, ol {
	list-style: none;
}
ul.normallist{
	list-style-type: disc;
	padding: 0 0 0 15px;
}
table {
	empty-cells: show;
}
input, button, select, textarea, textarea.editor {
	color: #222;
	box-sizing: border-box;
	font: 83.33%/150% "Segoe UI", "Helvetica Neue", "Nimbus Sans L", Arial, "Liberation Sans", sans-serif;
	background: #fff;
	outline: none !important;
	border: 1px solid #bbb;
	vertical-align: middle;
	border-radius: 3px;
	box-shadow: 0 2px 5px rgba(0,0,0,0.05) inset;
	padding: 3px;
}
/* This is specific issue on Ubuntu - Chrome */
#chrome input {
	font: 83.33%/150% "Segoe UI", "Helvetica Neue", Arial, "Liberation Sans", sans-serif;
}
/* The following is necessary. */
textarea, textarea.editor {
	font-size: 1em;
}
.sceditor-container textarea, .sceditor-container textarea:focus  {
	box-shadow: none;
}
#quick_edit_body_container textarea,
.move_topic textarea,
dd textarea {
	width: 100%;
	min-height: 100px;
}
/* Apply the font only to these elements. */
input, button, select {
	font-size: 0.9em;
}
/* Height fixation */
input, select {
	height: 25px;
}
select {
	padding: 2px;
}
select option {
	padding: 0 4px;
}
select[size], input.input_check, input.input_radio {
	height: auto;
}
input:hover, textarea:hover, button:hover, select:hover {
	outline: none !important;
	border: 1px solid #999;
}
textarea:hover, textarea.editor:hover {
	background: #fbfbfb;
}
input:focus, textarea:focus, button:focus, select:focus, textarea.editor:focus {
	outline:none !important;
	border: 1px solid #999;
	box-shadow: 0 2px 5px rgba(0,0,0,0.1) inset;
}
/* Fieldsets are used to group elements. */
fieldset {
	padding: 18px;
	margin: 0 0 6px 0;
	border: 1px solid #ddd;
	border-radius: 3px;
}
fieldset legend {
	font-weight: bold;
	color: #555;
	box-shadow: none;
	border: none;
}

/* Define strong as bold, and em as italics */
/* Note: in some particular places, strong has been redefined as font-weight: 600; */
/* This gives a better effect for those areas, and will default to bold for fonts which do not support numerical font-weight. */
strong {
	font-weight: bold;
	color: #444;
}
.cat_bar strong {
	color: #FFF;
}
em {
	font-style: italic;
}
/* Default <strong> color on these tags. */
h1, h2, h3, h4, h5, h6 {
	font-size: 1em;
	margin: 0;
	padding: 0;
	color: #444;
}
/* All input elements that are checkboxes or radio buttons shouldn't have a border around them. */
input.input_check, input.input_radio {
	border: none;
	background: none;
	vertical-align: top;
}
.moderationbuttons_mobile_check {
	display: none;
}
/* Give disabled text input elements a different background color. */
input[disabled].input_text {
	background: #eee;
}
select[disabled] {
	background: #eee;
	color: #999;
	opacity: 0.6;
}
/* Standard horizontal rule.. ([hr], etc.) */
hr {
	border: none;
	margin: 12px 0;
	height: 2px;
	background: #fff;
	background-color: #fff;
	box-shadow: 0 1px 0 #bbb inset;
}
/* This is about links */
a:link, a:visited, a.new_win:link, a.new_win:visited {
	color: #346;
	text-decoration: none;
}
a:hover, a.new_win:hover {
	text-decoration: underline;
	cursor: pointer;
}

/* Help popups require a different styling of the body element. */
/* Deprecated? */
body#help_popup {
	padding: 12px;
	box-sizing: border-box;
}

#likes li {
	clear: both;
}
#likes .avatar {
	max-height: 90px;
	max-width: 90px;
	padding: 0 10px 0 0;
}
#likes span {
	display: inline-block;
	vertical-align: top;
}
#likes .description {
	font-style: italic;
	opacity: 0.4;
	font-size: 0.9em;
}

/* Buttons should be styled a bit differently, in order to make them look more button'ish. */
#frmLogin input.button_submit, #guest_form input.button_submit, #calendar_navigation input.button_submit, #mergeSelectBoard input.button_submit {
	float: none;
	margin-left: inherit;
}
.button_submit, .button_reset, .button_link {
	margin: 0 0 0 12px;
	padding: 0 4px;
	float: right;
	cursor: pointer;
	border: 1px solid #ddd;
	border-right: 1px solid #bbb;
	border-bottom: 1px solid #aaa;
	border-radius: 3px;
	box-shadow: 1px 1px 1px rgba(0,0,0,0.1);
}
.button_submit:hover, .button_reset:hover, .button_link:hover {
	color: #af6700;
	border: 1px solid #ddd;
	border-left: 1px solid #bbb;
	border-top: 1px solid #aaa;
	box-shadow: -1px -1px 2px rgba(0,0,0,0.07), -1px -2px 4px rgba(255,255,255,0.33) inset;
}
a.button_link {
	color: #000;
	padding: 1px 5px;
	margin: 0 !important;
	font-size: 0.9em;
}
.button_link:hover {
	text-decoration: none;
}
/* the new "button" */
a.new_posts, span.new_posts {
	color: #fff;
	font-weight: bold;
	line-height: 1.12px;
	border-radius: 2px;
	background: orange;
}
span.new_posts {
	display: inline;
	margin: 0 5px 0 -2px;
	padding: 0 4px 1px 4px;
	font-size: 9px;
	font-family: verdana, sans-serif; /* @todo Might add extra fallbacks. Possibly monospace. */
	box-shadow: 1px 2px 2px rgba(0,0,0,0.1), 0 -2px 4px rgba(0,0,0,0.1) inset;
}
a span.new_posts:hover {
	text-decoration: underline;
}

/* Common classes to easy styling.
------------------------------------------------------- */
.floatright {
	float: right;
}
.floatleft {
	float: left;
}
.floatnone {
	float: none;
}
.flow_auto {
	overflow: auto;
}
.flow_hidden {
	overflow: hidden;
}
.clear {
	clear: both;
}
.clear_left {
	clear: left;
}
.clear_right {
	clear: right;
}

/* Default font sizes: small (8pt), normal (10pt), and large (14pt). */
.smalltext, tr.smalltext th {
	font-size: 0.9em;
}
.largetext {
	font-size: 1.4em;
}
h3.largetext {
	font-size: large;
}
.xlarge_text {
	font-size: x-large;
}
.centertext, .centercol {
	margin: 0 auto;
	text-align: center;
}
.righttext {
	margin-left: auto;
	margin-right: 0;
	text-align: right;
}
.lefttext {
	margin-left: 0;
	margin-right: auto;
	text-align: left;
}
.double_height {
	line-height: 2em;
}
/* some common padding styles */
.padding {
	padding: 8px;
}
.main_section, .lower_padding {
	padding-bottom: 6px;
}
.half_content {
	box-sizing: border-box;
	width: 50%;
	display: inline-block;
	vertical-align: top;
}
.half_content:nth-of-type(even) {
	margin-right: -0.25em;
	padding-right: 0.3%;
}
.half_content:nth-of-type(odd) {
	margin-left: -0.2em;
	padding-left: 0.3%;
}

/* Blockquote stylings */
blockquote {
	margin: 0 0 8px 0;
	padding: 6px 10px;
	font-size: small;
	border: 1px solid #d6dfe2;
	border-left: 2px solid #aaa;
	border-right: 2px solid #aaa;
}
blockquote cite {
	display: block;
	border-bottom: 1px solid #aaa;
	font-size: 0.9em;
}
blockquote cite:before {
	color: #aaa;
	font-size: 22px;
	font-style: normal;
	content: '\275D';
	margin-right: 5px;
}
.bbc_standard_quote {
	background-color: #e0e6f6;
}
.bbc_alternate_quote {
	background-color: #ebf4f8;
}

/* A code block - maybe PHP ;). */
.bbc_code {
	display: block;
	font-family: "DejaVu Sans Mono", Monaco, Consolas, monospace;
	font-size: 0.75em;
	background: #f3f3f3;
	border: 1px solid #dfdfdf;
	border-top: 2px solid #bbb;
	border-bottom: 3px solid #aaa;
	border-radius: 2px;
	margin: 1px 0 6px 0;
	padding: 3px 12px;
	overflow: auto;
	white-space: nowrap;
	/* Show a scrollbar after about 6 lines. */
	resize: vertical;
}
/* The "Quote:" and "Code:" header parts... */
.codeheader, .quoteheader {
	color: #666;
	font-size: 0.9em;
	padding: 0 2px;
}
/* For links to change the code stuff... */
.codeoperation {
	font-weight: normal;
}
/* Let's get a bit more flexibility in font sizes for quotes and code. */
/* We just need to stop em compounding when elements are nested. */
.bbc_standard_quote .bbc_alternate_quote, .bbc_alternate_quote .bbc_standard_quote,
.bbc_standard_quote .bbc_code, .bbc_alternate_quote .bbc_code, .bbc_standard_quote .codeheader,
.bbc_alternate_quote .codeheader, .bbc_standard_quote .quoteheader, .bbc_alternate_quote .quoteheader {
	font-size: 1em;
}
/* Styling for BBC tags */
.bbc_link:link, .bbc_link:visited {
	border-bottom: 1px solid #A8B6CF;
}
.bbc_link:hover {
	text-decoration: none;
	border-bottom: 1px solid #346;
}
.bbc_size {
	line-height: 1.4em;
}
.bbc_color a {
	color: inherit;
}
.bbc_img, .atc_img {
	border: 0;
	max-width: 100%;
	height: auto;
}
.bbc_table {
	font: inherit;
	color: inherit;
}
.bbc_table td {
	font: inherit;
	color: inherit;
	vertical-align: top;
}
.bbc_list {
	text-align: left;
	padding: 0 0 0 35px;
	list-style-type: inherit;
}
/* No image should have a border when linked. */
a img {
	border: 0;
}

/* Those collapse and expand icons are wonderful. */
.toggle_up:before, .toggle_down:before {
	width: 17px;
	height: 17px;
	display: inline-block;
	background: url(../images/toggle.png) no-repeat 0 0;
	overflow: hidden;
	content: '';
	vertical-align: middle;
	margin: -5px 5px 0 5px;
}
.toggle_down:before {
	background-position: 0 -17px;
}

/* Generally, those [?] icons. This makes your cursor a help icon. */
.help {
	cursor: help;
}
.help .icon {
	margin: 0;
	cursor: help;
	opacity: 0.8;
}
.help .icon:hover {
	opacity: 1;
}
/* /me uses this a lot. (emote, try typing /me in a post.) */
.meaction {
	color: red;
}

/* Highlighted text - such as search results. */
.highlight {
	font-weight: bold;
	color: #ff7200 !important;
	font-size: 1.1em;
}

/* the page navigation area */
.pagesection {
	font-size: 0.9em;
	padding: 2px 0;
	overflow: hidden;
	margin: 0;
	clear: both;
}
.pages:after, .jump_to:after, .code:after {
	content: ": ";
}
#main_content_section .pagesection {
	margin: 4px 0 0 0;
}
.pagelinks {
	margin: 8px 0 0 0;
}
.pagelinks p {
	display: inline;
}
.navPages {
	padding: 0 1px;
}
.expand_pages {
	font-weight: bold;
	cursor: pointer;
}
.current_page {
	padding: 0 4px 0 2px;
	color: #b46100;
	font-family: verdana, sans-serif;
	font-weight: bold;
}
.current_page:before, .codeoperation:before {
	content: "[";
}
.current_page:after, .codeoperation:after {
	content: "]";
}
/* Go up and go down links. */
.topbottom {
	display: block;
	cursor: pointer;
	border: 1px solid #ddd;
	border-right: 1px solid #bbb;
	border-bottom: 1px solid #aaa;
	border-radius: 3px;
	box-shadow: 1px 1px 1px rgba(0,0,0,0.1);
	padding: 2px 7px 1px 7px;
	margin: 5px 8px 0 0;
	color: #222;
}
.topbottom:hover {
	text-decoration: none;
	color: #af6700;
	border: 1px solid #ddd;
	border-left: 1px solid #bbb;
	border-top: 1px solid #aaa;
	box-shadow: -1px -1px 2px rgba(0,0,0,0.07), -1px -2px 4px rgba(255,255,255,0.33) inset;
}

/* Posts and personal messages displayed throughout the forum. */
.post {
	overflow: auto;
	line-height: 1.4em;
	padding: 1px 0;
}

/* Sometimes there will be an error when you post */
/* Messages that somehow need to attract the attention. */
.error, .alert {
	color: red;
}

/* Calendar colors for birthdays, events and holidays */
.birthday {
	color: #920ac4;
}

.event {
	color: #078907;
}

.holiday > span {
	color: rgb(0, 92, 255);
}
/* Events that are currently selected on the calendar. Won't see it much, probably. */
.sel_event {
	font-weight: bold;
}

/* Colors for warnings */
.warn_mute {
	color: red;
}

.warn_moderate {
	color: #ffa500;
}

.warn_watch, .success {
	color: green;
}

a.moderation_link, a.moderation_link:visited {
	color: red;
	font-weight: bold;
}
/* AJAX notification bar
------------------------------------------------------- */
#ajax_in_progress {
	background: #fff;
	border-bottom: 4px solid #f96f00;
	color: #f96f00;
	text-align: center;
	font-size: 1.6em;
	padding: 8px;
	width: 100%;
	line-height: 25px;
	position: fixed;
	top: 0;
	left: 0;
}

#ajax_in_progress a {
	color: orange;
	text-decoration: underline;
	font-size: 0.9em;
	float: right;
	margin-right: 20px;
}

/* Lists with settings use these a lot.
------------------------------------------------------- */
dl.settings {
	clear: right;
	overflow: auto;
	margin: 0 0 10px 0;
	padding: 5px;
}
dl.settings dt {
	width: 56%;
	float: left;
	margin: 0 0 10px 0;
	clear: both;
}
dl.settings dt.windowbg {
	width: 98%;
	float: left;
	margin: 0 0 3px 0;
	padding: 0 0 5px 0;
	clear: both;
}
dl.settings dd {
	width: 42%;
	float: right;
	overflow: auto;
	margin: 0 0 3px 0;
}
dl.settings img {
	margin: 0 10px 0 0;
	vertical-align: middle;
}
/* help icons */
dl.settings dt a span {
	vertical-align: top;
}

/* a general table class */
table.table_grid {
	border-collapse: collapse;
	margin: 1px 0 5px 0;
	width: 100%;
}
table.table_grid td {
	padding: 3px;
}
/* Some predefined widths (mostly for tables) */
.table_grid.half_content, .half_table {
	width: 50%;
}
.equal_table {
	width: 33%;
}
.quarter_table {
	width: 25%;
}
.small_table {
	width: 10%;
}
.table_icon {
	width: 5%;
}

.title_bar th {
	padding: 4px 8px;
}
/* this is for checkboxes to ensure they line well same elements on the line */
/* @to-do change all checkall checkboxes on thead's to this */
.title_bar .checkall {
	padding: 4px 0;
}
.title_bar .sort_down, .title_bar .sort_up {
	margin: -3px 0 0 2px;
}

/* GenericList */
.additional_row {
	padding: 6px 0 6px 0;
}
img.sort, .sort {
	margin-bottom: -4px;
	margin-left: 4px;
}

/* table_grid styles for Profile > Show Permissions. */
#permissions table.table_grid td {
	padding: 5px 10px;
	cursor: default;
}

.postbg {
	border-left: 1px solid #7f7f7f;
	border-right: 1px solid #7f7f7f;
}

/* Styles used by the auto suggest control.
------------------------------------------------------- */
.auto_suggest_div {
	position: absolute;
	visibility: hidden;
	border-radius: 3px;
	outline: none !important;
	border: 1px solid #bbb;
	z-index: 100;
}
.auto_suggest_item {
	background: #ddd;
	padding: 1px 4px;
}
.auto_suggest_item_hover {
	background: #888;
	cursor: pointer;
	color: #eee;
	padding: 1px 4px;
}

/* Styles for the standard dropdown menus.
------------------------------------------------------- */
.dropmenu, #top_info {
	position: relative;
	box-sizing: border-box;
}
/* Level 1 button background. */
.dropmenu li, #top_info > li {
	display: inline-block;
	margin: 0 2px 0 1px;
	padding: 0 0 0.3em 0;
	font-size: 0.9em;
	line-height: 1.9em;
}
/* For cases where we want to spotlight something specific to an item, e.g. an amount */
.amt {
	margin-left: 3px;
	padding: 0 5px;
	color: white;
	background: #6d90ad;
	border-radius: 8px;
}
.dropmenu li .active .amt, #top_info li .active .amt {
	background: none;
	color: inherit;
}
#top_info .top_menu.visible {
	display: block;
}
/* Needed for new PM notifications. */
.dropmenu li strong {
	color: #333;
}

.dropmenu li a, #top_info > li > a {
	padding: 0 7px 0 7px;
	margin: 0;
	display: block;
	border: 1px solid transparent;
	border-radius: 4px;
}
/* Level 1 active button. */
.dropmenu li a.active, #top_info li a.active {
	background: orange;
	color: #fff;
	font-weight: bold;
	border: 1px solid #f49a3a;
	box-shadow: 0 5px 5px rgba(255,255,255,0.2) inset;
	text-shadow: 1px 1px 3px rgba(0, 0, 0, 0.6);
}
/* Level 1 hover effects. */
.dropmenu li a:hover, .dropmenu li:hover a, .dropmenu li a:focus, #top_info > li > a:hover, #top_info > li:hover > a, #top_info > li > a.open {
	background: #597b9f;
	border: 1px solid #4a6b8c;
	color: #fff;
	cursor: pointer;
	text-decoration: none;
	box-shadow: 0 4px 4px rgba(255,255,255,0.1) inset;
	text-shadow: 1px 1px 3px rgba(255, 255, 255, 0.5);
}
/* Level 1 active button. */
.dropmenu li a.active:hover, .dropmenu li:hover a.active {
	background: orange;
	border: 1px solid #f49a3a;
	color: #444;
	box-shadow: 0 5px 5px rgba(255,255,255,0.2) inset;
	text-shadow: none;
}

/* User information. */
#profile_menu_top:after {
	content: ' \25BC';
}
.profile_user_info, .profile_user_avatar {
	display: inline-block;
	margin: 0 9px;
	vertical-align: middle;
}
.profile_username {
	font-size: 150%;
	display: block;
}
.profile_user_links ol {
	margin: 0 10px;
	clear: both;
}
.profile_user_links li {
	display: inline-block;
	width: 11em;
	margin-bottom: 4px;
}
.top_menu.scrollable {
	max-height: 30em;
}
.pm_unread, .alerts_unread {
	margin-top: 5px;
	border-top: 1px solid #ddd;
}
.top_menu.scrollable .unread {
	border-bottom: 1px solid #ddd;
}
.top_menu.scrollable .no_unread {
	margin-top: 5px;
	text-align: center;
}
.top_menu.scrollable .unread:hover {
	background: #eee;
}
.top_menu.scrollable .unread:last-of-type {
	border-bottom: none;
}
.top_menu.scrollable .avatar {
	width: 40px;
	height: 40px;
	margin: 4px;
	display: inline-block;
}
.top_menu.scrollable .details {
	max-width: 80%;
	display: inline-block;
	vertical-align: top;
}
#pm_menu .subject {
	font-weight: bold;
}
/* Levels 2 and 3 submenu wrapper. */
.dropmenu li ul, .top_menu {
	z-index: 90;
	position: absolute;
	display: none;
	width: 18.2em;
	padding: 0.5em;
	font-weight: normal;
	border: solid 1px #999;
	border-left: solid 1px #bbb;
	border-top: solid 1px #ccc;
	border-radius: 4px;
	box-shadow: 3px 3px 4px rgba(0,0,0,0.3);
	background: #FFFFFF;
}
/* Level 2 link background. */
.dropmenu li li {
	margin: 0;
	padding: 0;
	width: 17em;
	font-size: 1em;
	border-radius: 3px;
	border: 1px solid transparent;
}
/* Necessary to allow highlighting of 1st level while hovering over submenu. */
.dropmenu li:hover li a, .dropmenu li li a {
	background: none;
	padding: 0 9px;
	color: #346;
	border: none;
	line-height: 2.2em;
}
.dropmenu li li a>img {
	vertical-align: middle;
}
/* The profile/pm menus are declared off .dropmenu li ul for consistency but have other characteristics. */
.top_menu {
	width: 25em;
}
.top_menu .login {
	width: 100%;
}
.top_menu .login dt {
	text-align: left;
	width: 55%;
}
.top_menu .login dd {
	width: 43%;
}
.top_menu .login input {
	width: 90%;
}
/* Note: The next declarations are for keyboard access with js disabled. */
.dropmenu ul a:focus, .dropmenu ul ul a:focus {
	margin-left: 9990px;
	border: none;
	width: 17em;
}
.dropmenu ul ul a:focus {
	margin-left: 19950px;
}
/* Cancel those for hover and/or js access. */
.dropmenu ul li:hover a:focus, .dropmenu ul li a:focus {
	margin-left: 0;
	width: auto;
}
/* Level 3 submenu wrapper positioning. */
.dropmenu li ul ul {
	margin: -2em 0 0 15.3em;
}
/* Level 3 maintains font-size the same as Level 2. */
.dropmenu li li li a {
	font-size: 1em;
}
/* Levels 2 and 3 hover effects. */
.dropmenu li li:hover {
	border: none;
}
.dropmenu li li:hover>a, .dropmenu li li a:focus, .dropmenu li li a:hover {
	color: #333;
	text-decoration: none;
	border: 1px solid #cfcfcf;
	border-top: 1px solid #d4dee6;
}
/* Reposition Level 2 submenu as visible on hover. */
.dropmenu li:hover ul {
	display: block;
}
/* Hiding Level 3 submenu off hover. */
.dropmenu li:hover ul ul, .dropmenu li ul ul, .dropmenu li:hover ul ul ul, .dropmenu li ul ul ul {
	left: -9999px;
}
/* Reposition as visible on hover. */
.dropmenu li li:hover ul, .dropmenu li li ul {
	left: -14px;
}
.dropmenu li li.subsections > a:after {
	position: absolute;
	padding: 5px 0;
	right: 10px;
	font: 83.33%/150% Arial, sans-serif;
	content: '\25ba';
}
/* Highlighting of current section */
.dropmenu li li a.chosen {
	font-weight: bold;
}

/* The extra menu rows for admin sections, etc. */
#adm_submenus {
	margin: 0 0 6px 0;
	overflow: hidden;
}

/* Styles for the standard button lists.
------------------------------------------------------- */
.buttonlist {
	z-index: 100;
	padding: 5px 0 5px 0;
	margin: 5px 0 5px 0;
}
.button {
	display: inline-block;
	text-transform: uppercase;
	cursor: pointer;
	border: 1px solid #ddd;
	border-right: 1px solid #bbb;
	border-bottom: 1px solid #aaa;
	border-radius: 3px;
	box-shadow: 1px 1px 1px rgba(0,0,0,0.1);
	padding: 0 8px;
	margin: 0 0 0 5px;
	overflow: visible;
	color: #444;
	font-size: 0.8em;
	height: 2.2em;
	line-height: 2.2em;
}
/* Keep a consistent size when wrapped in pagesection. */
.pagesection .button {
	font-size: 0.889em;
	color: #346;
}
.button:hover {
	color: #af6700;
	text-decoration: none;
	border: 1px solid #ddd;
	border-left: 1px solid #bbb;
	border-top: 1px solid #aaa;
	box-shadow: -1px -1px 2px rgba(0,0,0,0.07), -1px -2px 4px rgba(255,255,255,0.33) inset;
}
/* the active one */
.button.active {
	background: #557ea0;
	color: #fff;
	font-weight: bold;
	border: 1px solid #558080;
	text-shadow: 1px 1px 3px rgba(0, 0, 0, 0.6);
}
.button.active:hover {
	color: #ffc187;
	background: #557ea0;
}
.button.last {
	margin-top: 9px;
}

/* Styles for the general looks of the theme.
------------------------------------------------------- */
/* Do all these here to save repetition. */
#header, #top_section, #upper_wrap, #upper_section, #upper_section .user,
#upper_section .news, .navigate_section, #content_section, #main_content_section,
#footer {
	box-sizing: border-box;
}

/* Box-shadow only on this one. */
#wrapper {
	margin: 0 auto;
	width: 90%;
	clear: both;
	background: #fff;
	border: 1px solid #b8b8b8;
	border-radius: 8px;
	box-shadow: 0 2px 3px rgba(0,0,0,0.14);
}

/* The framing graphics */
/* The top bar. */
#top_section {
	margin: 0;
	padding: 0 5%;
	border-bottom: 1px solid #bbb;
	box-shadow: 0 1px 4px rgba(0,0,0,0.16);
	background: #fff;
	clear: both;
}
#top_section:after {
	content:"";
	display: block;
	clear: both;
}
#top_info {
	margin: 0;
	padding: 5px 9px 4px 9px;
	line-height: 1.3em;
	width: auto;
}
#profile_menu_top > img.avatar {
	max-height: 18px;
	max-width: 18px;
	margin: 2px 5px 0 0;
	float: left;
	padding: 0;
}
/*#top_section ul li {
	margin-bottom: 2px;
	margin-right: 7px;
	display: inline;
	font-size: 0.9em;
}*/
.notice {
	font-weight: bold;
}

#languages_form {
	padding: 4px 0 0 0;
}
#search_form {
	padding: 4px 0 0 0;
	text-align: right;
	min-width: 30em;
}
#search_form .input_text, #search_form select, #search_form .button_submit {
	padding: 2px;
	margin: 2px;
	background: #fff;
	border: 1px solid #ddd;
	border-left: 1px solid #bbb;
	border-top: 1px solid #aaa;
	box-shadow: -1px -1px 2px rgba(0,0,0,0.07), -3px -3px 6px rgba(255,255,255,0.8) inset;
}
#search_form select, #language_select {
	margin: 1px;
}
#search_form .button_submit {
	color: #333;
}
#search_form .button_submit:hover {
	color: #a85400;
	text-decoration: none;
}
/* The logo and slogan. */
#header {
	padding: 2px 2px 12px 2px;
	margin: 0 5%;
}
#header:after {
	content:"";
	display: block;
	clear: both;
}
/* Resize the logo if we must, so we do not get an oversized forum. */
#top > img {
	max-width: 100%;
}
/* The main title. */
h1.forumtitle {
	font-size: 1.8em;
	font-family: "Tahoma", sans-serif;
	margin: 0;
	padding: 22px 12px 6px 10px;
	float: left;
	font-weight: normal;
}
h1.forumtitle a {
	color: #a85400;
	text-shadow: 1px 1px 1px rgba(0, 0, 0, 0.3);
}
/* Float these items to the right */
#siteslogan, img#smflogo {
	margin: 0;
	padding-right: 2px;
	float: right;
	line-height: 50px;
	font-size: 1.8em;
}
/* Tweak the SMF logo */
img#smflogo {
	margin: 16px 0 0 0;
}
/* Even guests need to be aligned */
.welcome
{
	padding-left: 10px;
	padding-top: 5px;
}
/*
/* The user info, news, etc.*/
#upper_section {
	padding: 2px 2px 0 2px;
	margin: 0;
}
#inner_section {
	padding: 12px 10px 2px 10px;
	border-radius: 6px 6px 0 0;
}
#inner_section:after {
	content:"";
	display: block;
	clear: both;
}
/* The upper_section, float the two each way */
.user {
	width: 50%;
	float: left;
	overflow: auto;
	padding: 0 4px 6px 4px;
	font-size: 0.9em;
}
.user ul{
	padding: 0 0 5px 0;
	font-size: 0.9em;
	line-height: 1.8em;
}
ul li.greeting {
	font-weight: bold;
}
/* The login form. */
#guest_form {
	overflow: hidden;
	font-size: 0.9em;
	margin-left: -2px;
}
/* News section. */
#inner_wrap .news {
	max-width: 50%;
	float: right;
	padding: 0 0 6px 0;
	font-size: 0.9em;
}
#inner_wrap .news h2, #inner_wrap .news p {
	display: inline;
	padding: 0 0 0 4px;
}

/* The navigation list (i.e. linktree) */
.navigate_section {
	padding: 3px 0 0 0;
	float: left;
	width: 100%;
}
#main_content_section .navigate_section {
	margin: 4px 0 0 0;
	padding: 0;
}
.navigate_section ul {
	margin: 4px 0 0 0;
	padding: 0 10px;
	font-size: 0.9em;
	overflow: hidden;
	border: 1px solid #ddd;
	border-radius: 2px;
	box-shadow: 0 -2px 2px rgba(0,0,0,0.08);
	box-sizing: border-box;
}
.navigate_section ul li {
	float: left;
	padding-bottom: 3px;
	line-height: 1.1em;
	color: #444;
	text-shadow: 1px 1px 0 #fff;
}
.navigate_section ul li a, .navigate_section ul li em {
	padding: 4px 0 4px;
	margin-top: -4px;
	display: inline-block;
}
.navigate_section ul li span {
	display: inline-block;
	margin-top: 8px;
}
.navigate_section ul li .dividers {
	color: #3f6b8c;
	font: 83.33%/150% Arial, sans-serif;
	padding: 0 2px 0 6px;
}
.navigate_section ul li .board_moderators a {
	padding: 4px 0;
}

/* "Unread posts" and "New replies" links, accessible with header collapsed. */
.navigate_section .unread_links {
	float: right;
}
.navigate_section .unread_links a {
	padding: 4px 0 4px 10px;
	margin-top: 4px;
}
/* The content section */
#content_section {
	margin: 0 auto;
	padding: 0;
	clear: both;
}
#main_content_section {
	padding: 5px 12px 16px 12px;
}
#main_content_section:after {
	content:"";
	display: block;
	clear: both;
}
/* Footer is now full-width by default. */
/* The footer with copyright links etc. */
#footer {
	margin: 4em 0 0 0;
	padding: 10px 5%;
	background: #3e5a78;
	border-top: 3px solid #b2b6bd;
	flex: none;
}
#footer li, #footer p, #footer a {
	font-size: 0.9em;
	color: #fff;
}
#footer ul {
	padding: 0 5px;
}
#footer li.copyright {
	display: block;
	font-family: Verdana, sans-serif; /* Copyright must be Verdana! */
}

#footerfix {
	flex: 1 0 auto;
}
/* the posting icons */
#postbuttons_upper ul li a span {
	line-height: 19px;
	padding: 0 0 0 6px;
}
.mark_read {
	margin: -5px 0 16px 0;
	padding: 0;
	float: right;
}
.mark_read .buttonlist {
	margin: 0;
	padding: 0;
}

/* the small stats */
#index_common_stats {
	margin: -4px 8px 6px 8px;
	padding: 4px 0 0 0;
	font-size: 0.9em;
	border-top: 1px solid #ddd;
}

.fix_rtl_names {
	display: inline-block;
}

/* The quick buttons */
.quickbuttons {
	margin: 11px 0 0 0;
	padding: 0 0 4px 0;
	clear: right;
	float: right;
	text-align: right;
}
.quickbuttons li {
	float: left;
	display: inline;
	margin: 0;
	font-size: 0.9em;
	height: 23px;
	border: 1px solid #ddd;
	border-right: 1px solid #bbb;
	border-bottom: 1px solid #aaa;
	border-radius: 1px;
	box-shadow: 1px 1px 1px rgba(0,0,0,0.1);
	padding: 0 1px 0 1px;
	color: #222;
	overflow: visible;
}
.quickbuttons li a {
	padding: 0 4px 0 5px;
	display: block;
	line-height: 1.9em;
	float: left;
}
.quickbuttons li a, .quickbuttons li a:hover {
	text-decoration: none;
	color: #222;
}
.quickbuttons li:first-child, .quickbuttons li:first-child:hover {
	border-radius: 4px 1px 1px 4px;
	padding-bottom: 0;
}
.quickbuttons li:last-child, .quickbuttons li:last-child:hover {
	border-radius: 1px 4px 4px 1px;
	padding-bottom: 0;
	line-height: 1.9em;
}
.quickbuttons li:hover {
	border: 1px solid #ddd;
	border-right: 1px solid #bbb;
	border-bottom: 1px solid #aaa;
	border-radius: 1px;
	box-shadow: 1px 1px 1px rgba(0,0,0,0.1);
}
.quickbuttons li a img {
	padding-bottom: 2px;
}
.quickbuttons li input {
	margin-top: 4px;
}

/* Drop part of QuickButtons */
.quickbuttons li ul {
	position: absolute;
	top: 1.9em;
	z-index: 90;
	padding: 0.5em;
	font-weight: normal;
	text-align: left;
	border: solid 1px #999;
	border-left: solid 1px #aaa;
	border-top: solid 1px #bbb;
	border-radius: 4px 2px 4px 0;
	box-shadow: 2px 3px 3px rgba(0,0,0,0.2);
}
.quickbuttons li ul {
	display: none;
	right: -1px;
}
.quickbuttons li:hover ul {
	display: block;
}
.quickbuttons li ul li, .quickbuttons li:hover ul li {
	display: block;
	background: none;
	box-shadow: none;
	width: 12em;
	border: 1px solid transparent;
	border-radius: 3px;
}
.quickbuttons li ul li:hover {
	border: 1px solid #cfcfcf;
	border-top: 1px solid #d4dee6;
	border-bottom: 1px solid #cbdae6;
}
.quickbuttons ul li a, .quickbuttons ul li a:focus {
	display: block;
	line-height: 2.2em;
	width: 12em;
	box-sizing: border-box;
}
/* Sub buttons doesn't need to be effected by first-child/last-child */
.quickbuttons li > ul > li {
	border-radius: 3px !important;
}
/* Note: The next declarations are for keyboard access with js disabled. */
.quickbuttons ul li a:focus {
	margin: 0 -9910px 0 9910px;
}
/* Cancel for hover and/or js access. */
.quickbuttons ul li:hover a:focus, .quickbuttons ul li a:focus {
	margin: 0;
}
/* Fixes for quickbuttons
   Fix for quote on reply box */
#post_modify {
	border-radius: 4px;
}
.quickbuttons li.inline_mod_check {
	padding: 1px 1px 1px 1px;
}
.quickbuttons li.quick_edit, .quickbuttons li.post_options {
	line-height: 1.9em;
	position: relative;
}
.quickbuttons li.post_options {
	padding: 0 4px 0 4px;
	cursor: pointer;
}
.quickbuttons li.post_options>a {
	padding: 0 4px 0 4px;
}

/* The jump to box */
#display_jump_to {
	padding: 11px 5px 5px 0;
	margin: 0;
	border: none;
	float: right;
	font-size: 1em;
	background: none;
}
#display_jump_to select {
	margin: 0 -12px 0 0;
	padding: 2px;
}

.quickModifyMargin {
	margin-bottom: 5px;
	padding-bottom: 5px;
}

/* Styles for edit event section
---------------------------------------------------- */
#post_event .roundframe {
	padding: 12px 12%;
	overflow: auto;
}
#post_event fieldset {
	padding: 6px;
	clear: both;
}
div.event_options {
    line-height: 25px;
    margin-top: 5px;
}
#post_event span.label {
	margin: 0 0.5em 0 2px;
	min-width: 60px;
	display: inline-block;
}

.event_options_left {
	display: inline-block;
	width: 45%;
	margin-right: 1em;
	min-width: 238px;
}
.event_options_right {
	display: inline-block;
	width: 50%;
}
.event_options_left div, .event_options_right div {
    min-height: 25px;
    margin-bottom: 5px;
}

#post_event #event_main input {
    margin: 0;
}
#evtitle {
    max-width: 100%;
}
#event_time_input {
    clear: left;
}
#event_time_input input[type="text"] {
	width: 80px;
	display: inline-block;
}
#post_event input[type="checkbox"] {
    height: auto;
    vertical-align: baseline;
}
#post_event input[disabled].input_text {
	color: transparent;
}
#post_event select, #event_options input[type="text"], #tz {
    max-width: calc(100% - 75px);
}
#post_event select {
    width: calc(100% - 75px);
}
#post_event .input_check + select {
    max-width: calc(100% - 95px);
}

/* Styles for the recent messages section.
---------------------------------------------------- */

#readbuttons_top .pagelinks, #readbuttons .pagelinks {
	padding-bottom: 12px;
	width: 60%;
}
#readbuttons .pagelinks {
	padding-top: 12px;
}
#recent {
	clear: both;
}

/* Styles for the move topic section. */
.move_topic {
	width: 710px;
	margin: auto;
	text-align: left;
}
div.move_topic fieldset {
	padding: 6px;
}
/* Styles for the report topic/user section. */
#report_form dl.settings dt {
	width: 20%;
}
#report_form dl.settings dd {
	width: 79%;
}
#report_comment {
	width: 70%;
}
/* Styles for the split topic section. */
div#selected, div#not_selected {
	width: 49%;
}
ul.split_messages li a.split_icon {
	padding: 0 6px;
}
/* Styles for the merge topic section. */
ul.merge_topics li {
	list-style-type: none;
}
dl.merge_topic dt {
	width: 25%;
}
dl.merge_topic dd {
	width: 74%;
}
fieldset.merge_options {
	clear: both;
}
.custom_subject {
	margin: 6px 0;
}

/* Styles for the login areas.
------------------------------------------------------- */
.login {
	width: 540px;
	margin: 0 auto;
}
.popup_content .login {
	width: 100%;
}
.login dl {
	overflow: auto;
	clear: right;
}
.login dt, .login dd {
	margin: 0 0 5px 0;
	width: 44%;
	padding: 1px;
}
.login dt {
	float: left;
	clear: both;
	text-align: right;
	font-weight: bold;
}
.login dd {
	width: 54%;
	float: right;
	text-align: left;
}
.login p {
	text-align: center;
}

/* Additional register fields */
#registration fieldset {
	border: none;
	padding: 0;
	margin: 0;
}
#registration .roundframe {
	border-top: none;
}
dl.register_form {
	margin: 0;
	clear: right;
}
dl.register_form dt {
	font-weight: normal;
	float: left;
	clear: both;
	width: 50%;
	margin: 6px 0 0 0;
}
dl.register_form dt span {
	display: block;
}
dl.register_form dd {
	float: left;
	width: 49%;
	margin: 6px 0 0 0;
}
#confirm_buttons {
	text-align: center;
	padding: 12px 0;
}
.coppa_contact {
	padding: 4px;
	width: 32ex;
	background: #fff;
	color: #222;
	margin-left: 5ex;
	border: 1px solid #222;
}
.valid_input {
	background: #f5fff0;
}
.invalid_input {
	background: #fff0f0;
}

/* Styles for maintenance mode.
------------------------------------------------------- */
#maintenance_mode {
	width: 75%;
	min-width: 520px;
	text-align: left;
}
#maintenance_mode img.floatleft {
	margin-right: 12px;
}

/* Custom profile fields like to play with us some times. */
#admin_content .custom_field {
	margin-bottom: 15px;
}
#admin_login .centertext {
	padding: 12px;
}
#admin_login .centertext .error {
	padding: 0 0 12px 0;
}
#admin_login .centertext a.help img {
	vertical-align: middle;
}

tr.windowbg td, tr.windowbg2 td, .table_grid tr td {
	padding: 4px 8px;
}
#credits p {
	font-style: italic;
}

<<<<<<< HEAD
#credits .windowbg, #credits .windowbg2, #preview_section .windowbg, #poll .windowbg,
#registration .roundframe, #report_form .windowbg,
#admin_login .roundframe, #frmLogin .roundframe, #post_area .roundframe, #post_event .roundframe, #memberlist_search .roundframe,
#profileview, #coppa, #fatal_error .windowbg {
	margin: 0 0 10px 0 !important;
	border-top-left-radius: 0;
	border-top-right-radius: 0;
}

=======
>>>>>>> 64d581af
.errorfile_table {
	background: #f0f4f7;
	border-spacing: 3px;
	border-collapse: collapse;
}
.errorfile_table td.current {
	font-weight: bold;
	border: 1px solid black;
	border-width: 1px 0 1px 1px;
}

.generic_menu {
	margin: 5px 0;
}
/* Some lovely generic icons.
------------------------------------------------- */
.generic_icons {
	width: 16px;
	height: 16px;
	display: inline-block;
	background: url(../images/generic_icons.png) no-repeat -5px -5px;
	vertical-align: middle;
}
/* Small fix for topics */
.quickbuttons span.generic_icons {
	margin: -3px 3px 0 1px;
}
.quickbuttons span.generic_icons.quote,
.quickbuttons span.generic_icons.quote_selected {
	margin: -8px 3px 0 0;
}

.generic_icons.gender_None {
	background: none;
}
/* This is a small fix for dropmenu icons */
.dropmenu .generic_icons, #profile_menu .generic_icons, .dropmenu img {
	margin: -3px 8px 0 0;
	vertical-align: middle;
}

/* Top row */
.generic_icons.help {
	background-position: -5px -5px;
}
.generic_icons.search, .generic_icons.engines {
	background-position: -31px -5px;
}
.generic_icons.quick_edit_button, .generic_icons.modify_button {
	background-position: -57px -5px;
}
.generic_icons.check {
	background-position: -83px -5px;
}
.generic_icons.invalid {
	background-position: -109px -5px;
}
.generic_icons.gender_Female {
	background-position: -135px -5px;
}
.generic_icons.watch {
	background-position: -239px -5px;
}
/* 2nd row */
.generic_icons.move, .generic_icons.next_page {
	background-position: -5px -31px;
}
.generic_icons.general, .generic_icons.boards, .generic_icons.topics_views {
	background-position: -31px -31px;
}
.generic_icons.gender_Male {
	background-position: -57px -31px;
}
.generic_icons.features {
	background-position: -83px -31px;
}
.generic_icons.posters {
	background-position: -109px -31px;
}
.generic_icons.replies, .generic_icons.topics_replies {
	background-position: -135px -31px;
}
.generic_icons.history, .generic_icons.time_online, .generic_icons.scheduled {
	background-position: -161px -31px;
}
.generic_icons.views {
	background-position: -187px -31px;
}
.generic_icons.last_post {
	background-position: -213px -31px;
}
.generic_icons.starters, .generic_icons.people, .generic_icons.membergroups, .generic_icons.mlist {
	background-position: -239px -31px;
}
/* 3rd Street Saints */
.generic_icons.poll {
	background-position: -5px -57px;
}
.generic_icons.previous_page {
	background-position: -31px -57px;
}
.generic_icons.inbox {
	background-position: -57px -57px;
}
.generic_icons.www {
	background-position: -83px -57px;
}
.generic_icons.exit, .generic_icons.logout {
	background-position: -109px -57px;
}
.generic_icons.switch {
	background-position: -135px -57px;
}
.generic_icons.replied, .generic_icons.send {
	background-position: -161px -57px;
}
.generic_icons.im_on {
	background-position: -187px -57px;
}
.generic_icons.im_off {
	background-position: -213px -57px;
}
.generic_icons.split_desel {
	background-position: -239px -57px;
}
/* 4th Row */
.generic_icons.split_sel {
	background-position: -5px -83px;
}
.generic_icons.mail {
	background-position: -31px -83px;
}
.generic_icons.warning_mute {
	background-position: -57px -83px;
}
.generic_icons.alerts, .generic_icons.warn_button,
.generic_icons.warning_moderate {
	background-position: -83px -83px;
}
.generic_icons.mail_new {
	background-position: -109px -83px;
}
.generic_icons.drafts,
.generic_icons.reply_button,
.generic_icons.reply_all_button {
	background-position: -135px -83px;
}
.generic_icons.warning_watch {
	background-position: -161px -83px;
}
.generic_icons.calendar_export {
	background-position: -187px -83px;
}
.generic_icons.calendar {
	background-position: -213px -83px;
}
.generic_icons.calendar_modify {
	background-position: -239px -83px;
}
/* 5th Row */
.generic_icons.plus {
	background-position: -5px -109px;
}
.generic_icons.warning, .generic_icons.moderate {
	background-position: -31px -109px;
}
.generic_icons.themes {
	background-position: -57px -109px;
}
.generic_icons.support {
	background-position: -83px -109px;
}
.generic_icons.liked_users, .generic_icons.liked_messages, .generic_icons.like {
	background-position: -109px -109px;
}
.generic_icons.unlike {
	background-position: -135px -109px;
}
.generic_icons.current_theme {
	background-position: -161px -109px;
}
.generic_icons.stats {
	background-position: -187px -109px;
}
.generic_icons.right_arrow {
	background-position: -213px -109px;
}
.generic_icons.left_arrow {
	background-position: -239px -109px;
}
/* 6th Row */
.generic_icons.smiley {
	background-position: -5px -135px;
}
.generic_icons.server {
	background-position: -31px -135px;
}
.generic_icons.ban, .generic_icons.ignore {
	background-position: -57px -135px;
}
.generic_icons.boards  {
	background-position: -83px -135px;
}
.generic_icons.regcenter {
	background-position: -109px -135px;
}
.generic_icons.posts {
	background-position: -135px -135px;
}
.generic_icons.sort_down {
	background-position: -161px -135px;
}
.generic_icons.change_menu2, .generic_icons.sent {
	background-position: -187px -135px;
}
.generic_icons.post_moderation_moderate {
	background-position: -213px -135px;
}
.generic_icons.sort_up {
	background-position: -239px -135px;
}
/* 7th Row */
.generic_icons.post_moderation_deny {
	background-position: -5px -161px;
}
.generic_icons.post_moderation_attach {
	background-position: -31px -161px;
}
.generic_icons.post_moderation_allow {
	background-position: -57px -161px;
}
.generic_icons.personal_message {
	background-position: -83px -161px;
}
.generic_icons.permissions, .generic_icons.signup {
	background-position: -109px -161px;
}
.generic_icons.paid {
	background-position: -135px -161px;
}
.generic_icons.packages {
	background-position: -161px -161px;
}
.generic_icons.filter {
	background-position: -187px -161px;
	margin: 0 5px 0 0;
}
.generic_icons.change_menu {
	background-position: -213px -161px;
}
.generic_icons.package_ops {
	background-position: -239px -161px;
}
/* 8th Row */
.generic_icons.reports {
	background-position: -5px -187px;
}
.generic_icons.news {
	background-position: -31px -187px;
}
.generic_icons.delete, .generic_icons.hide_popup, .generic_icons.prune, .generic_icons.remove_button {
	background-position: -57px -187px;
}
.generic_icons.modifications {
	background-position: -83px -187px;
}
.generic_icons.maintain, .generic_icons.admin {
	background-position: -109px -187px;
}
.generic_icons.administration, .generic_icons.home {
	background-position: -135px -187px;
}
.generic_icons.frenemy {
	background-position: -161px -187px;
}
.generic_icons.attachment {
	background-position: -187px -187px;
}
.generic_icons.lock, .generic_icons.security {
	background-position: -213px -187px;
}
.generic_icons.error, .generic_icons.disable {
	background-position: -239px -187px;
}
/* 9th Row */
.generic_icons.languages {
	background-position: -5px -213px;
}
.generic_icons.members_request {
	background-position: -31px -213px;
}
.generic_icons.members_delete {
	background-position: -57px -213px;
}
.generic_icons.members {
	background-position: -83px -213px;
}
.generic_icons.members_watched {
	background-position: -109px -213px;
}
.generic_icons.sticky {
	background-position: -135px -213px;
}
.generic_icons.corefeatures, .generic_icons.settings, .generic_icons.manrules, .generic_icons.manlabels {
	background-position: -161px -213px;
}
.generic_icons.calendar {
	background-position: -187px -213px;
}
.generic_icons.logs {
	background-position: -213px -213px;
}
.generic_icons.valid {
	background-position: -239px -213px;
}
/* 10th Row */
.generic_icons.approve, .generic_icons.enable,
.generic_icons.approve_button,
.generic_icons.read_button {
	background-position: -5px -239px;
}
.generic_icons.close {
	background-position: -31px -239px;
}
.generic_icons.details {
	background-position: -57px -239px;
}
.generic_icons.merge {
	background-position: -83px -239px;
}
.generic_icons.folder {
	background-position: -109px -239px;
}
.generic_icons.restore_button {
	background-position: -135px -239px;
}
.generic_icons.split_button {
	background-position: -161px -239px;
}
.generic_icons.unapprove_button,
.generic_icons.unread_button {
	background-position: -187px -239px;
}
.generic_icons.quote, .generic_icons.quote_selected {
	background-position: -213px -239px;
}
.generic_icons.notify_button {
	background-position: -239px -239px;
}
/* Styles for (fatal) errors.
------------------------------------------------- */

#fatal_error {
	width: 80%;
	margin: auto;
}
.errorbox:before, .noticebox:before, .infobox:before {
	width: 16px;
	height: 16px;
	background: url(../images/generic_icons.png) no-repeat -57px -83px;
	left: 10px;
	content: '';
	position: absolute;
	top: 50%;
	margin-top: -8px;
}
.errorbox, .noticebox, .infobox {
	padding: 7px 10px 7px 35px;
	margin-bottom: 12px;
	position: relative;
}
.errorbox {
	background-color: #fee;
	border-top: 2px solid #c34;
	border-bottom: 2px solid #c34;
}
.errorbox h3 {
	padding: 0;
	margin: 0;
	font-size: 1.1em;
	text-decoration: underline;
}
.errorbox p {
	margin: 12px 0 0 0;
}
.errorbox p.alert {
	padding: 0;
	margin: 0 4px 0 0;
	float: left;
	width: 12px;
	font-size: 1.5em;
}
.errorbox span {
	text-decoration: underline;
}

/* Styles for info boxes
------------------------------------------------- */

.noticebox:before {
	background-position: -83px -83px;
}
.infobox:before {
	background-position: -161px -83px;
}
.noticebox {
	color: #666;
	background: #fff6ca;
	border-top: 1px solid #ffd324;
	border-bottom: 1px solid #ffd324;
}
.infobox {
	color: #222;
	background: #cfc;
	border-top: 1px solid green;
	border-bottom: 1px solid green;
}
.descbox {
	padding: 7px 10px 7px 10px;
	border: 1px solid #c5c5c5;
	margin: 6px 0;
}

/* Styles for the profile section.
------------------------------------------------- */

dl {
	overflow: auto;
}

/* The basic user info on the left */
#basicinfo {
	width: 20%;
	float: left;
}
#detailedinfo {
	width: 79.5%;
	float: right;
}
#basicinfo h4 {
	font-size: 1.4em;
	font-weight: 100;
	white-space: pre-wrap;
	overflow: hidden;
}
#basicinfo h4 span.position {
	font-size: 0.8em;
	font-weight: 100;
	display: block;
}
#basicinfo img.avatar {
	display: block;
	margin: 10px 0 0 0;
}
#basicinfo ul {
	list-style-type: none;
	margin: 10px 0 0 0;
}
#basicinfo ul li {
	display: block;
	float: left;
	margin-right: 5px;
	height: 20px;
}
#basicinfo #userstatus {
	display: block;
	clear: both;
	margin-top: 6px;
}
#basicinfo #userstatus img {
	vertical-align: middle;
}
#detailedinfo dl, #tracking dl {
	clear: right;
	overflow: auto;
	margin: 0 0 18px 0;
	padding: 0 0 15px 0;
	border-bottom: 1px #ccc solid;
}
#detailedinfo dt, #tracking dt {
	width: 35%;
	float: left;
	margin: 0 0 3px 0;
	padding: 0;
	font-weight: bold;
	color: #444;
	clear: both;
}
#detailedinfo dd, #tracking dd {
	width: 65%;
	float: left;
	margin: 0 0 3px 0;
	padding: 0;
}
#detailedinfo .noborder {
	border-bottom: 0;
}
#detailedinfo dt.clear {
	width: 100%;
}
#personal_picture {
	display: block;
	margin-bottom: 4px;
}
#avatar_server_stored div {
	float: left;
}
#avatar_upload {
	overflow: auto;
}

/* Activity by time */
#activitytime {
	margin: 6px 0;
}
.activity_stats {
	margin: 10px 0;
	padding: 0;
}
.activity_stats li {
	margin: 0;
	padding: 0;
	width: 4.16%;
	float: left;
}
.activity_stats li span {
	display: block;
	border: solid #666;
	border-width: 1px 1px 1px 1px;
	border-left: none;
	border-right: none;
	background: #eee;
	text-align: center;
}
.activity_stats li.last span {
	border-right: none;
}
.activity_stats li div.bar {
	margin: 0 auto;
	width: 15px;
	border: 1px solid #ddd;
	border-bottom: none;
	background: #fff;
}
.activity_stats li div.bar div {
	background: orange;
	box-shadow: 4px -4px 4px rgba(0,0,0,0.1) inset, 4px 4px 4px rgba(255,255,255,0.3) inset;
}
.activity_stats li div.bar span {
	position: absolute;
	top: -1000em;
	left: -1000em;
}

.profile_pie {
	background: url(../images/stats_pie.png);
	float: left;
	height: 20px;
	width: 20px;
	margin: 0 12px 0 0;
	padding: 0;
	text-indent: -1000em;
}

/* View posts */
.topic .time {
	float: right;
}
.counter {
	margin: 0;
	padding: 5px 6px 1px 2px;
	font-size: 2.2em;
	font-weight: bold;
	color: #3f3f3f;
	float: left;
}
.topic_details {
	padding: 0 4px 4px 4px;
}
.list_posts {
	border-top: 1px solid #ddd;
	box-shadow: 0 1px 0 #fff inset;
	padding-top: 12px;
	margin: 0;
	overflow: auto;
	word-break: hyphenate;
	word-wrap: break-word;
}
.topic h4 {
	margin: 3px 0;
}
.topic .post {
	margin: 0 12px;
	min-height: 80px;
	height: auto !important;
	height: 80px;
}
.topic .mod_icons {
	text-align: right;
	margin-right: 12px;
}

#creator dt {
	width: 40%;
	float: left;
	clear: both;
	margin: 0 0 10px 0;
}
#creator dd {
	float: right;
	width: 55%;
	margin: 0 0 10px 2px;
	overflow: auto;
}
.centericon {
	vertical-align: middle;
}
.sizefix {
	width: 16px;
	height: 16px;
}
.ignoreboards {
	margin: 0 2%;
	padding: 0;
	width: 45%;
}
.ignoreboards a {
	font-weight: bold;
	border-bottom: 1px solid #c4c4c4;
	padding: 1px 0;
}
.ignoreboards a:hover {
	text-decoration: none;
	border-bottom: 1px solid #334466;
}
.ignoreboards ul {
	margin: 0;
	padding: 0;
}
.ignoreboards li {
	float: left;
	clear: both;
}
.ignoreboards li.category {
	margin: 8px 0 0 0;
	width: 100%;
}
.ignoreboards li ul {
	margin: 2px 0 0 0;
}
.ignoreboards li.category ul li.board {
	width: 93%;
}

#theme_settings {
	overflow: auto;
	margin: 0;
	padding: 0;
}

#theme_settings li {
	margin: 10px 0;
	padding: 0;
}
/* Paid Subscriptions */
#paid_subscription {
	width: 100%;
}
#paid_subscription dl.settings {
	margin-bottom: 0;
}
#paid_subscription dl.settings dd, #paid_subscription dl.settings dt {
	margin-bottom: 4px;
}
/* Pick theme */
#pick_theme {
	width: 100%;
	float: left;
}
/*Issue a warning*/
#warn_body{
	width: 80%;
	font-size: 0.9em;
}

/* Styles for the statistics center.
------------------------------------------------- */
#statistics .roundframe {
	margin: 0;
	border-top-left-radius: 0;
	border-top-right-radius: 0;
}
dl.stats dt {
	width: 50%;
	float: left;
	margin: 0 0 4px 0;
	padding: 0;
	line-height: 1.5em;
	clear: both;
	font-size: 1em;
}
dl.stats dd {
	width: 50%;
	font-size: 1em;
	float: left;
	margin: 0 0 4px 0;
	line-height: 1.4em;
	min-height: 1.4em;
	background: #fff;
	border: 1px solid #aaa;
	border-radius: 2px;
	position: relative;
}
.statsbar div.bar {
	float: left;
	background: orange;
	border-right: 1px solid #999;
	border-radius: 1px 0 0 1px;
	box-shadow: 4px -4px 8px rgba(0,0,0,0.1) inset, 4px 4px 8px rgba(255,255,255,0.3) inset;
	display: block;
	margin: 0 4px 0 0;
	height: 1.4em;
}
.statsbar div.bar.empty {
	width: 0;
	border-right: none;
}
#profileview dd, .nobb, .nobb dd {
	background: none !important;
	border: none !important;
}
dl.stats {
	padding: 5px;
}
/* Absolute positioning stops these breaking the bars on narrow screens. */
dl.stats dd span {
	padding: 0 5px;
	position: absolute;
	right: 0;
	top: 0;
	z-index: 2;
	white-space: pre;
}

/* Forum history table. */
#stats td, #stats th {
	width: 15%;
	padding: 4px;
	text-align: center;
}
#stats tr.windowbg th.lefttext {
	text-align: left;
}
#stats tr.windowbg th.stats_month {
	width: 25%;
	padding: 0 2em;
	text-align: left;
}
#stats tr.windowbg td.stats_day {
	padding: 0 3.5em;
	text-align: left;
}

/* Styles for the personal messages section.
------------------------------------------------- */

#personal_messages h3 span#author, #personal_messages h3 span#topic_title {
	float: left;
}
#personal_messages h3 span#author {
	margin: 0 0 0 6px;
}
#personal_messages h3 span#topic_title {
	margin: 0 0 0 9em;
}
#personal_messages div.labels {
	padding: 0 12px 0 0;
}
#personal_messages .capacity_bar {
	background: #f0f4f7;
	display: block;
	margin: 6px 0 0 12px;
	height: 12px;
	border: 1px solid #adadad;
	width: 10em;
}
#personal_messages .capacity_bar span {
	border-right: 1px solid #adadad;
	display: block;
	height: 12px;
}
#personal_messages .capacity_bar span.empty {
	background: #a6d69d;
}
#personal_messages .capacity_bar span.filled {
	background: #eea800;
}
#personal_messages .capacity_bar span.full {
	background: #f10909;
}
#personal_messages .reportlinks {
	padding: 6px 1.3em;
}
#searchLabelsExpand li {
	padding: 4px 6px;
}
#manrules div.righttext {
	padding: 4px 1px;
}
dl.addrules dt.floatleft {
	width: 15em;
	color: #333;
	padding: 0 15px 6px 15px;
}
#addrule fieldset {
	clear: both;
}
#to_item_list_container div, #bcc_item_list_container div {
	float:left;
	margin-right:10px;
}
.unread_pm {
	background: #CFC;
}

/* Styles for the memberlist section.
------------------------------------------------- */
#mlist_search {
	margin: auto;
	width: 500px;
}
#mlist .selected {
	white-space: nowrap;
}
#mlist .is_online {
	width: 60px;
}
#mlist .email_address {
	width: 25px;
}
#mlist .website_url {
	width: 70px;
}
#mlist .icq, #mlist .aim, #mlist .yim, #mlist .skype {
	width: 30px;
}
#mlist .posts {
	width: 115px;
}
/* Styles for the search section.
------------------------------------------------- */
#searchform fieldset {
	text-align: left;
	padding: 0;
	border: none;
}
#searchform .roundframe {
	border-radius: 0;
	margin: 0;
	padding: 32px;
	overflow: auto;
}
#searchform .alt {
	border-top: 0;
	border-bottom-left-radius: 7px;
	border-bottom-right-radius: 7px;
}
#searchform p.clear {
	clear: both;
}
#advanced_search {
	text-align: center !important;
	margin: 0;
}
#advanced_search dl#search_options {
	margin: 0 auto;
	width: 600px;
	padding-top: 12px;
	overflow: hidden;
}
#advanced_search dt {
	clear: both;
	float: left;
	padding: 2px;
	text-align: right;
	width: 20%;
}
#advanced_search dd {
	width: 75%;
	float: left;
	padding: 2px;
	margin: 0 0 0 6px;
	text-align: left;
}

/* Styles for the help section.
------------------------------------------------- */

#help_container {
	margin: 0;
	padding: 0 0 8px 0;
	overflow: auto;
}
#helpmain {
	margin: 12px 0 0 0;
	padding: 8px 20px 12px 20px;
	border: 1px solid #ddd;
	border-radius: 7px;
	box-shadow: 0 -2px 2px rgba(0,0,0,0.1);
	overflow: auto;
}
#helpmain p {
	margin: 10px 0;
	line-height: 1.5em;
}
#helpmain ul {
	line-height: 2em;
	margin: 0 0 0 25px;
}
#helpmain ul li{
	list-style-type: disc;
}
#helpmain ul li a {
	font-weight: bold;
}

/* Styles for the tooltips
------------------------------------------------------- */
.tooltip {
	position: absolute;
	z-index: 999;
	left: -9999px;
	word-wrap: break-word;
	max-width: 350px;
	padding: 6px 9px;
	color: #333;
	background: #fff;
	border: 1px solid #aaa;
	border-radius: 4px 4px 4px 4px;
	box-shadow: 1px 2px 4px rgba(0,0,0,0.2), 0 0px 10px rgba(0,0,0,0.05) inset;
}

/* Styles for popup windows */
.popup_container {
	display: none;
	position: fixed;
	top: 0;
	left: 0;
	width: 100%;
	height: 100%;
	background: rgba(40,64,80,0.5);
	z-index: 5;
}
.popup_window {
	position: relative;
	width: 480px;
	z-index: 99;
	padding: 0 6px 6px 6px;
	box-shadow: 0 3px 6px rgba(0,0,0,0.5);
	border: 1px solid #777;
	border-radius: 7px 7px 3px 3px;
	max-height: none!important; /* Is this declaration necessary? None is the default anyway. */
	overflow: visible!important;
	background: #FFFFFF;
	top: 15%;
	margin: 0 auto;
}
.popup_heading {
	margin: 0;
	padding: 10px 4px;
	color: #bf6900;
	background: none;
}
.popup_content {
	color: #222;
	line-height: 1.6em;
	max-height: 30em;
	overflow: auto;
	margin: 0;
	padding: 10px 8px;
	border: 1px solid #bbb;
	border-bottom: 1px solid #ddd;
	border-radius: 6px 6px 2px 2px;
	box-shadow: 0 -2px 3px rgba(0,0,0,0.15), 0 1px 1px rgba(255,255,255,0.2);
}
.generic_icons.hide_popup {
	float: right;
}
.popup_heading .icon {
	vertical-align: middle;
	margin: -4px 4px 0 0;
}

/* Styles for the progress bar */
.progress_bar {
	height: 15pt;
	border: 1px solid #DDD;
	background-color: #FFF;
	width: 80%;
	margin: 20px auto 0 auto; /* Top padding should get rid of the <br /> tags in admin for these bars. */
	position: relative;
	border-radius: 2px;
	box-shadow: inset 0 2px 5px rgba(0,0,0,0.05);
}
.progress_bar .full_bar {
	padding-top: 1pt;
	width: 100%;
	color: #222;
	position: absolute;
	text-align: center;
	font-weight: bold;
	border-radius: 2px;
	z-index: 2;
}
.progress_bar .green_percent {
	height: 15pt;
	background-color: #c1ffc1;
	background-image: linear-gradient(to bottom, #c1ffc1, green);
	border-radius: 2px;
	z-index: 1;
}
.progress_bar .blue_percent {
	height: 15pt;
	background-color: #98b8f4;
	background-image: linear-gradient(to bottom, #98b8f4, blue);
	border-radius: 2px;
	z-index: 1;
}

.generic_list_wrapper, .windowbg, .windowbg2, #forumposts .approvebg, #forumposts .approvebg2 {
	background: #f0f4f7;
	margin: 12px 0 0 0;
	padding: 12px 16px;
	border: 1px solid #ddd;
	border-radius: 6px;
	box-shadow: 0 -2px 2px rgba(0,0,0,0.1);
	overflow: auto;
	box-sizing: border-box;
}
/* Here comes the glory... */
.windowbg:nth-of-type(even) {
	background: #f0f4f7;
}
.windowbg:nth-of-type(odd) {
	background: #fdfdfd;
}

/* Special treatment for #forumposts area */
#forumposts .windowbg, #forumposts .windowbg2, #forumposts .approvebg, #forumposts .approvebg2 {
	overflow: visible;
}
/* Nobody wants locked topics to stand out much. */
.windowbg.locked, .windowbg2.locked {
	background: #e7eaef;
}
/* Sticky topics get a different background */
.windowbg.sticky, .windowbg2.sticky {
	background: #cfdce8;
}
/* Locked AND sticky are a bit more technical */
.windowbg.sticky.locked, .windowbg2.sticky.locked {
	background: #e8d8cf;
}
/* Awaiting approval is a bit special, topics first */
.windowbg.approvetopic, .windowbg2.approvetopic {
	background: #e4a17c;
}
/* Unapproved posts in approved topics */
.windowbg.approvepost, .windowbg2.approvepost {
	background: #ffcbcb;
}
.generic_list_wrapper .additional_row {
	margin: 0;
	padding: 5px 0;
	border-radius: 0;
}
.generic_list_wrapper table.table_grid {
	border-bottom: 1px solid #aaa;
}

div#editlang_desc {
	margin-bottom: 8px;
}
.topic_details .smalltext {
	font-size: 0.9em;
}
.table_grid tr.windowbg2 td.centercol, .table_grid tr.windowbg td.centercol {
	text-align: center;
}
tr.windowbg, tr.windowbg2 {
	box-shadow: none;
}
#postmodify #message{
	width: 100%;
	box-sizing: border-box;
}
#postmodify .lastedit{
	font-weight: bold;
}

/* Colors for background of posts requiring approval */
#forumposts .approvebg {
	color: #222;
	background: #ffeaea;
}
#forumposts .approvebg2 {
	color: #222;
	background: #fff2f2;
}

div#manage_boards dl dd textarea[name=desc] {
	margin-top: 1px;
}

.bold_text {
	font-weight: bold;
}

/* Can i haz this? I think we need Illori here to say "nope" */
.title_top {
	margin-top: 10px !important;
}

/* Profile > This needed for responsive (get rid of <br>) */
.infolinks {
	display: block;
}
#groups .windowbg, #groups .windowbg2 {
	box-shadow: none;
	border-radius: 0;
	border-top: 0;
	margin: 0;
}
#groups .padding {
	margin: 0 0 25px 0;
}

/* BoardIndex */
/* This place covers board places (boardindex-messageindex) */
h3 .collapse {
	float: right;
	margin: 4px 4px 0 0;
}
.board_icon a {
	background: url(../images/boardicons.png) no-repeat 0 0;
	display: inline-block;
	width: 45px;
	height: 45px;
}
.board_icon a.board_on2 {
	background-position: -45px 0;
}
.board_icon a.board_off {
	background-position: 0 -45px;
}
.board_icon a.board_redirect {
	background-position: -45px -45px;
}
.board_icon {
	width: 5%;
	text-align: center;
	padding: 8px 0 0 0;
	min-width: 60px;
}
.info {
	width: 50%;
	margin: 10px 0 5px 0;
}
.info .subject {
	font-weight: 600;
	font-size: 1.1em;
	color: #A85400;
}
.board_stats {
	width: 14%;
	padding: 10px;
	font-size: 0.9em;
}
.board_stats p {
	border-left: 1px solid #DDD;
	border-right: 1px solid #DDD;
	text-align: center;
	min-height: 3em;
	margin: 3px 0 0;
}
.lastpost {
	width: 25%;
	font-size: 0.9em;
}
.lastpost p {
	margin: 3px 0 0 0;
}
.board_icon, .info, .board_stats, .lastpost {
	min-height: 4.5em;
	display: table-cell;
	vertical-align: middle;
}
.main_container {
	margin-bottom: 20px;
}
.up_contain {
	overflow: hidden;
	box-sizing: border-box;
	border: 1px solid #DDD;
	margin-bottom: 3px;
	margin-top: -1px;
}
/* Child boards */
.children {
	border-top: 1px solid #DDD;
	padding: 5px;
}
.children p {
	font-size: 0.9em;
}
.children a:after {
	content: ", ";
}
.children a:last-of-type:after {
	content: "";
}
p.moderators {
	font-size: 0.9em;
	font-weight: bold;
}
span.postby {
	display: block;
}
/* Info Center */
#info_center {
	clear: both;
}
#info_center .sub_bar {
	border-top: 1px solid #ddd;
}
#info_center .sub_bar:first-child {
	border-top: none;
}
#upshrinkHeaderIC {
	margin-top: 4px;
}
#ic_recentposts {
	line-height: 1.6em;
	width: 98%;
	margin: -2px 0 0 23px;
	font-size: 0.9em;
}
#ic_recentposts th {
	text-align: left;
	padding: 0 4px 0 0;
}
#ic_recentposts td {
	border-top: 1px solid #eaeaea;
	padding: 0 4px 0 0;
	vertical-align: top;
}
#ic_recentposts tr:first-child td {
	border-top: none;
}
#ic_recentposts .recentpost strong {
	width: 40%;
}
#ic_recentposts .recentposter {
	width: 15%;
}
#ic_recentposts .recentboard {
	width: 20%;
}
#ic_recentposts .recenttime {
	width: 25%;
}
#ic_recentposts .recenttime strong {
	color: #555;
}
#ic_recentposts .windowbg {
	background: none;
}
#upshrinkHeaderIC p.inline {
	border: none;
	margin: 0;
	padding: 2px 29px;
	line-height: 1.6em;
	font-size: 0.9em;
}
#upshrinkHeaderIC p.inline span {
	margin: 0;
	padding: 4px 0 0 0;
}
#upshrinkHeaderIC span.membergroups {
	display: block;
}

/* MessageIndex */
/* Start with description and other things */
#description_board {
	padding: 8px 10px;
	border-radius: 6px 6px 0 0;
	border-bottom: none;
	box-shadow: none;
}
#description_board h3, #description_board p {
	display: inline-block;
}
#description_board h3:after {
	content: ' - ';
}
/* Topic list */
#topic_header {
	margin: 0;
	border-radius: 0;
}
#topic_header div {
	height: 2em;
	font-weight: bold;
	font-size: 1em;
	margin: 0;
	padding: 0;
}
#topic_header input {
	margin-top: 5px !important;
}
#topic_container .windowbg, #topic_container .windowbg2 {
	border: 1px solid #ddd;
	border-top: none;
}
#topic_container .board_icon, #topic_container .info, #topic_container .windowbg2,
#topic_container .windowbg, #topic_container .board_stats, #topic_container .lastpost {
	box-shadow: none;
	border-radius: 0;
	padding: 0;
	margin: 0;
	overflow: hidden;
	min-height: 3.5em;
}
.icon img, .moderation input {
	margin-top: 15px;
}
.icons, #messageindex .board_stats p, .lastpost p, #unread .board_stats p, #unreadreplies .board_stats p {
	border: none;
}
.moderation {
	display: table-cell;
	min-width: 35px;
	width: 3%;
	vertical-align: middle;
	text-align: right;
	padding: 0 5px 0 0 !important;
}
/* Quick moderation selects and submit */
#quick_actions {
	padding: 4px 0;
}
/* Investigate default select and button sizing. Something is slightly off there.*/
.qaction.button_submit {
	margin: 1px 4px 0 4px;
}
/* Icons and jump to */
#topic_icons:before {
	display: block;
	height: 8px;
	clear: both;
	content: '';
}
#topic_icons .information {
	font-size: .9em;
	border-radius: 4px;
}
#topic_icons p {
	padding: 0 12px 0 4px;
	line-height: 2em;
}
/* Should lose this before RC1. It's a kludge. Can be fixed by new image */
#topic_icons .floatleft img:first-child {
	padding: 0 2px;
}
#message_index_jump_to_select {
	font-size: 1em;
	padding: 0;
}
/* This is a bit of a kludge too */
#message_index_jump_to .button_submit {
	margin-top: 3px;
	padding: 1px 6px;
}

/* Display */
/* Poll question */
#poll {
	overflow: hidden;
}

/* Poll vote options */
#poll_options ul.options {
	padding: 12px 30px 0 25px;
}
#poll_options div.submitbutton {
	clear: both;
	padding: 0 0 12px 0;
}

/* Poll results */
#poll_options dl.options {
	padding: 12px 0 12px 25px;
	line-height: 1.4em;
}
#poll_options dl.options dt {
	padding: 4px 0;
	width: 30%;
	max-width: 30em;
	float: left;
	margin: 0;
	clear: left;
}
#poll_options dl.options .voted {
	font-weight: bold;
}
#poll_options dl.options dd {
	width: 60%;
	max-width: 45em;
	float: left;
	margin: 0 0 4px 0;
	padding: 0;
	line-height: 1.4em;
	min-height: 1.4em;
	background: #fff;
	border: 1px solid #aaa;
	border-radius: 2px;
	position: relative;
}
/* Absolute positioning stops these breaking the bars on narrow screens. */
#poll_options dl.options .percentage {
	display: block;
	float: right;
	margin: -2px;
	padding: 0 2px;
	position: absolute;
	right: 0;
	top: 0;
	z-index: 2;
	background: none;
	white-space: pre;
}

/* Poll notices */
#poll_options p {
	margin: 0 18px 2px 18px;
	padding: 0 6px 6px 6px;
}

div#pollmoderation {
	margin: 0;
	padding: 0;
	overflow: auto;
}

#poll_options .submitbutton {
	float: right;
	width: 100%;
}
/* Styles for edit poll section. */
#edit_poll {
	overflow: hidden;
}
#edit_poll fieldset {
	padding: 6px;
	clear: both;
	overflow: hidden;
}
#edit_poll fieldset input {
	margin-left: 7.5em;
}
#edit_poll ul.poll_main li {
	padding-left: 12px;
}
#edit_poll ul.poll_main input {
	margin-left: 12px;
}
#edit_poll ul.poll_main, dl.poll_options {
	overflow: hidden;
	padding: 0 0 8px 8px;
}
#edit_poll ul.poll_main li {
	margin: 2px 0;
}
#edit_poll dl.poll_options dt {
	width: 33%;
	padding: 0 0 0 12px;
}
#edit_poll dl.poll_options dd {
	width: 65%;
}
#edit_poll dl.poll_options dd input {
	margin-left: 0;
}
/* On to the posts */
#forumposts {
	clear: both;
	margin: 8px 0 0 0;
}
#forumposts .cat_bar {
	margin: 0 0 -4px 0;
}
/* Topic information */
#forumposts .catbg img {
	margin: 0 4px -2px 0;
}
#forumposts .catbg span {
	white-space: pre;
	/* Specific sizing for clarity without ClearType. */
	font-size: 0.818em;
	font-weight: normal;
	padding: 2px 0;
}
/* poster and postarea + moderation area underneath */
.post_wrapper:after {
	content: "";
	display: block;
	clear: both;
}
/* poster details and list of items */
.poster {
	float: left;
	/* Don't set this in em.It will eat too much space if people need to set large text sizes. */
	/* Better to just break the few words here, and leave more space for actual topic content. */
	width: 160px;
	word-break: hyphenate;
	word-wrap: break-word;
}
.poster h4 {
	font-size: 1.2em;
}
.poster h4, .poster h4 a, .poster li:hover h4 a, .poster h4 a:hover .poster li h4 a, .poster h4 a:focus {
	margin: 0;
	padding: 0;
	color: #c06002;
}

.poster .profile .profile_icons li, .poster .im_icons li {
	display: table-cell;
	padding-right: 5px;
}

/* The visible stuff below the avatar. */
.user_info > li {
	margin: 3px 0 0 0;
}
.poster li.membergroup {
	font-weight: bold;
}
/* @todo Re-code this a bit to give background on anchor. */
.poster li.poster_online, .poster li.poster_online:hover {
	padding: 1px 1px 1px 1px;
	margin: 3px 10px;
}
.poster li.poster_online a {
	color: #C06002;
	line-height: 1.6em;
}
.poster li.poster_online:hover, .poster li.poster_online:hover a {
	text-decoration: underline;
}
.poster li.warning a img {
	vertical-align: bottom;
	padding: 0 2px;
}
.poster img {
	vertical-align: middle;
}
.postarea, .moderatorbar {
	margin: 0 0 0 175px;
}
.postarea div.flow_hidden {
	width: 100%;
}
.moderatorbar {
	clear: right;
}
.messageicon {
	float: left;
	margin: -5px 6px -6px 0;
}
.messageicon img {
	padding: 0 3px 0 3px;
}
.keyinfo h5 {
	padding: 1px 0 5px 0;
	line-height: 1.5em;
	font-size: 0.9em;
}
.keyinfo h5 a, .keyinfo h5 a strong {
	color: #ad6825;
}
.keyinfo h5 a.floatright {
	padding: 0 12px 0 0; /* Deprecated? */
}
.keyinfo h5 .modified {
	float: right;
	color: #333;
	font-weight: normal;
	padding: 2px 4px 0 4px;
}
.subject_title a {
	font-size: 0.9em;
	color: #333;
	font-weight: bold;
}
.page_number {
	color: #ad6825;
	font-weight: bold;
	opacity: 0.4;
}
.inner {
	padding: 7px 8px 2px 2px;
	margin: 0;
	border-top: 1px solid #bfbfbf;
	box-shadow: 0 1px 0 #fff inset;
	min-height: 85px;
	word-break: hyphenate;
	word-wrap: break-word;
}
img.smiley {
	vertical-align: bottom;
}
.attachments {
	padding: 12px 0 0 0;
}
.attached {
	padding: 0 6px 8px 6px;
	max-width: 100%;
}
.attachments_top {
	margin: 0 auto;
	text-align: center;
}
.attachments hr {
	clear: both;
	margin: 12px 0;
}
/* Separator of posts. More useful in the print stylesheet. */
#forumposts .post_separator {
	display: none;
}
/* Next and previous topic links */
.nextlinks {
	text-transform: capitalize;
}
/* Styles for the quick reply area. */
#quickreplybox {
	clear: both;
}
#quickReplyOptions .roundframe {
	margin: 0;
	padding: 8px 10% 12px 10%;
	border-top-left-radius: 0;
	border-top-right-radius: 0;
}
#quickReplyExpand {
	float: right;
	margin: 2px 2px 0 2px;
}
/* Styles for edit post section */
form#postmodify .roundframe {
	padding: 12px 12%;
	margin: 12px 0 0 0;
}
#post_header {
	padding: 6px;
	overflow: hidden;
}
#post_header dt {
	float: left;
	padding: 0;
	width: 15%;
	margin: 6px 0 0 0;
	font-weight: bold;
}
#post_header dd {
	float: left;
	padding: 0;
	width: 83%;
	margin: 4px 0;
}
#post_header img {
	vertical-align: middle;
}
ul.post_options {
	margin: 0 0 0 12px;
	padding: 0;
	overflow: hidden;
}
ul.post_options li {
	margin: 2px 0;
	width: 49%;
	float: left;
}
#postAdditionalOptionsHeader {
	margin-top: 0.5em;
}
#postAdditionalOptions {
	overflow: hidden;
}
#postMoreOptions, #postAttachment, #postAttachment2 {
	border-top: 1px solid #ddd;
	margin: -1px 0 0 0;
	padding: 10px;
}
#postAttachment dd {
	margin: 2px 12px;
}
#postAttachment2 dd {
	margin: 4px 12px;
}
#postAttachment dd {
	width: 45%;
	float: left;
}
#postAttachment dt, #postAttachment2 dt {
	font-weight: bold;
}
#postDraftOptions {
	background: #fdfdfd;
	border: 1px solid #aaa;
	border-left: 1px solid #bbb;
	border-top: none;
	border-radius: 0 0 4px 4px;
}
#postDraftOptions .settings dd, #postDraftOptions .settings dt{
	width: 50%;
	border-top: 1px solid #e4e4e4;
	padding: 5px 10px;
	margin: 0;
}
#postDraftOptions .settings dd:first-of-type, #postDraftOptions .settings dt:first-child{
	border-top: none; /* Some people are OCD, like me. :P */
}
#postDraftOptions .settings strong{
	color: #555;
}
#post_confirm_strip /* < That may be deprecated. */, #shortcuts {
	padding: 12px 0;
}
#post_confirm_buttons .smalltext {
	padding: 0 10px;
}
.post_verification {
	margin-top: 6px;
}
.post_verification #verification_control {
	margin: 4px 0 4px 12px;
}
/* The BBC buttons */
#bbcBox_message {
	margin: 10px 6px;
}
#bbcBox_message div {
	margin: 2px 0;
	vertical-align: top;
}
#bbcBox_message div img {
	margin: 0 1px 0 0;
	vertical-align: top;
}
#bbcBox_message select {
	margin: 0 2px;
}
/* The smiley strip */
#smileyBox_message {
	margin: 6px;
}
/* All the signatures used in the forum. If your forum users use Mozilla, Opera, or Safari, you might add max-height here ;). */
.signature, .attachments, .under_message,
.custom_fields_above_signature,
.custom_fields_below_signature {
	width: 100%;
	overflow: auto;
	clear: right;
	padding: 12px 0 3px 0;
	border-top: 1px solid #bfbfbf;
	box-shadow: 0 1px 0 #fff inset;
	line-height: 1.4em;
	font-size: 0.9em;
	box-sizing: border-box;
}
.under_message {
	overflow: visible;
}
/* Events */
.edit_event {
	margin: 0 10px;
	vertical-align: top;
}
/* ModerationButtons */
#moderationbuttons {
	float: left;
}
#moderationbuttons_strip {
	float: left;
	margin: 4px 0 4px -4px;
}
#moderationbuttons ul li {
	padding: 0 6px 4px 0;
	margin: 0;
}

/* General Classes */
/* Cat_bar / catbg */
div.cat_bar {
	background: #557ea0;
	border-bottom: 1px solid #777;
	padding: 0;
	border-radius: 6px 6px 0 0;
	box-shadow: 0 16px 20px rgba(255,255,255,0.15) inset;
	text-shadow: -1px -1px 1px rgba(0,0,0,0.2);
	box-sizing: border-box;
	margin-bottom: 1px;
}
.cat_bar h3 {
	padding: 8px 12px 6px 12px;
}
/* Styles for rounded headers. */
.cat_bar .desc
{
	color: #FFF;
	font-size: 12px;
	line-height: 1.5em;
	font-weight: normal;
	margin: -8px 0 4px 8px;
}
h3.catbg {
	overflow: hidden;
	font-size: 1.1em;
	font-family: "Tahoma", sans-serif;
	font-weight: bold;
	line-height: 1.5em;
	padding: 8px;
	background: none;
}
h3.catbg, h3.catbg a:link, h3.catbg a:visited, h3.catbg a:hover {
	color: #fff;
}
h3.catbg a:hover {
	text-shadow: -1px -1px 0 rgba(0, 0, 0, 0.4);
	text-decoration: none;
}
h3.catbg .icon {
	vertical-align: middle;
	margin: 0 5px 0 0;
}
/* Roundframe */
.roundframe {
	box-sizing: border-box;
	margin: 10px 0 0 0;
	padding: 12px 16px;
	background: #F8F8F8;
	border: 1px solid #c5c5c5;
	border-radius: 7px;
	box-shadow: 0 -2px 2px rgba(0,0,0,0.1);
	overflow: auto;
}
/* TitleBar & SubBar */
.title_bar {
	border-right: 1px solid #ddd;
	border-left: 1px solid #ddd;
	border-top: 2px solid #ff9400;
	border-bottom: 2px solid #bf6900;
	background: #fff;
	color: #666;
	border-radius: 2px 2px 0 0;
	margin: 5px 0 0 0;
}
.sub_bar {
	border-bottom: 1px solid #ddd;
	text-shadow: none;
	background: none;
	box-shadow: 0 -1px 0 #999 inset;
	clear: both;
}
h3.titlebg, h4.titlebg, .titlebg, h3.subbg, h4.subbg, .subbg {
	background: none;
	color: #555;
	font-family: "Tahoma", sans-serif;
	font-weight: bold;
	overflow: hidden;
	padding: 6px 12px 5px 12px;
	text-shadow: none;
}
.titlebg a, .subbg a {
	background: none;
	color: #555;
	text-decoration: none;
}

/* Other */
/* Information */
.information {
	background: #F8F8F8;
	overflow: auto;
	padding-bottom: .5em;
	border: 1px solid #ddd;
	border-top: none;
	border-radius: 0 0 7px 7px;
	margin: 0 0 10px 0;
	padding: 12px 9px 8px 9px;
	box-sizing: border-box;
}
.generic_list_wrapper .information div {
	background: none;
}
.information a {
	font-weight: bold;
}
p.information img {
	vertical-align: middle;
}
#messageindex .information {
	border-radius: 0;
	margin: 0;
}
#topic_icons .information,
#messageindex .information {
	border-top: 1px solid #ddd;
}
.topic_pages {
	font-size: 0.75em;
	margin: 0 0 0 5px;
}
.topic_pages:before {
	content: " «";
}
.topic_pages:after {
	content: " »"
}
/* Mentions */
.atwho-view {
	position:absolute;
	top: 0;
	left: 0;
	display: none;
	margin-top: 18px;
	background: white;
	border: 1px solid #DDD;
	border-radius: 3px;
	box-shadow: 0 0 5px rgba(0,0,0,0.1);
	min-width: 120px;
	z-index: 11110 !important;
}
.atwho-view .cur {
	background: #3366FF;
	color: white;
}
.atwho-view .cur small {
	color: white;
}
.atwho-view strong {
	color: #3366FF;
}
.atwho-view .cur strong {
	color: white;
	font-weight: bold;
}
.atwho-view ul {
	list-style:none;
	padding:0;
	margin:auto;
}
.atwho-view ul li {
	display: block;
	padding: 5px 10px;
	border-bottom: 1px solid #DDD;
	cursor: pointer;
}
.atwho-view small {
	font-size: smaller;
	color: #777;
	font-weight: normal;
}
/* On/Off Icons (User) */
.on, .off {
	display: inline-block;
	width: 14px;
	height: 14px;
	border-radius: 12px;
	border: 1px solid none;
	vertical-align: middle;
}
.on {
	background: #99FF66;
}
.off {
	background: grey;
}
#firefox .on, #firefox .off {
	margin: 0 0 5px 0;
}
#userstatus .smalltext {
	margin: 0 0 0 5px !important;
}

/* Styles for print media. */
@media print {
	#headerarea
	{
		display: none;
	}

	.tborder
	{
		border: none;
	}
}
/* Who */
.action_who #upper_show {
	margin-top: 6px;
}
.action_who #lower_pagesection {
	margin-top: 4px;
}
.action_who #lower_pagelinks {
	margin-top: -4px;
}
.action_who select {
	margin-top: -1px !important;
}

/* Icons (converted from img to css) */
/* Stay here till I find a better place for you guys */
h3.profile_hd {
	background: url(../images/icons/profile_hd.png) 15px no-repeat;
	padding: 8px 0 8px 50px;
}
.xx {
	background: url(../images/post/xx.png) 2px no-repeat;
	padding: 25px 6px 25px 18px;
}

/* Those classes are sharing exact same gradient. */
/* Background of buttons */
.button_submit, .button_reset, .button_link, .topbottom,
.dropmenu li ul, .top_menu, .dropmenu li li:hover, .button,
.dropmenu li li:hover>a, .dropmenu li li a:focus, .dropmenu li li a:hover,
#top_section, #search_form .button_submit, .quickbuttons li,
.quickbuttons li ul, .quickbuttons li ul li:hover, .quickbuttons ul li a:focus,
.popup_window, #inner_section {
	background: #FFFFFF; /* fallback for some browsers */
	background-image: linear-gradient(to bottom, #E2E9F3 0%, #FFFFFF 70%);
}
/* Well some of them has different gradient effect on hover */
.button:hover, .button_submit:hover, .button_reset:hover, .button_link:hover,
.topbottom:hover,#search_form .button_submit:hover, .quickbuttons li:hover {
	background: #FFFFFF;
	background-image: linear-gradient(to bottom, #FFFFFF 0%, #E2E9F3 70%);
}
/* If it fits I sits... */
.navigate_section ul, .popup_content, .up_contain {
	background: #FFFFFF;
	background-image: linear-gradient(to bottom, #FFFFFF 0%, #F1F3F5 95%);
}

/* Topic/Board follow-alert menu */
.notify_dropdown strong {
	font-size: 1.1em;
}
.notify_dropdown a {
	display: block;
	padding: 0.5em;
}
.notify_dropdown a:hover {
	text-decoration: none;
	background: #eee;
}
.notify_dropdown span {
	font-size: 0.9em;
}

/* Some new stuff */
#display_head {
	clear: both;
	margin: -7px 0 15px 0;
}
#display_head p {
	color: #959595;
}
#display_head span {
	margin: -4px 0 0 0;
}
.display_title {
	font-weight: normal;
	font-size: 26px;
	margin-bottom: 0.25em;
}

#reported_posts .generic_icons,
#reported_members .generic_icons {
	margin: -3px 1px 0 0;
}
#reported_posts .quickbuttons li a,
#reported_members .quickbuttons li a {
	background: none;
}
#modcenter .generic_icons {
	margin: -3px -3px 0 0;
}

/* Some colors for generic usage */
.red {
	color: red;
}
.blue {
	color: blue;
}
.green {
	color: green;
}
.block {
	display: block;
	margin: 0 0 5px 0;
}

/* Alternating colors */
.stripes:nth-of-type(even) { background-color:#F2F2F2; }
.stripes:nth-of-type(odd) { background-color:#f0f4f7; }
.alternative { background-color:#F2F2F2; }
.alternative2{ background-color:#E8EDF0; }

#alerts tr.windowbg td,
#alerts tr.windowbg2 td {
	border-right: 1px solid #DDD;
}

.centerbox {
	top: 50%;
	left: 50%;
	transform: translate(-50%, -50%);
}

#au-previews div.descbox div,
#au-previews div.errorbox div,
#au-previews div.infobox div{
	display:inline-block;
	width:32%;
	min-height:30px;
	vertical-align: middle;
}
.attach-info p.progressBar, .attach-info p.attached_BBC, a#attach-cancelAll, a#attach-uploadAll{
	display:none;
}
p.attached_BBC a.insertBBC
{
	margin:0;
}

.attach-info p, .attach-info field{
	display:inline-block;
}
#attachUpload{
	min-height:50px;
}
#total-progress{
	width:50%;
	display:none;
}

.progressBar {
	height: 20px;
	margin: 1px;
	background: #F8F8F8;
	border: 1px solid #C5C5C5;
	border-radius: 7px;
	box-shadow: 0px -2px 2px rgba(0, 0, 0, 0.102);
	vertical-align: middle;
}

.progressBar span {
	display: block;
	height: 100%;
	border-radius: 3px;
	box-shadow: 0 1px 0 rgba(255, 255, 255, .5) inset;
	transition: width .4s ease-in-out;
	background-color: #34c2e3;
	background-size: 30px 30px;
	background-image: linear-gradient(135deg, rgba(255, 255, 255, .15) 25%, transparent 25%, transparent 50%, rgba(255, 255, 255, .15) 50%, rgba(255, 255, 255, .15) 75%, transparent 75%, transparent);
	width:0px;
}

#maxFiles_progress, #maxFiles_progress_text {
	display:none;
}
.progress_yellow span {
	background-color: #fecf23;
}

.progress_green span {
	background-color: #a5df41;
}

.progress_red span {
	background-color: #F45D4C;
}

.progress_blue span {
	background-color: #34c2e3;
}

/* Hide this from desktop users sshh... our little sekrit */
.mobile_buttons, .mobile_display {
	display: none;
}

/* Two-Factor Auth code container */
.tfacode {
	background: #D0E7F8;
	padding: 5px;
	width: 20%;
}

/* This was named as "winfo" before, but its better named noup */
.noup {
	border-top-left-radius: 0;
	border-top-right-radius: 0;
	margin: 0 0 10px 0 !important;
}<|MERGE_RESOLUTION|>--- conflicted
+++ resolved
@@ -1670,18 +1670,6 @@
 	font-style: italic;
 }
 
-<<<<<<< HEAD
-#credits .windowbg, #credits .windowbg2, #preview_section .windowbg, #poll .windowbg,
-#registration .roundframe, #report_form .windowbg,
-#admin_login .roundframe, #frmLogin .roundframe, #post_area .roundframe, #post_event .roundframe, #memberlist_search .roundframe,
-#profileview, #coppa, #fatal_error .windowbg {
-	margin: 0 0 10px 0 !important;
-	border-top-left-radius: 0;
-	border-top-right-radius: 0;
-}
-
-=======
->>>>>>> 64d581af
 .errorfile_table {
 	background: #f0f4f7;
 	border-spacing: 3px;
