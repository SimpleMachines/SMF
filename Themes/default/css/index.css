--- conflicted
+++ resolved
@@ -4092,43 +4092,9 @@
 }
 #info_center .sub_bar:first-child {
 	border-top: none;
-<<<<<<< HEAD
-}
-
-/* This place is about stats page */
-.stats_left {
-	float: left;
-	margin-top: 8px;
-	padding: 6px 15px;
-	border-right: 1px solid #bbb;
-}
-.stats_right{
-	float: right;
-	padding: 6px 15px;
-	margin-top: 8px;
-}
-.stats_left dl.stats, .stats_right dl.stats {
-	margin: -8px 0 -12px 0;
-}
-.stats_left dt a {
-	color: #232f46;
-}
-.stats_left dt {
-	width: 35%;
-}
-.stats_left dd {
-	width: 65%;
-}
-.top_row dl.stats dd {
-	background: none;
-	border: none;
-}
-.half {
-	width: 50%;
-}
+}
+
 #social {
 	clear: both;
 	margin: 5px 0 5px 0;
-=======
->>>>>>> 37b30d91
 }