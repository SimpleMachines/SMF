--- conflicted
+++ resolved
@@ -870,11 +870,8 @@
 						<br />';
 
 	echo '
-<<<<<<< HEAD
 					<hr class="hrcolor" />
-=======
 					<input type="submit" name="preview" id="preview_button" value="', $txt['preview'], '" class="button_submit" />
->>>>>>> f0dbc9bc
 					<input type="submit" name="save" value="', $context['page_title'], '" class="button_submit" />
 					<br class="clear_right" />
 				</div>
