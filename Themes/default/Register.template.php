--- conflicted
+++ resolved
@@ -507,11 +507,7 @@
 
 	echo '
 	<div id="admincenter">
-<<<<<<< HEAD
-		<form id="admin_form_wrapper" action="', $scripturl, '?action=admin;area=regcenter" method="post" accept-charset="', $context['character_set'], '" name="postForm" id="postForm">
-=======
 		<form id="admin_form_wrapper" class="windowbg2" action="', $scripturl, '?action=admin;area=regcenter" method="post" accept-charset="', $context['character_set'], '" name="postForm" id="postForm">
->>>>>>> a7519856
 			<div class="cat_bar">
 				<h3 class="catbg">', $txt['admin_browse_register_new'], '</h3>
 			</div>
@@ -600,15 +596,11 @@
 	global $context, $settings, $options, $scripturl, $txt;
 
 	// Just a big box to edit the text file ;).
-<<<<<<< HEAD
-	echo '';
-=======
-echo '
+	echo '
 		<form id="admin_form_wrapper" action="', $scripturl, '?action=admin;area=regcenter" method="post" accept-charset="', $context['character_set'], '">
 			<div class="cat_bar">
 				<h3 class="catbg">', $txt['registration_agreement'], '</h3>
 			</div>';
->>>>>>> a7519856
 
 	// Warning for if the file isn't writable.
 	if (!empty($context['warning']))
@@ -616,64 +608,13 @@
 			<p class="error">', $context['warning'], '</p>';
 
 	echo '
-<<<<<<< HEAD
-		<div id="admin_form_wrapper">
-			<div class="cat_bar">
-				<h3 class="catbg">', $txt['registration_agreement'], '</h3>
-			</div>';
-=======
 			<div class="windowbg2" id="registration_agreement">
 				<div class="content">';
->>>>>>> a7519856
 
 	// Is there more than one language to choose from?
 	if (count($context['editable_agreements']) > 1)
 	{
 		echo '
-<<<<<<< HEAD
-			<div class="information">
-				<form action="', $scripturl, '?action=admin;area=regcenter" id="change_reg" method="post" accept-charset="', $context['character_set'], '" style="display: inline;">
-					<strong>', $txt['admin_agreement_select_language'], ':</strong>&nbsp;
-					<select name="agree_lang" onchange="document.getElementById(\'change_reg\').submit();" tabindex="', $context['tabindex']++, '">';
-
-		foreach ($context['editable_agreements'] as $file => $name)
-			echo '
-						<option value="', $file, '" ', $context['current_agreement'] == $file ? 'selected="selected"' : '', '>', $name, '</option>';
-
-		echo '
-					</select>
-					<div class="righttext">
-						<input type="hidden" name="sa" value="agreement" />
-						<input type="hidden" name="', $context['session_var'], '" value="', $context['session_id'], '" />
-						<input type="submit" name="change" value="', $txt['admin_agreement_select_language_change'], '" tabindex="', $context['tabindex']++, '" class="button_submit" />
-					</div>
-				</form>
-			</div>
-			<hr />';
-	}
-
-	echo '
-			<form action="', $scripturl, '?action=admin;area=regcenter" method="post" accept-charset="', $context['character_set'], '">';
-
-	// Show the actual agreement in an oversized text box.
-	echo '
-				<p class="agreement">
-					<textarea cols="70" rows="20" name="agreement" id="agreement">', $context['agreement'], '</textarea>
-				</p>
-				<p>
-					<label for="requireAgreement"><input type="checkbox" name="requireAgreement" id="requireAgreement"', $context['require_agreement'] ? ' checked="checked"' : '', ' tabindex="', $context['tabindex']++, '" value="1" class="input_check" /> ', $txt['admin_agreement'], '.</label>
-				</p>
-				<hr class="hrcolor" />
-				<div class="flow_auto" >
-					<input type="submit" value="', $txt['save'], '" tabindex="', $context['tabindex']++, '" class="button_submit" />
-					<input type="hidden" name="agree_lang" value="', $context['current_agreement'], '" />
-					<input type="hidden" name="sa" value="agreement" />
-					<input type="hidden" name="', $context['session_var'], '" value="', $context['session_id'], '" />
-					<input type="hidden" name="', $context['admin-rega_token_var'], '" value="', $context['admin-rega_token'], '" />
-				</div>
-			</form>
-		</div>';
-=======
 					<div class="cat_bar">
 						<h3 class="catbg">', $txt['language_configuration'], '</h3>
 					</div>
@@ -718,7 +659,6 @@
 				</div>
 			</div>
 		</form>';
->>>>>>> a7519856
 }
 
 function template_edit_reserved_words()
