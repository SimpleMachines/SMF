--- conflicted
+++ resolved
@@ -42,10 +42,6 @@
 			<div class="info">
 				<a class="subject mobile_subject" href="', $board['href'], '" id="b', $board['id'], '">
 					', $board['name'], '
-<<<<<<< HEAD
-=======
-					<div class="board_description mobile_display">', $board['description'], '</div>
->>>>>>> 2e48b897
 				</a>';
 
 			// Has it outstanding posts for approval?
