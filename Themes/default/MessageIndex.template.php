--- conflicted
+++ resolved
@@ -40,28 +40,8 @@
 				', function_exists('template_bi_' . $board['type'] . '_icon') ? call_user_func('template_bi_' . $board['type'] . '_icon', $board) : template_bi_board_icon($board), '
 			</div>
 			<div class="info">
-<<<<<<< HEAD
 				', function_exists('template_bi_' . $board['type'] . '_info') ? call_user_func('template_bi_' . $board['type'] . '_info', $board) : template_bi_board_info($board), '
 			</div><!-- .info -->';
-=======
-				<a class="subject mobile_subject" href="', $board['href'], '" id="b', $board['id'], '">
-					', $board['name'], '
-					<div class="board_description mobile_display">', $board['description'], '</div>
-				</a>';
-
-			// Has it outstanding posts for approval?
-			if ($board['can_approve_posts'] && ($board['unapproved_posts'] || $board['unapproved_topics']))
-				echo '
-				<a href="', $scripturl, '?action=moderate;area=postmod;sa=', ($board['unapproved_topics'] > 0 ? 'topics' : 'posts'), ';brd=', $board['id'], ';', $context['session_var'], '=', $context['session_id'], '" title="', sprintf($txt['unapproved_posts'], $board['unapproved_topics'], $board['unapproved_posts']), '" class="moderation_link">(!)</a>';
-
-			echo '
-				<div class="board_description">', $board['description'], '</div>';
-
-			// Show the "Moderators: ". Each has name, href, link, and id. (but we're gonna use link_moderators.)
-			if (!empty($board['moderators']) || !empty($board['moderator_groups']))
-				echo '
-				<p class="moderators">', count($board['link_moderators']) === 1 ? $txt['moderator'] : $txt['moderators'], ': ', implode(', ', $board['link_moderators']), '</p>';
->>>>>>> 2e48b897
 
 			// Show some basic information about the number of posts, etc.
 			echo '
@@ -437,7 +417,7 @@
 		<a href="', $scripturl, '?action=moderate;area=postmod;sa=', ($board['unapproved_topics'] > 0 ? 'topics' : 'posts'), ';brd=', $board['id'], ';', $context['session_var'], '=', $context['session_id'], '" title="', sprintf($txt['unapproved_posts'], $board['unapproved_topics'], $board['unapproved_posts']), '" class="moderation_link">(!)</a>';
 
 	echo '
-		<p class="board_description">', $board['description'], '</p>';
+		<div class="board_description">', $board['description'], '</div>';
 
 	// Show the "Moderators: ". Each has name, href, link, and id. (but we're gonna use link_moderators.)
 	if (!empty($board['link_moderators']))
