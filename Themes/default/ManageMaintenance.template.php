<?php
/**
 * Simple Machines Forum (SMF)
 *
 * @package SMF
 * @author Simple Machines
 * @copyright 2012 Simple Machines
 * @license http://www.simplemachines.org/about/smf/license.php BSD
 *
 * @version 2.1 Alpha 1
 */

// Template for the database maintenance tasks.
function template_maintain_database()
{
	global $context, $settings, $options, $txt, $scripturl, $db_type, $modSettings;

	// If maintenance has finished tell the user.
	if (!empty($context['maintenance_finished']))
		echo '
			<div class="maintenance_finished">
				', sprintf($txt['maintain_done'], $context['maintenance_finished']), '
			</div>';

	echo '
	<div id="manage_maintenance">
		<div class="cat_bar">
			<h3 class="catbg">', $txt['maintain_optimize'], '</h3>
		</div>
		<div class="windowbg">
			<div class="content">
				<form action="', $scripturl, '?action=admin;area=maintain;sa=database;activity=optimize" method="post" accept-charset="', $context['character_set'], '">
					<p>', $txt['maintain_optimize_info'], '</p>
					<input type="submit" value="', $txt['maintain_run_now'], '" class="button_submit" />
					<input type="hidden" name="', $context['session_var'], '" value="', $context['session_id'], '" />
					<input type="hidden" name="', $context['admin-maint_token_var'], '" value="', $context['admin-maint_token'], '" />
				</form>
			</div>
		</div>

		<div class="cat_bar">
			<h3 class="catbg">
			<a href="', $scripturl, '?action=helpadmin;help=maintenance_backup" onclick="return reqOverlayDiv(this.href);" class="help"><img src="', $settings['images_url'], '/helptopics.png" class="icon" alt="', $txt['help'], '" /></a> ', $txt['maintain_backup'], '
			</h3>
		</div>

		<div class="windowbg2">
			<div class="content">
				<form action="', $scripturl, '?action=admin;area=maintain;sa=database;activity=backup" method="post" accept-charset="', $context['character_set'], '">
					<p>', $txt['maintain_backup_info'], '</p>';

	if ($db_type == 'sqlite')
		echo '
					<input type="submit" value="', $txt['maintain_backup_save'], '" id="submitDump" class="button_submit" />';
	else
	{
		if ($context['safe_mode_enable'])
			echo '
					<div class="errorbox">', $txt['safe_mode_enabled'], '</div>';
		else
			echo '
					<div class="', $context['suggested_method'] == 'use_external_tool' || $context['use_maintenance'] != 0 ? 'errorbox' : 'noticebox', '">
						', $txt[$context['suggested_method']],
						$context['use_maintenance'] != 0 ? '<br />' . $txt['enable_maintenance' . $context['use_maintenance']] : '',
					'</div>';

		echo '
					<p>
						<label for="struct"><input type="checkbox" name="struct" id="struct" onclick="document.getElementById(\'submitDump\').disabled = !document.getElementById(\'struct\').checked &amp;&amp; !document.getElementById(\'data\').checked;" class="input_check" checked="checked" /> ', $txt['maintain_backup_struct'], '</label><br />
						<label for="data"><input type="checkbox" name="data" id="data" onclick="document.getElementById(\'submitDump\').disabled = !document.getElementById(\'struct\').checked &amp;&amp; !document.getElementById(\'data\').checked;" checked="checked" class="input_check" /> ', $txt['maintain_backup_data'], '</label><br />
						<label for="compress"><input type="checkbox" name="compress" id="compress" value="gzip"', $context['suggested_method'] == 'zipped_file' ? ' checked="checked"' : '', ' class="input_check" /> ', $txt['maintain_backup_gz'], '</label>
					</p>
					<p>
						<input ', $context['use_maintenance'] == 2 ? 'disabled="disabled" ' : '', 'type="submit" value="', $txt['maintain_backup_save'], '" id="submitDump" onclick="return document.getElementById(\'struct\').checked || document.getElementById(\'data\').checked;" class="button_submit" />
					</p>';
	}

	echo '
					<input type="hidden" name="', $context['session_var'], '" value="', $context['session_id'], '" />
					<input type="hidden" name="', $context['admin-maint_token_var'], '" value="', $context['admin-maint_token'], '" />
				</form>
			</div>
		</div>';

	// Show an option to convert the body column of the post table to MEDIUMTEXT or TEXT
	if (isset($context['convert_to']))
	{
		echo '
		<div class="cat_bar">
			<h3 class="catbg">', $txt[$context['convert_to'] . '_title'], '</h3>
		</div>
		<div class="windowbg">
			<div class="content">
				<form action="', $scripturl, '?action=admin;area=maintain;sa=database;activity=convertmsgbody" method="post" accept-charset="', $context['character_set'], '">
					<p>', $txt['mediumtext_introduction'], '</p>',
					$context['convert_to_suggest'] ? '<p class="infobox">' . $txt['convert_to_suggest_text'] . '</p>' : '', '
					<input type="submit" name="evaluate_conversion" value="', $txt['maintain_run_now'], '" class="button_submit" />
					<input type="hidden" name="', $context['session_var'], '" value="', $context['session_id'], '" />
					<input type="hidden" name="', $context['admin-maint_token_var'], '" value="', $context['admin-maint_token'], '" />
				</form>
			</div>
		</div>';
	}

	// Show an option to convert to UTF-8 if we're not on UTF-8 yet.
	if ($context['convert_utf8'])
	{
		echo '
		<div class="cat_bar">
			<h3 class="catbg">', $txt['utf8_title'], '</h3>
		</div>
		<div class="windowbg">
			<div class="content">
				<form action="', $scripturl, '?action=admin;area=maintain;sa=database;activity=convertutf8" method="post" accept-charset="', $context['character_set'], '">
					<p>', $txt['utf8_introduction'], '</p>
					', !empty($modSettings['search_index']) && $modSettings['search_index'] == 'fulltext' ? '<p class="errorbox">' . $txt['utf8_cannot_convert_fulltext'] . '</p>' : '', '
					<input type="submit" value="', $txt['maintain_run_now'], '" class="button_submit" ', !empty($modSettings['search_index']) && $modSettings['search_index'] == 'fulltext' ? 'disabled="disabled"' : '', '/><br class="clear_right" />
					<input type="hidden" name="', $context['session_var'], '" value="', $context['session_id'], '" />
					<input type="hidden" name="', $context['admin-maint_token_var'], '" value="', $context['admin-maint_token'], '" />
				</form>
			</div>
		</div>';
	}

	// We might want to convert entities if we're on UTF-8.
	if ($context['convert_entities'])
	{
		echo '
		<div class="cat_bar">
			<h3 class="catbg">', $txt['entity_convert_title'], '</h3>
		</div>
		<div class="windowbg">
			<div class="content">
				<form action="', $scripturl, '?action=admin;area=maintain;sa=database;activity=convertentities" method="post" accept-charset="', $context['character_set'], '">
					<p>', $txt['entity_convert_introduction'], '</p>
					<input type="submit" value="', $txt['maintain_run_now'], '" class="button_submit" />
					<input type="hidden" name="', $context['session_var'], '" value="', $context['session_id'], '" />
					<input type="hidden" name="', $context['admin-maint_token_var'], '" value="', $context['admin-maint_token'], '" />
				</form>
			</div>
		</div>';
	}

	echo '
	</div>';
}

// Template for the routine maintenance tasks.
function template_maintain_routine()
{
	global $context, $settings, $options, $txt, $scripturl, $modSettings;

	// Starts off with general maintenance procedures.
	echo '
	<div id="manage_maintenance">';

	// If maintenance has finished tell the user.
	if (!empty($context['maintenance_finished']))
		echo '
			<div class="maintenance_finished">
				', sprintf($txt['maintain_done'], $context['maintenance_finished']), '
			</div>';

	echo '
		<div class="cat_bar">
			<h3 class="catbg">', $txt['maintain_version'], '</h3>
		</div>
		<div class="windowbg">
			<div class="content">
				<form action="', $scripturl, '?action=admin;area=maintain;sa=routine;activity=version" method="post" accept-charset="', $context['character_set'], '">
					<p>', $txt['maintain_version_info'], '
						<input type="submit" value="', $txt['maintain_run_now'], '" class="button_submit" />
						<input type="hidden" name="', $context['session_var'], '" value="', $context['session_id'], '" />
					</p>
				</form>
			</div>
		</div>
		<div class="cat_bar">
			<h3 class="catbg">', $txt['maintain_errors'], '</h3>
		</div>
		<div class="windowbg2">
			<div class="content">
				<form action="', $scripturl, '?action=admin;area=repairboards" method="post" accept-charset="', $context['character_set'], '">
					<p>', $txt['maintain_errors_info'], '
						<input type="submit" value="', $txt['maintain_run_now'], '" class="button_submit" />
						<input type="hidden" name="', $context['session_var'], '" value="', $context['session_id'], '" />
						<input type="hidden" name="', $context['admin-maint_token_var'], '" value="', $context['admin-maint_token'], '" />
					</p>
				</form>
			</div>
		</div>
		<div class="cat_bar">
			<h3 class="catbg">', $txt['maintain_recount'], '</h3>
		</div>
		<div class="windowbg">
			<div class="content">
				<form action="', $scripturl, '?action=admin;area=maintain;sa=routine;activity=recount" method="post" accept-charset="', $context['character_set'], '">
					<p>', $txt['maintain_recount_info'], '
						<input type="submit" value="', $txt['maintain_run_now'], '" class="button_submit" />
						<input type="hidden" name="', $context['session_var'], '" value="', $context['session_id'], '" />
						<input type="hidden" name="', $context['admin-maint_token_var'], '" value="', $context['admin-maint_token'], '" />
					</p>
				</form>
			</div>
		</div>
		<div class="cat_bar">
			<h3 class="catbg">', $txt['maintain_logs'], '</h3>
		</div>
		<div class="windowbg2">
			<div class="content">
				<form action="', $scripturl, '?action=admin;area=maintain;sa=routine;activity=logs" method="post" accept-charset="', $context['character_set'], '">
					<p>', $txt['maintain_logs_info'], '
						<input type="submit" value="', $txt['maintain_run_now'], '" class="button_submit" />
						<input type="hidden" name="', $context['session_var'], '" value="', $context['session_id'], '" />
						<input type="hidden" name="', $context['admin-maint_token_var'], '" value="', $context['admin-maint_token'], '" />
					</p>
				</form>
			</div>
		</div>
		<div class="cat_bar">
			<h3 class="catbg">', $txt['maintain_cache'], '</h3>
		</div>
		<div class="windowbg">
			<div class="content">
				<form action="', $scripturl, '?action=admin;area=maintain;sa=routine;activity=cleancache" method="post" accept-charset="', $context['character_set'], '">
					<p>', $txt['maintain_cache_info'], '
						<input type="submit" value="', $txt['maintain_run_now'], '" class="button_submit" />
						<input type="hidden" name="', $context['session_var'], '" value="', $context['session_id'], '" />
						<input type="hidden" name="', $context['admin-maint_token_var'], '" value="', $context['admin-maint_token'], '" />
					</p>
				</form>
			</div>
		</div>
	</div>';
}

// Template for the member maintenance tasks.
function template_maintain_members()
{
	global $context, $settings, $options, $txt, $scripturl;

	echo '
	<script type="text/javascript"><!-- // --><![CDATA[
		var warningMessage = \'\';
		var membersSwap = false;

		function swapMembers()
		{
			membersSwap = !membersSwap;
			var membersForm = document.getElementById(\'membersForm\');

			$("#membersPanel").slideToggle(300);

			document.getElementById("membersIcon").src = smf_images_url + (membersSwap ? "/selected_open.png" : "/selected.png");
			setInnerHTML(document.getElementById("membersText"), membersSwap ? "', $txt['maintain_members_choose'], '" : "', $txt['maintain_members_all'], '");

			for (var i = 0; i < membersForm.length; i++)
			{
				if (membersForm.elements[i].type.toLowerCase() == "checkbox")
					membersForm.elements[i].checked = !membersSwap;
			}
		}

		function checkAttributeValidity()
		{
			origText = \'', $txt['reattribute_confirm'], '\';
			valid = true;

			// Do all the fields!
			if (!document.getElementById(\'to\').value)
				valid = false;
			warningMessage = origText.replace(/%member_to%/, document.getElementById(\'to\').value);

			if (document.getElementById(\'type_email\').checked)
			{
				if (!document.getElementById(\'from_email\').value)
					valid = false;
				warningMessage = warningMessage.replace(/%type%/, \'', addcslashes($txt['reattribute_confirm_email'], "'"), '\').replace(/%find%/, document.getElementById(\'from_email\').value);
			}
			else
			{
				if (!document.getElementById(\'from_name\').value)
					valid = false;
				warningMessage = warningMessage.replace(/%type%/, \'', addcslashes($txt['reattribute_confirm_username'], "'"), '\').replace(/%find%/, document.getElementById(\'from_name\').value);
			}

			document.getElementById(\'do_attribute\').disabled = valid ? \'\' : \'disabled\';

			setTimeout("checkAttributeValidity();", 500);
			return valid;
		}
		setTimeout("checkAttributeValidity();", 500);
	// ]]></script>
	<div id="manage_maintenance">';

	// If maintenance has finished tell the user.
	if (!empty($context['maintenance_finished']))
	echo '
		<div class="maintenance_finished">
			', sprintf($txt['maintain_done'], $context['maintenance_finished']), '
		</div>';

	echo '
		<div class="cat_bar">
			<h3 class="catbg">', $txt['maintain_reattribute_posts'], '</h3>
		</div>
		<div class="windowbg2">
			<div class="content">
				<form action="', $scripturl, '?action=admin;area=maintain;sa=members;activity=reattribute" method="post" accept-charset="', $context['character_set'], '">
					<p><strong>', $txt['reattribute_guest_posts'], '</strong></p>
					<dl class="settings">
						<dt>
							<label for="type_email"><input type="radio" name="type" id="type_email" value="email" checked="checked" class="input_radio" />', $txt['reattribute_email'], '</label>
						</dt>
						<dd>
							<input type="text" name="from_email" id="from_email" value="" onclick="document.getElementById(\'type_email\').checked = \'checked\'; document.getElementById(\'from_name\').value = \'\';" />
						</dd>
						<dt>
							<label for="type_name"><input type="radio" name="type" id="type_name" value="name" class="input_radio" />', $txt['reattribute_username'], '</label>
						</dt>
						<dd>
							<input type="text" name="from_name" id="from_name" value="" onclick="document.getElementById(\'type_name\').checked = \'checked\'; document.getElementById(\'from_email\').value = \'\';" class="input_text" />
						</dd>
					</dl>
					<dl class="settings">
						<dt>
							<label for="to"><strong>', $txt['reattribute_current_member'], ':</strong></label>
						</dt>
						<dd>
							<input type="text" name="to" id="to" value="" class="input_text" />
						</dd>
					</dl>
					<p class="maintain_members">
						<input type="checkbox" name="posts" id="posts" checked="checked" class="input_check" />
						<label for="posts">', $txt['reattribute_increase_posts'], '</label>
					</p>
					<input type="submit" id="do_attribute" value="', $txt['reattribute'], '" onclick="if (!checkAttributeValidity()) return false;
					return confirm(warningMessage);" class="button_submit" />
					<input type="hidden" name="', $context['session_var'], '" value="', $context['session_id'], '" />
					<input type="hidden" name="', $context['admin-maint_token_var'], '" value="', $context['admin-maint_token'], '" />
				</form>
			</div>
		</div>
		<div class="cat_bar">
			<h3 class="catbg">
				<a href="', $scripturl, '?action=helpadmin;help=maintenance_members" onclick="return reqOverlayDiv(this.href);" class="help"><img src="', $settings['images_url'], '/helptopics.png" class="icon" alt="', $txt['help'], '" /></a> ', $txt['maintain_members'], '
			</h3>
		</div>
		<div class="windowbg">
			<div class="content">
				<form action="', $scripturl, '?action=admin;area=maintain;sa=members;activity=purgeinactive" method="post" accept-charset="', $context['character_set'], '" id="membersForm">
					<p><a id="membersLink"></a>', $txt['maintain_members_since1'], '
					<select name="del_type">
						<option value="activated" selected="selected">', $txt['maintain_members_activated'], '</option>
						<option value="logged">', $txt['maintain_members_logged_in'], '</option>
					</select> ', $txt['maintain_members_since2'], ' <input type="text" name="maxdays" value="30" size="3" class="input_text" />', $txt['maintain_members_since3'], '</p>';

	echo '
					<p><a href="#membersLink" onclick="swapMembers();"><img src="', $settings['images_url'], '/selected.png" alt="+" id="membersIcon" /></a> <a href="#membersLink" onclick="swapMembers();" id="membersText" style="font-weight: bold;">', $txt['maintain_members_all'], '</a></p>
					<div style="display: none; padding: 3px" id="membersPanel">';

	foreach ($context['membergroups'] as $group)
		echo '
						<label for="groups', $group['id'], '"><input type="checkbox" name="groups[', $group['id'], ']" id="groups', $group['id'], '" checked="checked" class="input_check" /> ', $group['name'], '</label><br />';

	echo '
					</div>
					<input type="submit" value="', $txt['maintain_old_remove'], '" onclick="return confirm(\'', $txt['maintain_members_confirm'], '\');" class="button_submit" />
					<input type="hidden" name="', $context['session_var'], '" value="', $context['session_id'], '" />
					<input type="hidden" name="', $context['admin-maint_token_var'], '" value="', $context['admin-maint_token'], '" />
				</form>
			</div>
		</div>
		<div class="cat_bar">
			<h3 class="catbg">', $txt['maintain_recountposts'], '</h3>
		</div>
		<div class="windowbg">
			<div class="content">
				<form action="', $scripturl, '?action=admin;area=maintain;sa=members;activity=recountposts" method="post" accept-charset="', $context['character_set'], '" id="membersRecountForm">
					<p>', $txt['maintain_recountposts_info'], '</p>
					<input type="submit" value="', $txt['maintain_run_now'], '" class="button_submit" />
					<input type="hidden" name="', $context['session_var'], '" value="', $context['session_id'], '" />
					<input type="hidden" name="', $context['admin-maint_token_var'], '" value="', $context['admin-maint_token'], '" />
				</form>
			</div>
		</div>
	</div>

	<script type="text/javascript" src="', $settings['default_theme_url'], '/scripts/suggest.js?alp21"></script>
	<script type="text/javascript"><!-- // --><![CDATA[
		var oAttributeMemberSuggest = new smc_AutoSuggest({
			sSelf: \'oAttributeMemberSuggest\',
			sSessionId: smf_session_id,
			sSessionVar: smf_session_var,
			sSuggestId: \'attributeMember\',
			sControlId: \'to\',
			sSearchType: \'member\',
			sTextDeleteItem: \'', $txt['autosuggest_delete_item'], '\',
			bItemList: false
		});
	// ]]></script>';
}

// Template for the topic maintenance tasks.
function template_maintain_topics()
{
	global $scripturl, $txt, $context, $settings, $modSettings;

	// If maintenance has finished tell the user.
	if (!empty($context['maintenance_finished']))
		echo '
			<div class="maintenance_finished">
				', sprintf($txt['maintain_done'], $context['maintenance_finished']), '
			</div>';

	// Bit of javascript for showing which boards to prune in an otherwise hidden list.
	echo '
		<script type="text/javascript"><!-- // --><![CDATA[
			var rotSwap = false;
			function swapRot()
			{
				rotSwap = !rotSwap;

				// Toggle icon
				document.getElementById("rotIcon").src = smf_images_url + (rotSwap ? "/selected_open.png" : "/selected.png");
				setInnerHTML(document.getElementById("rotText"), rotSwap ? ', JavaScriptEscape($txt['maintain_old_choose']), ' : ', JavaScriptEscape($txt['maintain_old_all']), ');

				// Toggle panel
				$("#rotPanel").slideToggle(300);

				// Toggle checkboxes
				var rotPanel = document.getElementById(\'rotPanel\');
				var oBoardCheckBoxes = rotPanel.getElementsByTagName(\'input\');
				for (var i = 0; i < oBoardCheckBoxes.length; i++)
				{
					if (oBoardCheckBoxes[i].type.toLowerCase() == "checkbox")
						oBoardCheckBoxes[i].checked = !rotSwap;
				}
			}
		// ]]></script>';

	echo '
	<div id="manage_maintenance">
		<div class="cat_bar">
			<h3 class="catbg">', $txt['maintain_old'], '</h3>
		</div>
		<div class="windowbg">
			<div class="content flow_auto">
				<form action="', $scripturl, '?action=admin;area=maintain;sa=topics;activity=pruneold" method="post" accept-charset="', $context['character_set'], '">';

	// The otherwise hidden "choose which boards to prune".
	echo '
					<p>
						<a id="rotLink"></a>', $txt['maintain_old_since_days1'], '<input type="text" name="maxdays" value="30" size="3" />', $txt['maintain_old_since_days2'], '
					</p>
					<p>
						<label for="delete_type_nothing"><input type="radio" name="delete_type" id="delete_type_nothing" value="nothing" class="input_radio" /> ', $txt['maintain_old_nothing_else'], '</label><br />
						<label for="delete_type_moved"><input type="radio" name="delete_type" id="delete_type_moved" value="moved" class="input_radio" checked="checked" /> ', $txt['maintain_old_are_moved'], '</label><br />
						<label for="delete_type_locked"><input type="radio" name="delete_type" id="delete_type_locked" value="locked" class="input_radio" /> ', $txt['maintain_old_are_locked'], '</label><br />
					</p>';

	if (!empty($modSettings['enableStickyTopics']))
		echo '
					<p>
						<label for="delete_old_not_sticky"><input type="checkbox" name="delete_old_not_sticky" id="delete_old_not_sticky" class="input_check" checked="checked" /> ', $txt['maintain_old_are_not_stickied'], '</label><br />
					</p>';

		echo '
					<p>
						<a href="#rotLink" onclick="swapRot();"><img src="', $settings['images_url'], '/selected.png" alt="+" id="rotIcon" /></a> <a href="#rotLink" onclick="swapRot();" id="rotText" style="font-weight: bold;">', $txt['maintain_old_all'], '</a>
					</p>
					<div style="display: none;" id="rotPanel" class="flow_hidden">
						<div class="floatleft" style="width: 49%">';

	// This is the "middle" of the list.
	$middle = ceil(count($context['categories']) / 2);

	$i = 0;
	foreach ($context['categories'] as $category)
	{
		echo '
							<fieldset>
								<legend>', $category['name'], '</legend>
								<ul class="reset">';

		// Display a checkbox with every board.
		foreach ($category['boards'] as $board)
			echo '
									<li style="margin-', $context['right_to_left'] ? 'right' : 'left', ': ', $board['child_level'] * 1.5, 'em;"><label for="boards_', $board['id'], '"><input type="checkbox" name="boards[', $board['id'], ']" id="boards_', $board['id'], '" checked="checked" class="input_check" />', $board['name'], '</label></li>';

		echo '
								</ul>
							</fieldset>';

		// Increase $i, and check if we're at the middle yet.
		if (++$i == $middle)
			echo '
						</div>
						<div class="floatright" style="width: 49%;">';
	}

	echo '
						</div>
					</div>
					<input type="submit" value="', $txt['maintain_old_remove'], '" onclick="return confirm(\'', $txt['maintain_old_confirm'], '\');" class="button_submit" />
					<input type="hidden" name="', $context['session_var'], '" value="', $context['session_id'], '" />
					<input type="hidden" name="', $context['admin-maint_token_var'], '" value="', $context['admin-maint_token'], '" />
				</form>
			</div>
		</div>

		<div class="cat_bar">
			<h3 class="catbg">', $txt['maintain_old_drafts'], '</h3>
		</div>
		<div class="windowbg">
			<div class="content">
				<form action="', $scripturl, '?action=admin;area=maintain;sa=topics;activity=olddrafts" method="post" accept-charset="', $context['character_set'], '">
					<p>', $txt['maintain_old_drafts_days'], '&nbsp;<input type="text" name="draftdays" value="', (!empty($modSettings['drafts_keep_days']) ? $modSettings['drafts_keep_days'] : 30), '" size="3" />&nbsp;', $txt['days_word'], '</p>
					<input type="submit" value="', $txt['maintain_old_remove'], '" onclick="return confirm(\'', $txt['maintain_old_drafts_confirm'], '\');" class="button_submit" />
					<input type="hidden" name="', $context['session_var'], '" value="', $context['session_id'], '" />
					<input type="hidden" name="', $context['admin-maint_token_var'], '" value="', $context['admin-maint_token'], '" />
				</form>
			</div>
		</div>
		<div class="cat_bar">
			<h3 class="catbg">', $txt['move_topics_maintenance'], '</h3>
		</div>
		<div class="windowbg2">
			<div class="content">
				<form action="', $scripturl, '?action=admin;area=maintain;sa=topics;activity=massmove" method="post" accept-charset="', $context['character_set'], '">
					<p><label for="id_board_from">', $txt['move_topics_from'], ' </label>
					<select name="id_board_from" id="id_board_from">
						<option disabled="disabled">(', $txt['move_topics_select_board'], ')</option>';

	// From board
	foreach ($context['categories'] as $category)
	{
		echo '
						<option disabled="disabled">--------------------------------------</option>
						<option disabled="disabled">', $category['name'], '</option>
						<option disabled="disabled">--------------------------------------</option>';

		foreach ($category['boards'] as $board)
			echo '
						<option value="', $board['id'], '"> ', str_repeat('==', $board['child_level']), '=&gt;&nbsp;', $board['name'], '</option>';
	}

	echo '
					</select>
					<label for="id_board_to">', $txt['move_topics_to'], '</label>
					<select name="id_board_to" id="id_board_to">
						<option disabled="disabled">(', $txt['move_topics_select_board'], ')</option>';

	// To board
	foreach ($context['categories'] as $category)
	{
		echo '
						<option disabled="disabled">--------------------------------------</option>
						<option disabled="disabled">', $category['name'], '</option>
						<option disabled="disabled">--------------------------------------</option>';

		foreach ($category['boards'] as $board)
			echo '
						<option value="', $board['id'], '"> ', str_repeat('==', $board['child_level']), '=&gt;&nbsp;', $board['name'], '</option>';
	}
	echo '
					</select></p>
					<input type="submit" value="', $txt['move_topics_now'], '" onclick="if (document.getElementById(\'id_board_from\').options[document.getElementById(\'id_board_from\').selectedIndex].disabled || document.getElementById(\'id_board_from\').options[document.getElementById(\'id_board_to\').selectedIndex].disabled) return false; var confirmText = \'', $txt['move_topics_confirm'] . '\'; return confirm(confirmText.replace(/%board_from%/, document.getElementById(\'id_board_from\').options[document.getElementById(\'id_board_from\').selectedIndex].text.replace(/^=+&gt;&nbsp;/, \'\')).replace(/%board_to%/, document.getElementById(\'id_board_to\').options[document.getElementById(\'id_board_to\').selectedIndex].text.replace(/^=+&gt;&nbsp;/, \'\')));" class="button_submit" />
					<input type="hidden" name="', $context['session_var'], '" value="', $context['session_id'], '" />
				</form>
			</div>
		</div>
	</div>';
}

// Simple template for showing results of our optimization...
function template_optimize()
{
	global $context, $settings, $options, $txt, $scripturl;

	echo '
	<div id="manage_maintenance">
		<div class="cat_bar">
			<h3 class="catbg">', $txt['maintain_optimize'], '</h3>
		</div>
		<div class="windowbg">
			<div class="content">
				<p>
					', $txt['database_numb_tables'], '<br />
					', $txt['database_optimize_attempt'], '<br />';

	// List each table being optimized...
	foreach ($context['optimized_tables'] as $table)
		echo '
					', sprintf($txt['database_optimizing'], $table['name'], $table['data_freed']), '<br />';

	// How did we go?
	echo '
					<br />', $context['num_tables_optimized'] == 0 ? $txt['database_already_optimized'] : $context['num_tables_optimized'] . ' ' . $txt['database_optimized'];

	echo '
				</p>
				<p><a href="', $scripturl, '?action=admin;area=maintain">', $txt['maintain_return'], '</a></p>
			</div>
		</div>
	</div>';
}

function template_convert_utf8()
{
	global $context, $txt, $settings, $scripturl;

	echo '
	<div id="manage_maintenance">
		<div class="cat_bar">
			<h3 class="catbg">', $txt['utf8_title'], '</h3>
		</div>
		<div class="windowbg">
			<div class="content">
				<form action="', $scripturl, '?action=admin;area=maintain;sa=database;activity=convertutf8" method="post" accept-charset="', $context['character_set'], '">
					<p>', $txt['utf8_introduction'], '</p>
					<div>', $txt['utf8_warning'], '</div>

					<dl class="settings">
						<dt><strong>', $txt['utf8_source_charset'], ':</strong></dt>
						<dd><select name="src_charset">';
	foreach ($context['charset_list'] as $charset)
		echo '
							<option value="', $charset, '"', $charset === $context['charset_detected'] ? ' selected="selected"' : '', '>', $charset, '</option>';
	echo '
							</select></dd>
						<dt><strong>', $txt['utf8_database_charset'], ':</strong></dt>
						<dd>', $context['database_charset'], '</dd>
						<dt><strong>', $txt['utf8_target_charset'], ': </strong></dt>
						<dd>', $txt['utf8_utf8'], '</dd>
					</dl>
					<input type="submit" value="', $txt['utf8_proceed'], '" class="button_submit" />
					<input type="hidden" name="', $context['session_var'], '" value="', $context['session_id'], '" />
					<input type="hidden" name="', $context['admin-maint_token_var'], '" value="', $context['admin-maint_token'], '" />
					<input type="hidden" name="proceed" value="1" />
				</form>
			</div>
		</div>
	</div>';
}

function template_convert_entities()
{
	global $context, $txt, $settings, $scripturl;

	echo '
	<div id="manage_maintenance">
		<div class="cat_bar">
			<h3 class="catbg">', $txt['entity_convert_title'], '</h3>
		</div>
		<div class="windowbg">
			<div class="content">
				<p>', $txt['entity_convert_introduction'], '</p>
				<form action="', $scripturl, '?action=admin;area=maintain;sa=database;activity=convertentities;start=0;', $context['session_var'], '=', $context['session_id'], '" method="post" accept-charset="', $context['character_set'], '">
				<input type="submit" value="', $txt['entity_convert_proceed'], '" class="button_submit" />
				</form>
			</div>
		</div>
	</div>';
}

function template_convert_msgbody()
{
	global $context, $txt, $settings, $scripturl;

	echo '
	<div id="manage_maintenance">
		<div class="cat_bar">
			<h3 class="catbg">', $txt[$context['convert_to'] . '_title'], '</h3>
		</div>
		<div class="windowbg">
			<div class="content">
				<p>', $txt['body_checking_introduction'], '</p>';
	if (!empty($context['exceeding_messages']))
	{
		echo '
				<p class="noticebox">', $txt['exceeding_messages'], '
				<ul>
					<li>
					', implode('</li><li>', $context['exceeding_messages']), '
					</li>
				</ul>';
		if (!empty($context['exceeding_messages_morethan']))
			echo '
				<p>', $context['exceeding_messages_morethan'], '</p>';
	}
	else
		echo '
				<p class="infobox">', $txt['convert_to_text'], '</p>';

	echo '
				<form action="', $scripturl, '?action=admin;area=maintain;sa=database;activity=convertmsgbody" method="post" accept-charset="', $context['character_set'], '">
				<hr class="hrcolor" />
				<input type="hidden" name="', $context['session_var'], '" value="', $context['session_id'], '" />
				<input type="hidden" name="', $context['admin-maint_token_var'], '" value="', $context['admin-maint_token'], '" />
				<input type="submit" name="do_conversion" value="', $txt['entity_convert_proceed'], '" class="button_submit" />
				</form>
			</div>
		</div>
<<<<<<< HEAD
	</div>
	<br class="clear" />';
}
=======
	</div>';
}

?>
>>>>>>> 0f0f217c
<|MERGE_RESOLUTION|>--- conflicted
+++ resolved
@@ -702,13 +702,5 @@
 				</form>
 			</div>
 		</div>
-<<<<<<< HEAD
-	</div>
-	<br class="clear" />';
-}
-=======
 	</div>';
-}
-
-?>
->>>>>>> 0f0f217c
+}