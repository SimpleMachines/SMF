--- conflicted
+++ resolved
@@ -3529,6 +3529,14 @@
 							$('.sceditor-smileyPopup').animaDrag({ 
 								speed: 150, 
 								interval: 120, 
+								during: function(e) {
+									$(this).height(this.startheight);
+									$(this).width(this.startwidth);
+								},
+								before: function(e) {
+									this.startheight = $(this).innerHeight();
+									this.startwidth = $(this).innerWidth();
+								},
 								grip: '.sceditor-popup-grip' 
 							});
 							// stop clicks within the dropdown from being handled
@@ -3615,132 +3623,4 @@
 		this.wysiwygEditorInsertHtml('<pre>', '</pre>');
 	},
 	'Pre'
-<<<<<<< HEAD
-);
-
-/**
- * AnimaDrag
- * Animated jQuery Drag and Drop Plugin
- * Version 0.5.1 beta
- * Author Abel Mohler
- * Released with the MIT License: http://www.opensource.org/licenses/mit-license.php
- */
-(function($){
-	$.fn.animaDrag = function(o, callback) {
-		var defaults = {
-			speed: 400,
-			interval: 300,
-			easing: null,
-			cursor: 'move',
-			boundary: document.body,
-			grip: null,
-			overlay: true,
-			after: function(e) {
-// 				$(this).height(this.startheight);
-// 				$(this).width(this.startwidth);
-			},
-			during: function(e) {
-				$(this).height(this.startheight);
-				$(this).width(this.startwidth);
-			},
-			before: function(e) {
-				this.startheight = $(this).innerHeight();
-				this.startwidth = $(this).innerWidth();
-			},
-			afterEachAnimation: function(e) {},
-			startheight: 0,
-			startwidth: 0
-		}
-		if(typeof callback == 'function') {
-				defaults.after = callback;
-		}
-		o = $.extend(defaults, o || {});
-		return this.each(function() {
-			var id, startX, startY, draggableStartX, draggableStartY, dragging = false, Ev, draggable = this,
-			grip = ($(this).find(o.grip).length > 0) ? $(this).find(o.grip) : $(this);
-			if(o.boundary) {
-				var limitTop = $(o.boundary).offset().top, limitLeft = $(o.boundary).offset().left,
-				limitBottom = limitTop + $(o.boundary).innerHeight(), limitRight = limitLeft + $(o.boundary).innerWidth();
-			}
-			grip.mousedown(function(e) {
-				o.before.call(draggable, e);
-
-				var lastX, lastY;
-				dragging = true;
-
-				Ev = e;
-
-				startX = lastX = e.pageX;
-				startY = lastY = e.pageY;
-				draggableStartX = $(draggable).offset().left;
-				draggableStartY = $(draggable).offset().top;
-
-				$(draggable).css({
-					position: 'absolute',
-					left: draggableStartX + 'px',
-					top: draggableStartY + 'px',
-					cursor: o.cursor,
-					zIndex: '1010'
-				}).addClass('anima-drag').appendTo(document.body);
-				if(o.overlay && $('#anima-drag-overlay').length == 0) {
-					$('<div id="anima-drag-overlay"></div>').css({
-						position: 'absolute',
-						top: '0',
-						left: '0',
-						zIndex: '1000',
-						width: $(document.body).outerWidth() + 'px',
-						height: $(document.body).outerHeight() + 'px'
-					}).appendTo(document.body);
-				}
-				else if(o.overlay) {
-					$('#anima-drag-overlay').show();
-				}
-				id = setInterval(function() {
-					if(lastX != Ev.pageX || lastY != Ev.pageY) {
-						var positionX = draggableStartX - (startX - Ev.pageX), positionY = draggableStartY - (startY - Ev.pageY);
-						if(positionX < limitLeft && o.boundary) {
-							positionX = limitLeft;
-						}
-						else if(positionX + $(draggable).innerWidth() > limitRight && o.boundary) {
-							positionX = limitRight - $(draggable).outerWidth();
-						}
-						if(positionY < limitTop && o.boundary) {
-							positionY = limitTop;
-						}
-						else if(positionY + $(draggable).innerHeight() > limitBottom && o.boundary) {
-							positionY = limitBottom - $(draggable).outerHeight();
-						}
-						$(draggable).stop().animate({
-							left: positionX + 'px',
-							top: positionY + 'px'
-						}, o.speed, o.easing, function(){o.afterEachAnimation.call(draggable, Ev)});
-					}
-					lastX = Ev.pageX;
-					lastY = Ev.pageY;
-				}, o.interval);
-				($.browser.safari || e.preventDefault());
-			});
-			$(document).mousemove(function(e) {
-				if(dragging) {
-					Ev = e;
-					o.during.call(draggable, e);
-				}
-			});
-			$(document).mouseup(function(e) {
-				if(dragging) {
-					$(draggable).css({
-						cursor: '',
-						zIndex: '990'
-					}).removeClass('anima-drag');
-					$('#anima-drag-overlay').hide().appendTo(document.body);
-					clearInterval(id);
-					o.after.call(draggable, e);
-					dragging = false;
-				}
-			});
-		});
-	}
-})(jQuery);
-=======
-);
->>>>>>> 54a72eb1
+);