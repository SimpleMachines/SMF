<?php
/**
 * Simple Machines Forum (SMF)
 *
 * @package SMF
 * @author Simple Machines http://www.simplemachines.org
 * @copyright 2017 Simple Machines and individual contributors
 * @license http://www.simplemachines.org/about/smf/license.php BSD
 *
 * @version 2.1 Beta 4
 */

/**
 * The template for sending newsletters
 */
function template_email_members()
{
	global $context, $txt, $scripturl;

	// Are we done sending the newsletter?
	if (!empty($context['newsletter_sent']))
		echo '
	<div class="infobox">', $txt['admin_news_newsletter_' . $context['newsletter_sent']], '</div>';

	echo '
	<div id="admincenter">
		<form action="', $scripturl, '?action=admin;area=news;sa=mailingcompose" method="post" id="admin_newsletters" class="flow_hidden" accept-charset="', $context['character_set'], '">
			<div class="cat_bar">
				<h3 class="catbg">', $txt['admin_newsletters'], '</h3>
			</div>
			<div class="information noup">
				', $txt['admin_news_select_recipients'], '
			</div>
			<div class="windowbg2 noup">
				<dl class="settings">
					<dt>
						<strong>', $txt['admin_news_select_group'], ':</strong><br>
						<span class="smalltext">', $txt['admin_news_select_group_desc'], '</span>
					</dt>
					<dd>';

	foreach ($context['groups'] as $group)
		echo '
						<label for="groups_', $group['id'], '"><input type="checkbox" name="groups[', $group['id'], ']" id="groups_', $group['id'], '" value="', $group['id'], '" checked> ', $group['name'], '</label> <em>(', $group['member_count'], ')</em><br>';

	echo '
						<br>
						<label for="checkAllGroups"><input type="checkbox" id="checkAllGroups" checked onclick="invertAll(this, this.form, \'groups\');"> <em>', $txt['check_all'], '</em></label>';

	echo '
					</dd>
				</dl>
				<div id="advanced_panel_header" class="title_bar">
					<h3 class="titlebg">
						<span id="advanced_panel_toggle" class="toggle_down floatright" style="display: none;"></span>
						<a href="#" id="advanced_panel_link">', $txt['advanced'], '</a>
					</h3>
				</div>
				<div id="advanced_panel_div" class="padding">
					<dl class="settings">
						<dt>
							<strong>', $txt['admin_news_select_email'], ':</strong><br>
							<span class="smalltext">', $txt['admin_news_select_email_desc'], '</span>
						</dt>
						<dd>
							<textarea name="emails" rows="5" cols="30" style="width: 98%;"></textarea>
						</dd>
						<dt>
							<strong>', $txt['admin_news_select_members'], ':</strong><br>
							<span class="smalltext">', $txt['admin_news_select_members_desc'], '</span>
						</dt>
						<dd>
							<input type="text" name="members" id="members" value="" size="30">
							<span id="members_container"></span>
						</dd>
					</dl>
					<hr class="bordercolor">
					<dl class="settings">
						<dt>
							<strong>', $txt['admin_news_select_excluded_groups'], ':</strong><br>
							<span class="smalltext">', $txt['admin_news_select_excluded_groups_desc'], '</span>
						</dt>
						<dd>';

	foreach ($context['groups'] as $group)
		echo '
							<label for="exclude_groups_', $group['id'], '"><input type="checkbox" name="exclude_groups[', $group['id'], ']" id="exclude_groups_', $group['id'], '" value="', $group['id'], '"> ', $group['name'], '</label> <em>(', $group['member_count'], ')</em><br>';

	echo '
							<br>
							<label for="checkAllGroupsExclude"><input type="checkbox" id="checkAllGroupsExclude" onclick="invertAll(this, this.form, \'exclude_groups\');"> <em>', $txt['check_all'], '</em></label><br>
						</dd>
						<dt>
							<strong>', $txt['admin_news_select_excluded_members'], ':</strong><br>
							<span class="smalltext">', $txt['admin_news_select_excluded_members_desc'], '</span>
						</dt>
							<dd>
							<input type="text" name="exclude_members" id="exclude_members" value="" size="30">
							<span id="exclude_members_container"></span>
						</dd>
					</dl>
					<hr class="bordercolor">
					<dl class="settings">
						<dt>
							<label for="email_force"><strong>', $txt['admin_news_select_override_notify'], ':</strong></label><br>
							<span class="smalltext">', $txt['email_force'], '</span>
						</dt>
						<dd>
							<input type="checkbox" name="email_force" id="email_force" value="1">
						</dd>
					</dl>
				</div><!-- #advanced_panel_div -->
				<br>
				<input type="submit" value="', $txt['admin_next'], '" class="button">
				<input type="hidden" name="', $context['session_var'], '" value="', $context['session_id'], '">
			</div><!-- .windowbg2 -->
		</form>
	</div><!-- #admincenter -->';

	// This is some javascript for the simple/advanced toggling and member suggest
	echo '
	<script>
		var oAdvancedPanelToggle = new smc_Toggle({
			bToggleEnabled: true,
			bCurrentlyCollapsed: true,
			aSwappableContainers: [
				\'advanced_panel_div\'
			],
			aSwapImages: [
				{
					sId: \'advanced_panel_toggle\',
					altExpanded: ', JavaScriptEscape($txt['hide']), ',
					altCollapsed: ', JavaScriptEscape($txt['show']), '
				}
			],
			aSwapLinks: [
				{
					sId: \'advanced_panel_link\',
					msgExpanded: ', JavaScriptEscape($txt['advanced']), ',
					msgCollapsed: ', JavaScriptEscape($txt['advanced']), '
				}
			]
		});
	</script>
	<script>
		var oMemberSuggest = new smc_AutoSuggest({
			sSelf: \'oMemberSuggest\',
			sSessionId: smf_session_id,
			sSessionVar: smf_session_var,
			sSuggestId: \'members\',
			sControlId: \'members\',
			sSearchType: \'member\',
			bItemList: true,
			sPostName: \'member_list\',
			sURLMask: \'action=profile;u=%item_id%\',
			sTextDeleteItem: \'', $txt['autosuggest_delete_item'], '\',
			sItemListContainerId: \'members_container\',
			aListItems: []
		});
		var oExcludeMemberSuggest = new smc_AutoSuggest({
			sSelf: \'oExcludeMemberSuggest\',
			sSessionId: \'', $context['session_id'], '\',
			sSessionVar: \'', $context['session_var'], '\',
			sSuggestId: \'exclude_members\',
			sControlId: \'exclude_members\',
			sSearchType: \'member\',
			bItemList: true,
			sPostName: \'exclude_member_list\',
			sURLMask: \'action=profile;u=%item_id%\',
			sTextDeleteItem: \'', $txt['autosuggest_delete_item'], '\',
			sItemListContainerId: \'exclude_members_container\',
			aListItems: []
		});
	</script>';
}

/**
 * The form for composing a newsletter
 */
function template_email_members_compose()
{
	global $context, $txt, $scripturl;

	echo '
	<div id="preview_section"', isset($context['preview_message']) ? '' : ' style="display: none;"', '>
		<div class="cat_bar">
			<h3 class="catbg">
				<span id="preview_subject">', empty($context['preview_subject']) ? '' : $context['preview_subject'], '</span>
			</h3>
		</div>
		<div class="windowbg noup">
			<div class="post" id="preview_body">
				', empty($context['preview_message']) ? '<br>' : $context['preview_message'], '
			</div>
		</div>
	</div>
	<br>';

	echo '
	<div id="admincenter">
		<form name="newsmodify" action="', $scripturl, '?action=admin;area=news;sa=mailingsend" method="post" accept-charset="', $context['character_set'], '">
			<div class="cat_bar">
				<h3 class="catbg">
					<a href="', $scripturl, '?action=helpadmin;help=email_members" onclick="return reqOverlayDiv(this.href);" class="help"><span class="generic_icons help" title="', $txt['help'], '"></span></a> ', $txt['admin_newsletters'], '
				</h3>
			</div>
			<div class="information">
				', $txt['email_variables'], '
			</div>
			<div class="windowbg">
				<div class="', empty($context['error_type']) || $context['error_type'] != 'serious' ? 'noticebox' : 'errorbox', '"', empty($context['post_error']['messages']) ? ' style="display: none"' : '', ' id="errors">
					<dl>
						<dt>
							<strong id="error_serious">', $txt['error_while_submitting'], '</strong>
						</dt>
						<dd class="error" id="error_list">
							', empty($context['post_error']['messages']) ? '' : implode('<br>', $context['post_error']['messages']), '
						</dd>
					</dl>
				</div>
				<dl id="post_header">
					<dt class="clear_left">
						<span', (isset($context['post_error']['no_subject']) ? ' class="error"' : ''), ' id="caption_subject">', $txt['subject'], ':</span>
					</dt>
					<dd id="pm_subject">
						<input type="text" name="subject" value="', $context['subject'], '" tabindex="', $context['tabindex']++, '" size="60" maxlength="60"', isset($context['post_error']['no_subject']) ? ' class="error"' : '', '/>
					</dd>
				</dl>
				<hr class="clear">
				<div id="bbcBox_message"></div>';

	// What about smileys?
	if (!empty($context['smileys']['postform']) || !empty($context['smileys']['popup']))
		echo '
				<div id="smileyBox_message"></div>';

	// Show BBC buttons, smileys and textbox.
	echo '
				', template_control_richedit($context['post_box_name'], 'smileyBox_message', 'bbcBox_message');

	echo '
				<ul>
					<li><label for="send_pm"><input type="checkbox" name="send_pm" id="send_pm"', !empty($context['send_pm']) ? ' checked' : '', ' onclick="checkboxes_status(this);"> ', $txt['email_as_pms'], '</label></li>
					<li><label for="send_html"><input type="checkbox" name="send_html" id="send_html"', !empty($context['send_html']) ? ' checked' : '', ' onclick="checkboxes_status(this);"> ', $txt['email_as_html'], '</label></li>
					<li><label for="parse_html"><input type="checkbox" name="parse_html" id="parse_html" checked disabled> ', $txt['email_parsed_html'], '</label></li>
				</ul>
				<br class="clear_right">
				<span id="post_confirm_buttons">
					', template_control_richedit_buttons($context['post_box_name']), '
				</span>
			</div><!-- .windowbg -->
			<input type="hidden" name="', $context['session_var'], '" value="', $context['session_id'], '">
			<input type="hidden" name="email_force" value="', $context['email_force'], '">
			<input type="hidden" name="total_emails" value="', $context['total_emails'], '">';

	foreach ($context['recipients'] as $key => $values)
		echo '
			<input type="hidden" name="', $key, '" value="', implode(($key == 'emails' ? ';' : ','), $values), '">';

	echo '
			<script>';

	// The functions used to preview a posts without loading a new page.
	echo '
				var txt_preview_title = "', $txt['preview_title'], '";
				var txt_preview_fetch = "', $txt['preview_fetch'], '";
				function previewPost()
				{
					if (window.XMLHttpRequest)
					{
						// Opera didn\'t support setRequestHeader() before 8.01.
						// @todo Remove support for old browsers
						if (\'opera\' in window)
						{
<<<<<<< HEAD
							var test = new XMLHttpRequest();
							if (!(\'setRequestHeader\' in test))
								return submitThisOnce(document.forms.newsmodify);
=======
							// Handle the WYSIWYG editor.
							if (textFields[i] == ', JavaScriptEscape($context['post_box_name']), ' && ', JavaScriptEscape('oEditorHandle_' . $context['post_box_name']), ' in window && oEditorHandle_', $context['post_box_name'], '.bRichTextEnabled)
								x[x.length] = \'message_mode=1&\' + textFields[i] + \'=\' + oEditorHandle_', $context['post_box_name'], '.getText(false).php_to8bit().php_urlencode();
							else
								x[x.length] = textFields[i] + \'=\' + document.forms.newsmodify[textFields[i]].value.php_to8bit().php_urlencode();
>>>>>>> b61572ed
						}
						// @todo Currently not sending poll options and option checkboxes.
						var x = new Array();
						var textFields = [\'subject\', ', JavaScriptEscape($context['post_box_name']), '];
						var checkboxFields = [\'send_html\', \'send_pm\'];

						for (var i = 0, n = textFields.length; i < n; i++)
							if (textFields[i] in document.forms.newsmodify)
							{
								// Handle the WYSIWYG editor.
								if (textFields[i] == ', JavaScriptEscape($context['post_box_name']), ' && ', JavaScriptEscape('oEditorHandle_' . $context['post_box_name']), ' in window && oEditorHandle_', $context['post_box_name'], '.bRichTextEnabled)
									x[x.length] = \'message_mode=1&\' + textFields[i] + \'=\' + oEditorHandle_', $context['post_box_name'], '.getText(false).replace(/&#/g, \'&#38;#\').php_to8bit().php_urlencode();
								else
									x[x.length] = textFields[i] + \'=\' + document.forms.newsmodify[textFields[i]].value.replace(/&#/g, \'&#38;#\').php_to8bit().php_urlencode();
							}
						for (var i = 0, n = checkboxFields.length; i < n; i++)
							if (checkboxFields[i] in document.forms.newsmodify && document.forms.newsmodify.elements[checkboxFields[i]].checked)
								x[x.length] = checkboxFields[i] + \'=\' + document.forms.newsmodify.elements[checkboxFields[i]].value;

						x[x.length] = \'item=newsletterpreview\';

						sendXMLDocument(smf_prepareScriptUrl(smf_scripturl) + \'action=xmlhttp;sa=previews;xml\', x.join(\'&\'), onDocSent);

						document.getElementById(\'preview_section\').style.display = \'\';
						setInnerHTML(document.getElementById(\'preview_subject\'), txt_preview_title);
						setInnerHTML(document.getElementById(\'preview_body\'), txt_preview_fetch);

						return false;
					}
					else
						return submitThisOnce(document.forms.newsmodify);
				}
				function onDocSent(XMLDoc)
				{
					if (!XMLDoc)
					{
						document.forms.newsmodify.preview.onclick = new function ()
						{
							return true;
						}
						document.forms.newsmodify.preview.click();
					}

					// Show the preview section.
					var preview = XMLDoc.getElementsByTagName(\'smf\')[0].getElementsByTagName(\'preview\')[0];
					setInnerHTML(document.getElementById(\'preview_subject\'), preview.getElementsByTagName(\'subject\')[0].firstChild.nodeValue);

					var bodyText = \'\';
					for (var i = 0, n = preview.getElementsByTagName(\'body\')[0].childNodes.length; i < n; i++)
						bodyText += preview.getElementsByTagName(\'body\')[0].childNodes[i].nodeValue;

					setInnerHTML(document.getElementById(\'preview_body\'), bodyText);
					document.getElementById(\'preview_body\').className = \'post\';

					// Show a list of errors (if any).
					var errors = XMLDoc.getElementsByTagName(\'smf\')[0].getElementsByTagName(\'errors\')[0];
					var errorList = new Array();
					for (var i = 0, numErrors = errors.getElementsByTagName(\'error\').length; i < numErrors; i++)
						errorList[errorList.length] = errors.getElementsByTagName(\'error\')[i].firstChild.nodeValue;
					document.getElementById(\'errors\').style.display = numErrors == 0 ? \'none\' : \'\';
					setInnerHTML(document.getElementById(\'error_list\'), numErrors == 0 ? \'\' : errorList.join(\'<br>\'));

					// Adjust the color of captions if the given data is erroneous.
					var captions = errors.getElementsByTagName(\'caption\');
					for (var i = 0, numCaptions = errors.getElementsByTagName(\'caption\').length; i < numCaptions; i++)
						if (document.getElementById(\'caption_\' + captions[i].getAttribute(\'name\')))
							document.getElementById(\'caption_\' + captions[i].getAttribute(\'name\')).className = captions[i].getAttribute(\'class\');

					if (errors.getElementsByTagName(\'post_error\').length == 1)
						document.forms.newsmodify.', $context['post_box_name'], '.style.border = \'1px solid red\';
					else if (document.forms.newsmodify.', $context['post_box_name'], '.style.borderColor == \'red\' || document.forms.newsmodify.', $context['post_box_name'], '.style.borderColor == \'red red red red\')
					{
						if (\'runtimeStyle\' in document.forms.newsmodify.', $context['post_box_name'], ')
							document.forms.newsmodify.', $context['post_box_name'], '.style.borderColor = \'\';
						else
							document.forms.newsmodify.', $context['post_box_name'], '.style.border = null;
					}
					location.hash = \'#\' + \'preview_section\';
				}';

	echo '
			</script>';

	echo '
			<script>
				function checkboxes_status (item)
				{
					if (item.id == \'send_html\')
						document.getElementById(\'parse_html\').disabled = !document.getElementById(\'parse_html\').disabled;
					if (item.id == \'send_pm\')
					{
						if (!document.getElementById(\'send_html\').checked)
							document.getElementById(\'parse_html\').disabled = true;
						else
							document.getElementById(\'parse_html\').disabled = false;
						document.getElementById(\'send_html\').disabled = !document.getElementById(\'send_html\').disabled;
					}
				}
			</script>
		</form>
	</div><!-- #admincenter -->';
}

/**
 * The page shown while the newsletter is being sent
 */
function template_email_members_send()
{
	global $context, $txt, $scripturl;

	echo '
	<div id="admincenter">
		<form action="', $scripturl, '?action=admin;area=news;sa=mailingsend" method="post" accept-charset="', $context['character_set'], '" name="autoSubmit" id="autoSubmit">
			<div class="cat_bar">
				<h3 class="catbg">
					<a href="', $scripturl, '?action=helpadmin;help=email_members" onclick="return reqOverlayDiv(this.href);" class="help"><span class="generic_icons help" title="', $txt['help'], '"></span></a> ', $txt['admin_newsletters'], '
				</h3>
			</div>
			<div class="windowbg">
				<div class="progress_bar">
					<div class="full_bar">', $context['percentage_done'], '% ', $txt['email_done'], '</div>
					<div class="green_percent" style="width: ', $context['percentage_done'], '%;">&nbsp;</div>
				</div>
				<hr>
				<input type="submit" name="b" value="', $txt['email_continue'], '" class="button">
				<input type="hidden" name="', $context['session_var'], '" value="', $context['session_id'], '">
				<input type="hidden" name="subject" value="', $context['subject'], '">
				<input type="hidden" name="message" value="', $context['message'], '">
				<input type="hidden" name="start" value="', $context['start'], '">
				<input type="hidden" name="total_members" value="', $context['total_members'], '">
				<input type="hidden" name="total_emails" value="', $context['total_emails'], '">
				<input type="hidden" name="send_pm" value="', $context['send_pm'], '">
				<input type="hidden" name="send_html" value="', $context['send_html'], '">
				<input type="hidden" name="parse_html" value="', $context['parse_html'], '">';

	// All the things we must remember!
	foreach ($context['recipients'] as $key => $values)
		echo '
				<input type="hidden" name="', $key, '" value="', implode(($key == 'emails' ? ';' : ','), $values), '">';

	echo '
			</div><!-- .windowbg -->
		</form>
	</div><!-- #admincenter -->

	<script>
		var countdown = 2;
		doAutoSubmit();

		function doAutoSubmit()
		{
			if (countdown == 0)
				document.forms.autoSubmit.submit();
			else if (countdown == -1)
				return;

			document.forms.autoSubmit.b.value = "', $txt['email_continue'], ' (" + countdown + ")";
			countdown--;

			setTimeout("doAutoSubmit();", 1000);
		}
	</script>';
}

/**
 * The settings page.
 */
function template_news_lists()
{
	global $context, $txt;

	if (!empty($context['saved_successful']))
		echo '
			<div class="infobox">', $txt['settings_saved'], '</div>';

	template_show_list('news_lists');
}

?><|MERGE_RESOLUTION|>--- conflicted
+++ resolved
@@ -272,17 +272,11 @@
 						// @todo Remove support for old browsers
 						if (\'opera\' in window)
 						{
-<<<<<<< HEAD
-							var test = new XMLHttpRequest();
-							if (!(\'setRequestHeader\' in test))
-								return submitThisOnce(document.forms.newsmodify);
-=======
 							// Handle the WYSIWYG editor.
 							if (textFields[i] == ', JavaScriptEscape($context['post_box_name']), ' && ', JavaScriptEscape('oEditorHandle_' . $context['post_box_name']), ' in window && oEditorHandle_', $context['post_box_name'], '.bRichTextEnabled)
 								x[x.length] = \'message_mode=1&\' + textFields[i] + \'=\' + oEditorHandle_', $context['post_box_name'], '.getText(false).php_to8bit().php_urlencode();
 							else
 								x[x.length] = textFields[i] + \'=\' + document.forms.newsmodify[textFields[i]].value.php_to8bit().php_urlencode();
->>>>>>> b61572ed
 						}
 						// @todo Currently not sending poll options and option checkboxes.
 						var x = new Array();
