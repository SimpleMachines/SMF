<?php
/**
 * Simple Machines Forum (SMF)
 *
 * @package SMF
 * @author Simple Machines http://www.simplemachines.org
 * @copyright 2019 Simple Machines and individual contributors
 * @license http://www.simplemachines.org/about/smf/license.php BSD
 *
 * @version 2.1 RC1
 */

/**
 * The main page listing all the groups.
 */
function template_main()
{
	template_show_list('regular_membergroups_list');

	echo '<br><br>';

	template_show_list('post_count_membergroups_list');
}

/**
 * Add a new membergroup.
 */
function template_new_group()
{
	global $context, $scripturl, $txt, $modSettings;

	echo '
		<form id="new_group" action="', $scripturl, '?action=admin;area=membergroups;sa=add" method="post" accept-charset="', $context['character_set'], '">
			<div class="cat_bar">
				<h3 class="catbg">', $txt['membergroups_new_group'], '</h3>
			</div>
			<div class="windowbg">
				<dl class="settings">
					<dt>
						<label for="group_name_input"><strong>', $txt['membergroups_group_name'], ':</strong></label>
					</dt>
					<dd>
						<input type="text" name="group_name" id="group_name_input" size="30">
					</dd>';

	if ($context['undefined_group'])
	{
		echo '
					<dt>
						<label for="group_type"><strong>', $txt['membergroups_edit_group_type'], '</strong>:</label>
					</dt>
					<dd>
						<fieldset id="group_type">
							<legend>', $txt['membergroups_edit_select_group_type'], '</legend>
							<label for="group_type_private"><input type="radio" name="group_type" id="group_type_private" value="0" checked onclick="swapPostGroup(0);">', $txt['membergroups_group_type_private'], '</label><br>';

		if ($context['allow_protected'])
			echo '
							<label for="group_type_protected"><input type="radio" name="group_type" id="group_type_protected" value="1" onclick="swapPostGroup(0);">', $txt['membergroups_group_type_protected'], '</label><br>';

		echo '
							<label for="group_type_request"><input type="radio" name="group_type" id="group_type_request" value="2" onclick="swapPostGroup(0);">', $txt['membergroups_group_type_request'], '</label><br>
							<label for="group_type_free"><input type="radio" name="group_type" id="group_type_free" value="3" onclick="swapPostGroup(0);">', $txt['membergroups_group_type_free'], '</label><br>
							<label for="group_type_post"><input type="radio" name="group_type" id="group_type_post" value="-1" onclick="swapPostGroup(1);">', $txt['membergroups_group_type_post'], '</label><br>
						</fieldset>
					</dd>';
	}

	if ($context['post_group'] || $context['undefined_group'])
		echo '
					<dt id="min_posts_text">
						<strong>', $txt['membergroups_min_posts'], ':</strong>
					</dt>
					<dd>
						<input type="number" name="min_posts" id="min_posts_input" size="5">
					</dd>';

	if (!$context['post_group'] || !empty($modSettings['permission_enable_postgroups']))
	{
		echo '
					<dt>
						<label for="permission_base"><strong>', $txt['membergroups_permissions'], ':</strong></label><br>
						<span class="smalltext">', $txt['membergroups_can_edit_later'], '</span>
					</dt>
					<dd>
						<fieldset id="permission_base">
							<legend>', $txt['membergroups_select_permission_type'], '</legend>
							<input type="radio" name="perm_type" id="perm_type_inherit" value="inherit" checked>
							<label for="perm_type_inherit">', $txt['membergroups_new_as_inherit'], ':</label>
							<select name="inheritperm" id="inheritperm_select" onclick="document.getElementById(\'perm_type_inherit\').checked = true;">
								<option value="-1">', $txt['membergroups_guests'], '</option>
								<option value="0" selected>', $txt['membergroups_members'], '</option>';

		foreach ($context['groups'] as $group)
			echo '
								<option value="', $group['id'], '">', $group['name'], '</option>';

		echo '
							</select>
							<br>
							<input type="radio" name="perm_type" id="perm_type_copy" value="copy">
							<label for="perm_type_copy">', $txt['membergroups_new_as_copy'], ':</label>
							<select name="copyperm" id="copyperm_select" onclick="document.getElementById(\'perm_type_copy\').checked = true;">
								<option value="-1">', $txt['membergroups_guests'], '</option>
								<option value="0" selected>', $txt['membergroups_members'], '</option>';

		foreach ($context['groups'] as $group)
			echo '
								<option value="', $group['id'], '">', $group['name'], '</option>';

		echo '
							</select>
							<br>
							<input type="radio" name="perm_type" id="perm_type_predefined" value="predefined">
							<label for="perm_type_predefined">', $txt['membergroups_new_as_type'], ':</label>
							<select name="level" id="level_select" onclick="document.getElementById(\'perm_type_predefined\').checked = true;">
								<option value="restrict">', $txt['permitgroups_restrict'], '</option>
								<option value="standard" selected>', $txt['permitgroups_standard'], '</option>
								<option value="moderator">', $txt['permitgroups_moderator'], '</option>
								<option value="maintenance">', $txt['permitgroups_maintenance'], '</option>
							</select>
						</fieldset>
					</dd>';
	}

	echo '
					<dt>
						<strong>', $txt['membergroups_new_board'], ':</strong>', $context['post_group'] ? '<br>
						<span class="smalltext">' . $txt['membergroups_new_board_post_groups'] . '</span>' : '', '
					</dt>
					<dd>';

	template_add_edit_group_boards_list(false);

	echo '
					</dd>
				</dl>
				<input type="submit" value="', $txt['membergroups_add_group'], '" class="button">
			</div><!-- .windowbg -->';

	if ($context['undefined_group'])
		echo '
			<script>
				function swapPostGroup(isChecked)
				{
					var min_posts_text = document.getElementById(\'min_posts_text\');
					document.getElementById(\'min_posts_input\').disabled = !isChecked;
					min_posts_text.style.color = isChecked ? "" : "#888888";
				}
				swapPostGroup(', $context['post_group'] ? 'true' : 'false', ');
			</script>';

	echo '
			<input type="hidden" name="', $context['session_var'], '" value="', $context['session_id'], '">
			<input type="hidden" name="', $context['admin-mmg_token_var'], '" value="', $context['admin-mmg_token'], '">
		</form>';
}

/**
 * Edit an existing membergroup.
 */
function template_edit_group()
{
	global $context, $scripturl, $txt, $modSettings;

	echo '
		<form action="', $scripturl, '?action=admin;area=membergroups;sa=edit;group=', $context['group']['id'], '" method="post" accept-charset="', $context['character_set'], '" name="groupForm" id="groupForm">
			<div class="cat_bar">
				<h3 class="catbg">', $txt['membergroups_edit_group'], ' - ', $context['group']['name'], '
				</h3>
			</div>
			<div class="windowbg">
				<dl class="settings">
					<dt>
						<label for="group_name_input"><strong>', $txt['membergroups_edit_name'], ':</strong></label>
					</dt>
					<dd>
						<input type="text" name="group_name" id="group_name_input" value="', $context['group']['editable_name'], '" size="30">
					</dd>';

	if ($context['group']['id'] != 3 && $context['group']['id'] != 4)
		echo '
					<dt id="group_desc_text">
						<label for="group_desc_input"><strong>', $txt['membergroups_edit_desc'], ':</strong></label>
					</dt>
					<dd>
						<textarea name="group_desc" id="group_desc_input" rows="4" cols="40">', $context['group']['description'], '</textarea>
					</dd>';

	// Group type...
	if ($context['group']['allow_post_group'])
	{
		echo '
					<dt>
						<label for="group_type"><strong>', $txt['membergroups_edit_group_type'], ':</strong></label>
					</dt>
					<dd>
						<fieldset id="group_type">
							<legend>', $txt['membergroups_edit_select_group_type'], '</legend>
							<label for="group_type_private"><input type="radio" name="group_type" id="group_type_private" value="0"', !$context['group']['is_post_group'] && $context['group']['type'] == 0 ? ' checked' : '', ' onclick="swapPostGroup(0);">', $txt['membergroups_group_type_private'], '</label><br>';

		if ($context['group']['allow_protected'])
			echo '
							<label for="group_type_protected"><input type="radio" name="group_type" id="group_type_protected" value="1"', $context['group']['type'] == 1 ? ' checked' : '', ' onclick="swapPostGroup(0);">', $txt['membergroups_group_type_protected'], '</label><br>';

		echo '
							<label for="group_type_request"><input type="radio" name="group_type" id="group_type_request" value="2"', $context['group']['type'] == 2 ? ' checked' : '', ' onclick="swapPostGroup(0);">', $txt['membergroups_group_type_request'], '</label><br>
							<label for="group_type_free"><input type="radio" name="group_type" id="group_type_free" value="3"', $context['group']['type'] == 3 ? ' checked' : '', ' onclick="swapPostGroup(0);">', $txt['membergroups_group_type_free'], '</label><br>
							<label for="group_type_post"><input type="radio" name="group_type" id="group_type_post" value="-1"', $context['group']['is_post_group'] ? ' checked' : '', ' onclick="swapPostGroup(1);">', $txt['membergroups_group_type_post'], '</label><br>
						</fieldset>
					</dd>';
	}

	if ($context['group']['id'] != 3 && $context['group']['id'] != 4)
		echo '
					<dt id="group_moderators_text">
						<label for="group_moderators"><strong>', $txt['moderators'], ':</strong></label>
					</dt>
					<dd>
						<input type="text" name="group_moderators" id="group_moderators" value="', $context['group']['moderator_list'], '" size="30">
						<div id="moderator_container"></div>
					</dd>
					<dt id="group_hidden_text">
						<label for="group_hidden_input"><strong>', $txt['membergroups_edit_hidden'], ':</strong></label>
					</dt>
					<dd>
						<select name="group_hidden" id="group_hidden_input" onchange="if (this.value == 2 &amp;&amp; !confirm(\'', $txt['membergroups_edit_hidden_warning'], '\')) this.value = 0;">
							<option value="0"', $context['group']['hidden'] ? '' : ' selected', '>', $txt['membergroups_edit_hidden_no'], '</option>
							<option value="1"', $context['group']['hidden'] == 1 ? ' selected' : '', '>', $txt['membergroups_edit_hidden_boardindex'], '</option>
							<option value="2"', $context['group']['hidden'] == 2 ? ' selected' : '', '>', $txt['membergroups_edit_hidden_all'], '</option>
						</select>
					</dd>';

	// Can they inherit permissions?
	if ($context['group']['id'] > 1 && $context['group']['id'] != 3)
	{
		echo '
					<dt id="group_inherit_text">
						<label for="group_inherit_input"><strong>', $txt['membergroups_edit_inherit_permissions'], '</strong></label>:<br>
						<span class="smalltext">', $txt['membergroups_edit_inherit_permissions_desc'], '</span>
					</dt>
					<dd>
						<select name="group_inherit" id="group_inherit_input">
							<option value="-2">', $txt['membergroups_edit_inherit_permissions_no'], '</option>
							<option value="-1"', $context['group']['inherited_from'] == -1 ? ' selected' : '', '>', $txt['membergroups_edit_inherit_permissions_from'], ': ', $txt['membergroups_guests'], '</option>
							<option value="0"', $context['group']['inherited_from'] == 0 ? ' selected' : '', '>', $txt['membergroups_edit_inherit_permissions_from'], ': ', $txt['membergroups_members'], '</option>';

		// For all the inheritable groups show an option.
		foreach ($context['inheritable_groups'] as $id => $group)
			echo '
							<option value="', $id, '"', $context['group']['inherited_from'] == $id ? ' selected' : '', '>', $txt['membergroups_edit_inherit_permissions_from'], ': ', $group, '</option>';

		echo '
						</select>
						<input type="hidden" name="old_inherit" value="', $context['group']['inherited_from'], '">
					</dd>';
	}

	if ($context['group']['allow_post_group'])
		echo '

					<dt id="min_posts_text">
						<label for="min_posts_input"><strong>', $txt['membergroups_min_posts'], ':</strong></label>
					</dt>
					<dd>
						<input type="number" name="min_posts" id="min_posts_input"', $context['group']['is_post_group'] ? ' value="' . $context['group']['min_posts'] . '"' : '', ' size="6">
					</dd>';

	echo '
					<dt>
						<label for="online_color_input"><strong>', $txt['membergroups_online_color'], ':</strong></label>
					</dt>
					<dd>
						<input type="text" name="online_color" id="online_color_input" value="', $context['group']['color'], '" size="20">
					</dd>
					<dt>
						<label for="icon_count_input"><strong>', $txt['membergroups_icon_count'], ':</strong></label>
					</dt>
					<dd>
						<input type="number" name="icon_count" id="icon_count_input" value="', $context['group']['icon_count'], '" size="4">
					</dd>';

	// Do we have any possible icons to select from?
	if (!empty($context['possible_icons']))
	{
		echo '
					<dt>
						<label for="icon_image_input"><strong>', $txt['membergroups_icon_image'], ':</strong></label><br>
						<span class="smalltext">', $txt['membergroups_icon_image_note'], '</span>
						<span class="smalltext">', $txt['membergroups_icon_image_size'], '</span>
					</dt>
					<dd>
						', $txt['membergroups_images_url'], '
						<select name="icon_image" id="icon_image_input">';

		// For every possible icon, create an option.
		foreach ($context['possible_icons'] as $icon)
			echo '
							<option value="', $icon, '"', $context['group']['icon_image'] == $icon ? ' selected' : '', '>', $icon, '</option>';

		echo '
						</select>
						<img id="icon_preview" src="" alt="*">
					</dd>';
	}

	// No? Hide the entire control.
	else
		echo '
					<input type="hidden" name="icon_image" value="">';

	echo '
					<dt>
						<label for="max_messages_input"><strong>', $txt['membergroups_max_messages'], ':</strong></label><br>
						<span class="smalltext">', $txt['membergroups_max_messages_note'], '</span>
					</dt>
					<dd>
						<input type="text" name="max_messages" id="max_messages_input" value="', $context['group']['id'] == 1 ? 0 : $context['group']['max_messages'], '" size="6"', $context['group']['id'] == 1 ? ' disabled' : '', '>
					</dd>';

	// Force 2FA for this membergroup?
	if (!empty($modSettings['tfa_mode']) && $modSettings['tfa_mode'] == 2)
		echo '
					<dt>
						<label for="group_tfa_force_input"><strong>', $txt['membergroups_tfa_force'], ':</strong></label><br>
						<span class="smalltext">', $txt['membergroups_tfa_force_note'], '</span>
					</dt>
					<dd>
						<input type="checkbox" name="group_tfa_force"', $context['group']['tfa_required'] ? ' checked' : '', '>
					</dd>';

	if (!empty($context['categories']))
	{
		echo '
					<dt>
						<strong>', $txt['membergroups_new_board'], ':</strong>', $context['group']['is_post_group'] ? '<br>
						<span class="smalltext">' . $txt['membergroups_new_board_post_groups'] . '</span>' : '', '
					</dt>
					<dd>';

<<<<<<< HEAD
		template_add_edit_group_boards_list();
=======
		if (!empty($context['can_manage_boards']))
			echo $txt['membergroups_can_manage_access'];

		else
			template_add_edit_group_boards_list(true, 'groupForm');
>>>>>>> af24c16c

		echo '
					</dd>';
	}

	echo '
				</dl>
				<input type="submit" name="save" value="', $txt['membergroups_edit_save'], '" class="button">', $context['group']['allow_delete'] ? '
				<input type="submit" name="delete" value="' . $txt['membergroups_delete'] . '" data-confirm="' . ($context['is_moderator_group'] ? $txt['membergroups_confirm_delete_mod'] : $txt['membergroups_confirm_delete']) . '" class="button you_sure">' : '', '
			</div><!-- .windowbg -->
			<input type="hidden" name="', $context['session_var'], '" value="', $context['session_id'], '">
			<input type="hidden" name="', $context['admin-mmg_token_var'], '" value="', $context['admin-mmg_token'], '">
		</form>
	<script>
		var oModeratorSuggest = new smc_AutoSuggest({
			sSelf: \'oModeratorSuggest\',
			sSessionId: smf_session_id,
			sSessionVar: smf_session_var,
			sSuggestId: \'group_moderators\',
			sControlId: \'group_moderators\',
			sSearchType: \'member\',
			bItemList: true,
			sPostName: \'moderator_list\',
			sURLMask: \'action=profile;u=%item_id%\',
			sTextDeleteItem: \'', $txt['autosuggest_delete_item'], '\',
			sItemListContainerId: \'moderator_container\',
			aListItems: [';

	foreach ($context['group']['moderators'] as $id_member => $member_name)
		echo '
				{
					sItemId: ', JavaScriptEscape($id_member), ',
					sItemName: ', JavaScriptEscape($member_name), '
				}', $id_member == $context['group']['last_moderator_id'] ? '' : ',';

	echo '
			]
		});
	</script>';

	if ($context['group']['allow_post_group'])
		echo '
	<script>
		function swapPostGroup(isChecked)
		{
			var is_moderator_group = ', (int)$context['is_moderator_group'], ';
			var group_type = ', $context['group']['type'], ';
			var min_posts_text = document.getElementById(\'min_posts_text\');
			var group_desc_text = document.getElementById(\'group_desc_text\');
			var group_hidden_text = document.getElementById(\'group_hidden_text\');
			var group_moderators_text = document.getElementById(\'group_moderators_text\');

			// If it\'s a moderator group, warn of possible problems... and remember the group type
			if (isChecked && is_moderator_group && !confirm(\'', $txt['membergroups_swap_mod'], '\'))
			{
				isChecked = false;

				switch(group_type)
				{
					case 0:
						document.getElementById(\'group_type_private\').checked = true;
						break;
					case 1:
						document.getElementById(\'group_type_protected\').checked = true;
						break;
					case 2:
						document.getElementById(\'group_type_request\').checked = true;
						break;
					case 3:
						document.getElementById(\'group_type_free\').checked = true;
						break;
					default:
						document.getElementById(\'group_type_private\').checked = true;
						break;
				}
			}

			document.forms.groupForm.min_posts.disabled = !isChecked;
			min_posts_text.style.color = isChecked ? "" : "#888888";
			document.forms.groupForm.group_desc_input.disabled = isChecked;
			group_desc_text.style.color = !isChecked ? "" : "#888888";
			document.forms.groupForm.group_hidden_input.disabled = isChecked;
			group_hidden_text.style.color = !isChecked ? "" : "#888888";
			document.forms.groupForm.group_moderators.disabled = isChecked;
			group_moderators_text.style.color = !isChecked ? "" : "#888888";
		}

		swapPostGroup(', $context['group']['is_post_group'] ? 'true' : 'false', ');
	</script>';
}

/**
 * The template for determining which boards a group has access to.
 *
 * @param bool $collapse Whether to collapse the list by default
 */
function template_add_edit_group_boards_list($collapse = true, $form_id = 'new_group')
{
	global $context, $txt, $modSettings;

	echo '
							<fieldset id="visible_boards"', !empty($modSettings['deny_boards_access']) ? ' class="denyboards_layout"' : '', '>
								<legend>', $txt['membergroups_new_board_desc'], '</legend>
								<ul class="padding floatleft">';

	foreach ($context['categories'] as $category)
	{
		if (empty($modSettings['deny_boards_access']))
			echo '
									<li class="category">
										<a href="javascript:void(0);" onclick="selectBoards([', implode(', ', $category['child_ids']), '], \''.$form_id.'\'); return false;"><strong>', $category['name'], '</strong></a>
										<ul>';
		else
			echo '
									<li class="category clear">
										<strong>', $category['name'], '</strong>
										<span class="select_all_box floatright">
											<em class="all_boards_in_cat">', $txt['all_boards_in_cat'], ': </em>
											<select onchange="select_in_category(', $category['id'], ', this, [', implode(',', array_keys($category['boards'])), ']);">
												<option>---</option>
												<option value="allow">', $txt['board_perms_allow'], '</option>
												<option value="ignore">', $txt['board_perms_ignore'], '</option>
												<option value="deny">', $txt['board_perms_deny'], '</option>
											</select>
										</span>
										<ul id="boards_list_', $category['id'], '">';

		foreach ($category['boards'] as $board)
		{
			if (empty($modSettings['deny_boards_access']))
				echo '
											<li class="board" style="margin-', $context['right_to_left'] ? 'right' : 'left', ': ', $board['child_level'], 'em;">
												<input type="checkbox" name="boardaccess[', $board['id'], ']" id="brd', $board['id'], '" value="allow"', $board['allow'] ? ' checked' : '', '> <label for="brd', $board['id'], '">', $board['name'], '</label>
											</li>';
			else
				echo '
											<li class="board clear">
												<span style="margin-', $context['right_to_left'] ? 'right' : 'left', ': ', $board['child_level'], 'em;">', $board['name'], ': </span>
												<span class="floatright">
													<input type="radio" name="boardaccess[', $board['id'], ']" id="allow_brd', $board['id'], '" value="allow"', $board['allow'] ? ' checked' : '', '> <label for="allow_brd', $board['id'], '">', $txt['permissions_option_on'], '</label>
													<input type="radio" name="boardaccess[', $board['id'], ']" id="ignore_brd', $board['id'], '" value="ignore"', !$board['allow'] && !$board['deny'] ? ' checked' : '', '> <label for="ignore_brd', $board['id'], '">', $txt['permissions_option_off'], '</label>
													<input type="radio" name="boardaccess[', $board['id'], ']" id="deny_brd', $board['id'], '" value="deny"', $board['deny'] ? ' checked' : '', '> <label for="deny_brd', $board['id'], '">', $txt['permissions_option_deny'], '</label>
												</span>
											</li>';
		}

		echo '
										</ul>
									</li>';
	}

	echo '
								</ul>';

	if (empty($modSettings['deny_boards_access']))
		echo '
								<br class="clear"><br>
								<input type="checkbox" id="checkall_check" onclick="invertAll(this, this.form, \'boardaccess\');">
								<label for="checkall_check"><em>', $txt['check_all'], '</em></label>
							</fieldset>';
	else
		echo '
								<br class="clear">
								<span class="select_all_box">
									<em>', $txt['all'], ': </em>
									<input type="radio" name="select_all" id="allow_all" onclick="selectAllRadio(this, this.form, \'boardaccess\', \'allow\');"> <label for="allow_all">', $txt['board_perms_allow'], '</label>
									<input type="radio" name="select_all" id="ignore_all" onclick="selectAllRadio(this, this.form, \'boardaccess\', \'ignore\');"> <label for="ignore_all">', $txt['board_perms_ignore'], '</label>
									<input type="radio" name="select_all" id="deny_all" onclick="selectAllRadio(this, this.form, \'boardaccess\', \'deny\');"> <label for="deny_all">', $txt['board_perms_deny'], '</label>
								</span>
							</fieldset>
							<script>
								$(document).ready(function () {
									$(".select_all_box").each(function () {
										$(this).removeClass(\'select_all_box\');
									});
								});
							</script>';

	if ($collapse)
		echo '
							<a href="javascript:void(0);" onclick="document.getElementById(\'visible_boards\').classList.remove(\'hidden\'); document.getElementById(\'visible_boards_link\').classList.add(\'hidden\'); return false;" id="visible_boards_link" class="hidden">[ ', $txt['membergroups_select_visible_boards'], ' ]</a>
							<script>
								document.getElementById("visible_boards_link").classList.remove(\'hidden\');
								document.getElementById("visible_boards").classList.add(\'hidden\');
							</script>';
}

/**
 * Template for viewing the members of a group.
 */
function template_group_members()
{
	global $context, $scripturl, $txt;

	echo '
		<form action="', $scripturl, '?action=', $context['current_action'], (isset($context['admin_area']) ? ';area=' . $context['admin_area'] : ''), ';sa=members;group=', $context['group']['id'], '" method="post" accept-charset="', $context['character_set'], '" id="view_group">
			<div class="cat_bar">
				<h3 class="catbg">', $context['page_title'], '</h3>
			</div>
			<div class="windowbg">
				<dl class="settings">
					<dt>
						<strong>', $txt['name'], ':</strong>
					</dt>
					<dd>
						<span ', $context['group']['online_color'] ? 'style="color: ' . $context['group']['online_color'] . ';"' : '', '>', $context['group']['name'], '</span> ', $context['group']['icons'], '
					</dd>';

	// Any description to show?
	if (!empty($context['group']['description']))
		echo '
					<dt>
						<strong>' . $txt['membergroups_members_description'] . ':</strong>
					</dt>
					<dd>
						', $context['group']['description'], '
					</dd>';

	echo '
					<dt>
						<strong>', $txt['membergroups_members_top'], ':</strong>
					</dt>
					<dd>
						', $context['total_members'], '
					</dd>';

	// Any group moderators to show?
	if (!empty($context['group']['moderators']))
	{
		$moderators = array();
		foreach ($context['group']['moderators'] as $moderator)
			$moderators[] = '<a href="' . $scripturl . '?action=profile;u=' . $moderator['id'] . '">' . $moderator['name'] . '</a>';

		echo '
					<dt>
						<strong>', $txt['membergroups_members_group_moderators'], ':</strong>
					</dt>
					<dd>
						', implode(', ', $moderators), '
					</dd>';
	}

	echo '
				</dl>
			</div><!-- .windowbg -->
			<br>
			<div class="cat_bar">
				<h3 class="catbg">', $txt['membergroups_members_group_members'], '</h3>
			</div>
			<br>
			<div class="pagesection">', $context['page_index'], '</div>
			<table class="table_grid" id="group_members">
				<thead>
					<tr class="title_bar">
						<th class="user_name"><a href="', $scripturl, '?action=', $context['current_action'], (isset($context['admin_area']) ? ';area=' . $context['admin_area'] : ''), ';sa=members;start=', $context['start'], ';sort=name', $context['sort_by'] == 'name' && $context['sort_direction'] == 'up' ? ';desc' : '', ';group=', $context['group']['id'], '">', $txt['name'], $context['sort_by'] == 'name' ? ' <span class="main_icons sort_' . $context['sort_direction'] . '"></span>' : '', '</a></th>';

	if ($context['can_send_email'])
		echo '
						<th class="email"><a href="', $scripturl, '?action=', $context['current_action'], (isset($context['admin_area']) ? ';area=' . $context['admin_area'] : ''), ';sa=members;start=', $context['start'], ';sort=email', $context['sort_by'] == 'email' && $context['sort_direction'] == 'up' ? ';desc' : '', ';group=', $context['group']['id'], '">', $txt['email'], $context['sort_by'] == 'email' ? ' <span class="main_icons sort_' . $context['sort_direction'] . '"></span>' : '', '</a></th>';

	echo '
						<th class="last_active"><a href="', $scripturl, '?action=', $context['current_action'], (isset($context['admin_area']) ? ';area=' . $context['admin_area'] : ''), ';sa=members;start=', $context['start'], ';sort=active', $context['sort_by'] == 'active' && $context['sort_direction'] == 'up' ? ';desc' : '', ';group=', $context['group']['id'], '">', $txt['membergroups_members_last_active'], $context['sort_by'] == 'active' ? '<span class="main_icons sort_' . $context['sort_direction'] . '"></span>' : '', '</a></th>
						<th class="date_registered"><a href="', $scripturl, '?action=', $context['current_action'], (isset($context['admin_area']) ? ';area=' . $context['admin_area'] : ''), ';sa=members;start=', $context['start'], ';sort=registered', $context['sort_by'] == 'registered' && $context['sort_direction'] == 'up' ? ';desc' : '', ';group=', $context['group']['id'], '">', $txt['date_registered'], $context['sort_by'] == 'registered' ? '<span class="main_icons sort_' . $context['sort_direction'] . '"></span>' : '', '</a></th>
						<th class="posts"', empty($context['group']['assignable']) ? ' colspan="2"' : '', '>
							<a href="', $scripturl, '?action=', $context['current_action'], (isset($context['admin_area']) ? ';area=' . $context['admin_area'] : ''), ';sa=members;start=', $context['start'], ';sort=posts', $context['sort_by'] == 'posts' && $context['sort_direction'] == 'up' ? ';desc' : '', ';group=', $context['group']['id'], '">', $txt['posts'], $context['sort_by'] == 'posts' ? ' <span class="main_icons sort_' . $context['sort_direction'] . '"></span>' : '', '</a>
						</th>';

	if (!empty($context['group']['assignable']))
		echo '
						<th class="quick_moderation" style="width: 4%"><input type="checkbox" onclick="invertAll(this, this.form);"></th>';

	echo '
					</tr>
				</thead>
				<tbody>';

	if (empty($context['members']))
		echo '
					<tr class="windowbg">
						<td colspan="6">', $txt['membergroups_members_no_members'], '</td>
					</tr>';

	foreach ($context['members'] as $member)
	{
		echo '
					<tr class="windowbg">
						<td class="user_name">', $member['name'], '</td>';

		if ($context['can_send_email'])
			echo '
						<td class="email">
								<a href="mailto:', $member['email'], '">', $member['email'], '</a>
						</td>';

		echo '
						<td class="last_active">', $member['last_online'], '</td>
						<td class="date_registered">', $member['registered'], '</td>
						<td class="posts"', empty($context['group']['assignable']) ? ' colspan="2"' : '', '>', $member['posts'], '</td>';

		if (!empty($context['group']['assignable']))
			echo '
						<td class="quick_moderation" style="width: 4%"><input type="checkbox" name="rem[]" value="', $member['id'], '" ', ($context['user']['id'] == $member['id'] && $context['group']['id'] == 1 ? 'onclick="if (this.checked) return confirm(\'' . $txt['membergroups_members_deadmin_confirm'] . '\')" ' : ''), '/></td>';

		echo '
					</tr>';
	}

	echo '
				</tbody>
			</table>';

	if (!empty($context['group']['assignable']))
		echo '
			<div class="floatright">
				<input type="submit" name="remove" value="', $txt['membergroups_members_remove'], '" class="button ">
			</div>';

	echo '
			<div class="pagesection flow_hidden">
				<div class="floatleft">', $context['page_index'], '</div>
			</div>
			<br>';

	if (!empty($context['group']['assignable']))
		echo '
			<div class="cat_bar">
				<h3 class="catbg">', $txt['membergroups_members_add_title'], '</h3>
			</div>
			<div class="windowbg">
				<dl class="settings">
					<dt>
						<strong><label for="toAdd">', $txt['membergroups_members_add_desc'], ':</label></strong>
					</dt>
					<dd>
						<input type="text" name="toAdd" id="toAdd" value="">
						<div id="toAddItemContainer"></div>
					</dd>
				</dl>
				<input type="submit" name="add" value="', $txt['membergroups_members_add'], '" class="button">
			</div>';

	echo '
			<input type="hidden" name="', $context['session_var'], '" value="', $context['session_id'], '">
			<input type="hidden" name="', $context['mod-mgm_token_var'], '" value="', $context['mod-mgm_token'], '">
		</form>';

	if (!empty($context['group']['assignable']))
		echo '
	<script>
		var oAddMemberSuggest = new smc_AutoSuggest({
			sSelf: \'oAddMemberSuggest\',
			sSessionId: \'', $context['session_id'], '\',
			sSessionVar: \'', $context['session_var'], '\',
			sSuggestId: \'to_suggest\',
			sControlId: \'toAdd\',
			sSearchType: \'member\',
			sPostName: \'member_add\',
			sURLMask: \'action=profile;u=%item_id%\',
			sTextDeleteItem: \'', $txt['autosuggest_delete_item'], '\',
			bItemList: true,
			sItemListContainerId: \'toAddItemContainer\'
		});
	</script>';
}

/**
 * Allow the moderator to enter a reason to each user being rejected.
 */
function template_group_request_reason()
{
	global $context, $txt, $scripturl;

	// Show a welcome message to the user.
	echo '
	<div id="moderationcenter">
		<form action="', $scripturl, '?action=groups;sa=requests" method="post" accept-charset="', $context['character_set'], '">
			<div class="cat_bar">
				<h3 class="catbg">', $txt['mc_groups_reason_title'], '</h3>
			</div>
			<div class="windowbg">
				<dl class="settings">';

	// Loop through and print out a reason box for each...
	foreach ($context['group_requests'] as $request)
		echo '
					<dt>
						<strong>', sprintf($txt['mc_groupr_reason_desc'], $request['member_link'], $request['group_link']), ':</strong>
					</dt>
					<dd>
						<input type="hidden" name="groupr[]" value="', $request['id'], '">
						<textarea name="groupreason[', $request['id'], ']" rows="3" cols="40"></textarea>
					</dd>';

	echo '
				</dl>
				<input type="submit" name="go" value="', $txt['mc_groupr_submit'], '" class="button">
				<input type="hidden" name="req_action" value="got_reason">
				<input type="hidden" name="', $context['session_var'], '" value="', $context['session_id'], '">
				<input type="hidden" name="', $context['mod-gr_token_var'], '" value="', $context['mod-gr_token'], '">
			</div><!-- .windowbg -->
		</form>
	</div><!-- #moderationcenter -->';
}

?><|MERGE_RESOLUTION|>--- conflicted
+++ resolved
@@ -338,15 +338,7 @@
 					</dt>
 					<dd>';
 
-<<<<<<< HEAD
-		template_add_edit_group_boards_list();
-=======
-		if (!empty($context['can_manage_boards']))
-			echo $txt['membergroups_can_manage_access'];
-
-		else
-			template_add_edit_group_boards_list(true, 'groupForm');
->>>>>>> af24c16c
+		template_add_edit_group_boards_list(true, 'groupForm');
 
 		echo '
 					</dd>';
