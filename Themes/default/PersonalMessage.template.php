--- conflicted
+++ resolved
@@ -255,10 +255,7 @@
 
 			// Show a link to the member's profile.
 			echo '
-<<<<<<< HEAD
-						', $message['member']['link'], '
-=======
-						', $message['member']['link'];
+				', $message['member']['link'];
 
 				// Custom fields AFTER the username?
 				if (!empty($message['custom_fields']['after_member']))
@@ -267,7 +264,6 @@
 						<span class="custom ', $custom['col_name'], '">', $custom['value'], '</span>';
 
 			echo '
->>>>>>> 0c45adcd
 					</h4>';
 
 			echo '
