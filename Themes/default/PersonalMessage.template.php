--- conflicted
+++ resolved
@@ -329,30 +329,6 @@
 							</li>';
 				}
 
-<<<<<<< HEAD
-=======
-				// Show the IP to this user for this post - because you can moderate?
-				if (!empty($context['can_moderate_forum']) && !empty($message['member']['ip']))
-					echo '
-							<li class="poster_ip">
-								<a href="', $scripturl, '?action=', !empty($message['member']['is_guest']) ? 'trackip' : 'profile;area=tracking;sa=ip;u=' . $message['member']['id'], ';searchip=', $message['member']['ip'], '">', $message['member']['ip'], '</a> <a href="', $scripturl, '?action=helpadmin;help=see_admin_ip" onclick="return reqOverlayDiv(this.href);" class="help">(?)</a>
-							</li>';
-
-				// Or, should we show it because this is you?
-				elseif ($message['can_see_ip'])
-					echo '
-							<li class="poster_ip">
-								<a href="', $scripturl, '?action=helpadmin;help=see_member_ip" onclick="return reqOverlayDiv(this.href);" class="help">', $message['member']['ip'], '</a>
-							</li>';
-
-				// Okay, you are logged in, then we can show something about why IPs are logged...
-				else
-					echo '
-							<li class="poster_ip">
-								<a href="', $scripturl, '?action=helpadmin;help=see_member_ip" onclick="return reqOverlayDiv(this.href);" class="help">', $txt['logged'], '</a>
-							</li>';
-
->>>>>>> 6696a435
 				// Show the profile, website, email address, and personal message buttons.
 				if ($message['member']['show_profile_buttons'])
 				{
@@ -360,45 +336,24 @@
 							<li class="profile">
 								<ol class="profile_icons">';
 
-<<<<<<< HEAD
-=======
-					// Show the profile button
-					if ($message['member']['can_view_profile'])
-						echo '
-									<li><a href="', $message['member']['href'], '">', ($settings['use_image_buttons'] ? '<img src="' . $settings['images_url'] . '/icons/profile_sm.png" alt="' . $txt['view_profile'] . '" title="' . $txt['view_profile'] . '">' : $txt['view_profile']), '</a></li>';
-
->>>>>>> 6696a435
 					// Don't show an icon if they haven't specified a website.
 					if ($message['member']['website']['url'] != '' && !isset($context['disabled_fields']['website']))
 						echo '
 									<li><a href="', $message['member']['website']['url'], '" title="' . $message['member']['website']['title'] . '" target="_blank" rel="noopener">', ($settings['use_image_buttons'] ? '<span class="main_icons www centericon" title="' . $message['member']['website']['title'] . '"></span>' : $txt['www']), '</a></li>';
 
-<<<<<<< HEAD
-=======
+					// Since we know this person isn't a guest, you *can* message them.
+					if ($context['can_send_pm'])
+						echo '
+									<li><a href="', $scripturl, '?action=pm;sa=send;u=', $message['member']['id'], '" title="', $message['member']['online']['is_online'] ? $txt['pm_online'] : $txt['pm_offline'], '">', $settings['use_image_buttons'] ? '<span class="main_icons im_' . ($message['member']['online']['is_online'] ? 'on' : 'off') . ' centericon" title="' . ($message['member']['online']['is_online'] ? $txt['pm_online'] : $txt['pm_offline']) . '"></span> ' : ($message['member']['online']['is_online'] ? $txt['pm_online'] : $txt['pm_offline']), '</a></li>';
+
 					// Don't show the email address if they want it hidden.
 					if ($message['member']['show_email'])
 						echo '
 									<li><a href="mailto:', $message['member']['email'], '" rel="nofollow">', ($settings['use_image_buttons'] ? '<span class="main_icons mail centericon" title="' . $txt['email'] . '"></span>' : $txt['email']), '</a></li>';
 
->>>>>>> 6696a435
-					// Since we know this person isn't a guest, you *can* message them.
-					if ($context['can_send_pm'])
-						echo '
-									<li><a href="', $scripturl, '?action=pm;sa=send;u=', $message['member']['id'], '" title="', $message['member']['online']['is_online'] ? $txt['pm_online'] : $txt['pm_offline'], '">', $settings['use_image_buttons'] ? '<span class="main_icons im_' . ($message['member']['online']['is_online'] ? 'on' : 'off') . ' centericon" title="' . ($message['member']['online']['is_online'] ? $txt['pm_online'] : $txt['pm_offline']) . '"></span> ' : ($message['member']['online']['is_online'] ? $txt['pm_online'] : $txt['pm_offline']), '</a></li>';
-
-					// Don't show the email address if they want it hidden.
-					if ($message['member']['show_email'])
-						echo '
-								<li><a href="mailto:', $message['member']['email'], '" rel="nofollow">', ($settings['use_image_buttons'] ? '<span class="main_icons mail centericon" title="' . $txt['email'] . '"></span>' : $txt['email']), '</a></li>';
-
 					echo '
-<<<<<<< HEAD
-							</ol>
-						</li><!-- .profile -->';
-=======
 								</ol>
-							</li>';
->>>>>>> 6696a435
+							</li><!-- .profile -->';
 				}
 
 				// Any custom fields for standard placement?
@@ -421,57 +376,46 @@
 			// Otherwise, show the guest's email.
 			elseif (!empty($message['member']['email']) && $message['member']['show_email'])
 				echo '
-						<li><a href="mailto:', $message['member']['email'], '" rel="nofollow">', ($settings['use_image_buttons'] ? '<span class="main_icons mail centericon" title="' . $txt['email'] . '"></span>' : $txt['email']), '</a></li>';
+							<li><a href="mailto:', $message['member']['email'], '" rel="nofollow">', ($settings['use_image_buttons'] ? '<span class="main_icons mail centericon" title="' . $txt['email'] . '"></span>' : $txt['email']), '</a></li>';
 
 			// Show the IP to this user for this post - because you can moderate?
 			if (!empty($context['can_moderate_forum']) && !empty($message['member']['ip']))
 				echo '
-					<li class="poster_ip">
-						<a href="', $scripturl, '?action=', !empty($message['member']['is_guest']) ? 'trackip' : 'profile;area=tracking;sa=ip;u=' . $message['member']['id'], ';searchip=', $message['member']['ip'], '">', $message['member']['ip'], '</a> <a href="', $scripturl, '?action=helpadmin;help=see_admin_ip" onclick="return reqOverlayDiv(this.href);" class="help">(?)</a>
-					</li>';
+							<li class="poster_ip">
+								<a href="', $scripturl, '?action=', !empty($message['member']['is_guest']) ? 'trackip' : 'profile;area=tracking;sa=ip;u=' . $message['member']['id'], ';searchip=', $message['member']['ip'], '">', $message['member']['ip'], '</a> <a href="', $scripturl, '?action=helpadmin;help=see_admin_ip" onclick="return reqOverlayDiv(this.href);" class="help">(?)</a>
+							</li>';
 
 			// Or, should we show it because this is you?
 			elseif ($message['can_see_ip'])
 				echo '
-					<li class="poster_ip">
-						<a href="', $scripturl, '?action=helpadmin;help=see_member_ip" onclick="return reqOverlayDiv(this.href);" class="help">', $message['member']['ip'], '</a>
-					</li>';
+							<li class="poster_ip">
+								<a href="', $scripturl, '?action=helpadmin;help=see_member_ip" onclick="return reqOverlayDiv(this.href);" class="help">', $message['member']['ip'], '</a>
+							</li>';
 
 			// Okay, you are logged in, then we can show something about why IPs are logged...
 			else
 				echo '
-					<li class="poster_ip">
-						<a href="', $scripturl, '?action=helpadmin;help=see_member_ip" onclick="return reqOverlayDiv(this.href);" class="help">', $txt['logged'], '</a>
-					</li>';
+							<li class="poster_ip">
+								<a href="', $scripturl, '?action=helpadmin;help=see_member_ip" onclick="return reqOverlayDiv(this.href);" class="help">', $txt['logged'], '</a>
+							</li>';
 
 			// Done with the information about the poster... on to the post itself.
 			echo '
-<<<<<<< HEAD
-					</ul>
-				</div><!-- .poster -->
-				<div class="postarea">
-					<div class="flow_hidden">
-						<div class="keyinfo">
-							<h5 id="subject_', $message['id'], '">
-								<span class="message_subject">', $message['subject'], '</span>';
-
-			if (!empty($message['is_replied_to']))
-				echo '
-								<span class="message_replied_to smalltext floatright">&#171; ', $context['folder'] == 'sent' ? $txt['pm_sent_is_replied_to'] : $txt['pm_is_replied_to'], ' &#187;</span>';
-
-
-			echo '
-							</h5>';
-=======
 						</ul>
 					</div><!-- .poster -->
 					<div class="postarea">
 						<div class="flow_hidden">
 							<div class="keyinfo">
 								<h5 id="subject_', $message['id'], '">
-									', $message['subject'], '
+									<span class="message_subject">', $message['subject'], '</span>';
+
+			if (!empty($message['is_replied_to']))
+				echo '
+									<span class="message_replied_to smalltext floatright">&#171; ', $context['folder'] == 'sent' ? $txt['pm_sent_is_replied_to'] : $txt['pm_is_replied_to'], ' &#187;</span>';
+
+
+			echo '
 								</h5>';
->>>>>>> 6696a435
 
 			// Show who the message was sent to.
 			echo '
@@ -493,59 +437,6 @@
 			if (!empty($message['recipients']['bcc']))
 				echo '<br>
 								<span class="smalltext">&#171; <strong> ', $txt['pm_bcc'], ':</strong> ', implode(', ', $message['recipients']['bcc']), ' &#187;</span>';
-
-<<<<<<< HEAD
-			echo '
-						</div><!-- .keyinfo -->
-					</div><!-- .flow_hidden -->
-					<div class="post">
-						<div class="inner" id="msg_', $message['id'], '"', '>
-							', $message['body'], '
-						</div>
-						<div class="under_message">
-							<ul class="quickbuttons">';
-
-			// Show reply buttons if you have the permission to send PMs.
-			if ($context['can_send_pm'])
-			{
-				// You can't really reply if the member is gone.
-				if (!$message['member']['is_guest'])
-				{
-					// Is there than more than one recipient you can reply to?
-					if ($message['number_recipients'] > 1)
-						echo '
-								<li><a href="', $scripturl, '?action=pm;sa=send;f=', $context['folder'], $context['current_label_id'] != -1 ? ';l=' . $context['current_label_id'] : '', ';pmsg=', $message['id'], ';quote;u=all"><span class="main_icons reply_all_button"></span>', $txt['reply_to_all'], '</a></li>';
-
-					echo '
-								<li><a href="', $scripturl, '?action=pm;sa=send;f=', $context['folder'], $context['current_label_id'] != -1 ? ';l=' . $context['current_label_id'] : '', ';pmsg=', $message['id'], ';u=', $message['member']['id'], '"><span class="main_icons reply_button"></span>', $txt['reply'], '</a></li>
-								<li><a href="', $scripturl, '?action=pm;sa=send;f=', $context['folder'], $context['current_label_id'] != -1 ? ';l=' . $context['current_label_id'] : '', ';pmsg=', $message['id'], ';quote', $context['folder'] == 'sent' ? '' : ';u=' . $message['member']['id'], '"><span class="main_icons quote"></span>', $txt['quote_action'], '</a></li>';
-				}
-				// This is for "forwarding" - even if the member is gone.
-				else
-					echo '
-								<li><a href="', $scripturl, '?action=pm;sa=send;f=', $context['folder'], $context['current_label_id'] != -1 ? ';l=' . $context['current_label_id'] : '', ';pmsg=', $message['id'], ';quote"><span class="main_icons quote"></span>', $txt['reply_quote'], '</a></li>';
-			}
-			echo '
-								<li><a href="', $scripturl, '?action=pm;sa=pmactions;pm_actions%5b', $message['id'], '%5D=delete;f=', $context['folder'], ';start=', $context['start'], $context['current_label_id'] != -1 ? ';l=' . $context['current_label_id'] : '', ';', $context['session_var'], '=', $context['session_id'], '" data-confirm="', addslashes($txt['remove_message_question']), '" class="you_sure"><span class="main_icons remove_button"></span>', $txt['delete'], '</a></li>';
-
-			// Can personal messages be reported to admins ?
-			if ($message['can_report'])
-				echo '			<li class="post_options">', $txt['post_options'], '
-									<ul>
-										<li><a href="' . $scripturl . '?action=pm;sa=report;l=' . $context['current_label_id'] . ';pmsg=' . $message['id'] . '"><span class="main_icons error"></span>' . $txt['pm_report_to_admin'] . '</a>
-									</ul>
-								</li>';
-
-			if (empty($context['display_mode']))
-				echo '
-								<li><input type="checkbox" name="pms[]" id="deletedisplay', $message['id'], '" value="', $message['id'], '" onclick="document.getElementById(\'deletelisting', $message['id'], '\').checked = this.checked;"></li>';
-
-			echo '
-							</ul>';
-=======
-			if (!empty($message['is_replied_to']))
-				echo '<br>
-								<span class="smalltext">&#171; ', $context['folder'] == 'sent' ? $txt['pm_sent_is_replied_to'] : $txt['pm_is_replied_to'], ' &#187;</span>';
 
 			echo '
 							</div><!-- .keyinfo -->
@@ -560,100 +451,56 @@
 			// Message options
 			template_quickbuttons($message['quickbuttons'], 'pm');
 
-			echo '
-						</div><!-- .under_message -->
-					</div><!-- .postarea -->
-					<div class="moderatorbar">';
-
-			// Are there any custom profile fields for above the signature?
-			if (!empty($message['custom_fields']['above_signature']))
-			{
-				echo '
-						<div class="custom_fields_above_signature">
-							<ul class="nolist">';
-
-				foreach ($message['custom_fields']['above_signature'] as $custom)
-					echo '
-								<li class="custom ', $custom['col_name'], '">', $custom['value'], '</li>';
-
-				echo '
-							</ul>
-						</div>';
-			}
-
-			// Show the member's signature?
-			if (!empty($message['member']['signature']) && empty($options['show_no_signatures']) && $context['signature_enabled'])
-				echo '
-						<div class="signature">
-							', $message['member']['signature'], '
-						</div>';
-
-			// Are there any custom profile fields for below the signature?
-			if (!empty($message['custom_fields']['below_signature']))
-			{
-				echo '
-						<div class="custom_fields_below_signature">
-							<ul class="nolist">';
-
-				foreach ($message['custom_fields']['below_signature'] as $custom)
-					echo '
-								<li class="custom ', $custom['col_name'], '">', $custom['value'], '</li>';
-
-				echo '
-							</ul>
-						</div>';
-			}
->>>>>>> 6696a435
-
 			// Add an extra line at the bottom if we have labels enabled.
 			if ($context['folder'] != 'sent' && !empty($context['currently_using_labels']) && $context['display_mode'] != 2)
 			{
 				echo '
-						<div class="labels floatleft">';
+							<div class="labels floatleft">';
 
 				// Add the label drop down box.
 				if (!empty($context['currently_using_labels']))
 				{
 					echo '
-							<select name="pm_actions[', $message['id'], ']" onchange="if (this.options[this.selectedIndex].value) form.submit();">
-								<option value="">', $txt['pm_msg_label_title'], ':</option>
-								<option value="" disabled>---------------</option>';
+								<select name="pm_actions[', $message['id'], ']" onchange="if (this.options[this.selectedIndex].value) form.submit();">
+									<option value="">', $txt['pm_msg_label_title'], ':</option>
+									<option value="" disabled>---------------</option>';
 
 					// Are there any labels which can be added to this?
 					if (!$message['fully_labeled'])
 					{
 						echo '
-								<option value="" disabled>', $txt['pm_msg_label_apply'], ':</option>';
+									<option value="" disabled>', $txt['pm_msg_label_apply'], ':</option>';
 
 						foreach ($context['labels'] as $label)
 							if (!isset($message['labels'][$label['id']]))
 								echo '
-								<option value="', $label['id'], '">', $label['name'], '</option>';
+									<option value="', $label['id'], '">', $label['name'], '</option>';
 					}
 
 					// ... and are there any that can be removed?
 					if (!empty($message['labels']) && (count($message['labels']) > 1 || !isset($message['labels'][-1])))
 					{
 						echo '
-								<option value="" disabled>', $txt['pm_msg_label_remove'], ':</option>';
+									<option value="" disabled>', $txt['pm_msg_label_remove'], ':</option>';
 
 						foreach ($message['labels'] as $label)
 							echo '
-								<option value="', $label['id'], '">&nbsp;', $label['name'], '</option>';
+									<option value="', $label['id'], '">&nbsp;', $label['name'], '</option>';
 					}
 					echo '
-							</select>
-							<noscript>
-								<input type="submit" value="', $txt['pm_apply'], '" class="button">
-							</noscript>';
+								</select>
+								<noscript>
+									<input type="submit" value="', $txt['pm_apply'], '" class="button">
+								</noscript>';
 				}
 				echo '
-						</div><!-- .labels -->';
+							</div><!-- .labels -->';
 			}
 
 			echo '
-<<<<<<< HEAD
-						</div><!-- .under_message -->';
+						</div><!-- .under_message -->
+					</div><!-- .postarea -->
+					<div class="moderatorbar">';
 
 			// Are there any custom profile fields for above the signature?
 			if (!empty($message['custom_fields']['above_signature']))
@@ -695,13 +542,8 @@
 			}
 
 			echo '
-					</div><!-- .post -->
-				</div><!-- .postarea -->
-				<div class="moderatorbar"></div>
-=======
 					</div><!-- .moderatorbar -->
 				</div><!-- .post_wrapper -->
->>>>>>> 6696a435
 			</div><!-- .windowbg -->';
 		}
 
