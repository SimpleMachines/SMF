--- conflicted
+++ resolved
@@ -18,13 +18,8 @@
 	if (!$settings['show_stats_index'])
 		echo '
 	<div id="index_common_stats">
-<<<<<<< HEAD
 		', $txt['members'], ': ', $context['common_stats']['total_members'], ' &nbsp;&#8226;&nbsp; ', $txt['posts_made'], ': ', $context['common_stats']['total_posts'], ' &nbsp;&#8226;&nbsp; ', $txt['topics_made'], ': ', $context['common_stats']['total_topics'], '<br />
-		', ($settings['show_latest_member'] ? ' ' . $txt['welcome_member'] . ' <strong>' . $context['common_stats']['latest_member']['link'] . '</strong>' . $txt['newest_member'] : '') , '
-=======
-		', $txt['members'], ': ', $context['common_stats']['total_members'], ' &nbsp;&#8226;&nbsp; ', $txt['posts_made'], ': ', $context['common_stats']['total_posts'], ' &nbsp;&#8226;&nbsp; ', $txt['topics'], ': ', $context['common_stats']['total_topics'], '
 		', $settings['show_latest_member'] ? ' ' . sprintf($txt['welcome_newest_member'], ' <strong>' . $context['common_stats']['latest_member']['link'] . '</strong>') : '' , '
->>>>>>> 4d35bdd1
 	</div>';
 
 	// Show the news fader?  (assuming there are things to show...)
