--- conflicted
+++ resolved
@@ -673,13 +673,5 @@
 				</div>
 			</div>
 		</form>
-<<<<<<< HEAD
-	</div>
-	<br class="clear" />';
-}
-=======
 	</div>';
-}
-
-?>
->>>>>>> 0f0f217c
+}