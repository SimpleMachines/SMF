<?php
/**
 * Simple Machines Forum (SMF)
 *
 * @package SMF
 * @author Simple Machines
 * @copyright 2012 Simple Machines
 * @license http://www.simplemachines.org/about/smf/license.php BSD
 *
 * @version 2.1 Alpha 1
 */

function template_permission_index()
{
	global $context, $settings, $options, $scripturl, $txt, $modSettings;

	// Not allowed to edit?
	if (!$context['can_modify'])
		echo '
	<div class="errorbox">
		', sprintf($txt['permission_cannot_edit'], $scripturl . '?action=admin;area=permissions;sa=profiles'), '
	</div>';

	echo '
	<div id="admincenter">
		<form action="', $scripturl, '?action=admin;area=permissions;sa=quick" method="post" accept-charset="', $context['character_set'], '" name="permissionForm" id="permissionForm">';

		if (!empty($context['profile']))
			echo '
			<div class="title_bar">
				<h3 class="titlebg">', $txt['permissions_for_profile'], ': &quot;', $context['profile']['name'], '&quot;</h3>
			</div>';

		echo '
			<table width="100%" class="table_grid">
				<thead>
					<tr class="catbg">
						<th class="first_th">', $txt['membergroups_name'], '</th>
						<th width="10%" align="center" valign="middle">', $txt['membergroups_members_top'], '</th>';

			if (empty($modSettings['permission_enable_deny']))
				echo '
						<th width="16%" align="center">', $txt['membergroups_permissions'], '</th>';
			else
				echo '
						<th width="8%" align="center">', $txt['permissions_allowed'], '</th>
						<th width="8%" align="center">', $txt['permissions_denied'], '</th>';

			echo '
						<th width="10%" align="center" valign="middle">', $context['can_modify'] ? $txt['permissions_modify'] : $txt['permissions_view'], '</th>
						<th class="last_th" width="4%" align="center" valign="middle">
							', $context['can_modify'] ? '<input type="checkbox" class="input_check" onclick="invertAll(this, this.form, \'group\');" />' : '', '
						</th>
					</tr>
				</thead>
				<tbody>';

	$alternate = false;
	foreach ($context['groups'] as $group)
	{
		$alternate = !$alternate;
		echo '
					<tr class="windowbg', $alternate ? '2' : '', '">
						<td>
							', $group['name'], $group['id'] == -1 ? ' (<a href="' . $scripturl . '?action=helpadmin;help=membergroup_guests" onclick="return reqOverlayDiv(this.href);">?</a>)' : ($group['id'] == 0 ? ' (<a href="' . $scripturl . '?action=helpadmin;help=membergroup_regular_members" onclick="return reqOverlayDiv(this.href);">?</a>)' : ($group['id'] == 1 ? ' (<a href="' . $scripturl . '?action=helpadmin;help=membergroup_administrator" onclick="return reqOverlayDiv(this.href);">?</a>)' : ($group['id'] == 3 ? ' (<a href="' . $scripturl . '?action=helpadmin;help=membergroup_moderator" onclick="return reqOverlayDiv(this.href);">?</a>)' : '')));

		if (!empty($group['children']))
			echo '
							<br /><span class="smalltext">', $txt['permissions_includes_inherited'], ': &quot;', implode('&quot;, &quot;', $group['children']), '&quot;</span>';

		echo '
						</td>
						<td align="center">', $group['can_search'] ? $group['link'] : $group['num_members'], '</td>';

		if (empty($modSettings['permission_enable_deny']))
			echo '
						<td width="16%" align="center">', $group['num_permissions']['allowed'], '</td>';
		else
			echo '
						<td width="8%" align="center"', $group['id'] == 1 ? ' style="font-style: italic;"' : '', '>', $group['num_permissions']['allowed'], '</td>
						<td width="8%" align="center"', $group['id'] == 1 || $group['id'] == -1 ? ' style="font-style: italic;"' : (!empty($group['num_permissions']['denied']) ? ' style="color: red;"' : ''), '>', $group['num_permissions']['denied'], '</td>';

		echo '
						<td align="center">', $group['allow_modify'] ? '<a href="' . $scripturl . '?action=admin;area=permissions;sa=modify;group=' . $group['id'] . (empty($context['profile']) ? '' : ';pid=' . $context['profile']['id']) . '">' . ($context['can_modify'] ? $txt['permissions_modify'] : $txt['permissions_view']). '</a>' : '', '</td>
						<td align="center">', $group['allow_modify'] && $context['can_modify'] ? '<input type="checkbox" name="group[]" value="' . $group['id'] . '" class="input_check" />' : '', '</td>
					</tr>';
	}

	echo '
				</tbody>
			</table>
			<br />';

	// Advanced stuff...
	if ($context['can_modify'])
	{
		echo '
			<div class="cat_bar">
				<h3 class="catbg">
					<img id="permissions_panel_toggle" class="panel_toggle" style="display: none;" src="', $settings['images_url'], '/', empty($context['show_advanced_options']) ? 'collapse' : 'expand', '.png"  alt="*" />
					<a href="#" id="permissions_panel_link">', $txt['permissions_advanced_options'], '</a>
				</h3>
			</div>
			<div id="permissions_panel_advanced" class="windowbg">
				<div class="content">
					<fieldset>
						<legend>', $txt['permissions_with_selection'], '</legend>
						<dl class="settings admin_permissions">
							<dt>
								', $txt['permissions_apply_pre_defined'], ' <a href="', $scripturl, '?action=helpadmin;help=permissions_quickgroups" onclick="return reqOverlayDiv(this.href);">(?)</a>:
							</dt>
							<dd>
								<select name="predefined">
									<option value="">(', $txt['permissions_select_pre_defined'], ')</option>
									<option value="restrict">', $txt['permitgroups_restrict'], '</option>
									<option value="standard">', $txt['permitgroups_standard'], '</option>
									<option value="moderator">', $txt['permitgroups_moderator'], '</option>
									<option value="maintenance">', $txt['permitgroups_maintenance'], '</option>
								</select>
							</dd>
							<dt>
								', $txt['permissions_like_group'], ':
							</dt>
							<dd>
								<select name="copy_from">
									<option value="empty">(', $txt['permissions_select_membergroup'], ')</option>';
		foreach ($context['groups'] as $group)
		{
			if ($group['id'] != 1)
				echo '
									<option value="', $group['id'], '">', $group['name'], '</option>';
		}

		echo '
								</select>
							</dd>
							<dt>
								<select name="add_remove">
									<option value="add">', $txt['permissions_add'], '...</option>
									<option value="clear">', $txt['permissions_remove'], '...</option>';
		if (!empty($modSettings['permission_enable_deny']))
			echo '
									<option value="deny">', $txt['permissions_deny'], '...</option>';
		echo '
								</select>
							</dt>
							<dd style="overflow:auto;">
								<select name="permissions">
									<option value="">(', $txt['permissions_select_permission'], ')</option>';
		foreach ($context['permissions'] as $permissionType)
		{
			if ($permissionType['id'] == 'membergroup' && !empty($context['profile']))
				continue;

			foreach ($permissionType['columns'] as $column)
			{
				foreach ($column as $permissionGroup)
				{
					if ($permissionGroup['hidden'])
						continue;

					echo '
									<option value="" disabled="disabled">[', $permissionGroup['name'], ']</option>';
					foreach ($permissionGroup['permissions'] as $perm)
					{
						if ($perm['hidden'])
							continue;

						if ($perm['has_own_any'])
							echo '
									<option value="', $permissionType['id'], '/', $perm['own']['id'], '">&nbsp;&nbsp;&nbsp;', $perm['name'], ' (', $perm['own']['name'], ')</option>
									<option value="', $permissionType['id'], '/', $perm['any']['id'], '">&nbsp;&nbsp;&nbsp;', $perm['name'], ' (', $perm['any']['name'], ')</option>';
						else
							echo '
									<option value="', $permissionType['id'], '/', $perm['id'], '">&nbsp;&nbsp;&nbsp;', $perm['name'], '</option>';
					}
				}
			}
		}
		echo '
								</select>
							</dd>
						</dl>
					</fieldset>
					<input type="submit" value="', $txt['permissions_set_permissions'], '" onclick="return checkSubmit();" class="button_submit" />
				</div>
			</div>';

		// Javascript for the advanced stuff.
		echo '
	<script type="text/javascript"><!-- // --><![CDATA[
		var oPermissionsPanelToggle = new smc_Toggle({
			bToggleEnabled: true,
			bCurrentlyCollapsed: ', empty($context['show_advanced_options']) ? 'true' : 'false', ',
			aSwappableContainers: [
				\'permissions_panel_advanced\'
			],
			aSwapImages: [
				{
					sId: \'permissions_panel_toggle\',
					srcExpanded: smf_images_url + \'/collapse.png\',
					altExpanded: ', JavaScriptEscape($txt['upshrink_description']), ',
					srcCollapsed: smf_images_url + \'/expand.png\',
					altCollapsed: ', JavaScriptEscape($txt['upshrink_description']), '
				}
			],
			aSwapLinks: [
				{
					sId: \'permissions_panel_link\',
					msgExpanded: ', JavaScriptEscape($txt['advanced']), ',
					msgCollapsed: ', JavaScriptEscape($txt['advanced']), '
				}
			],
			oThemeOptions: {
				bUseThemeSettings: ', $context['user']['is_guest'] ? 'false' : 'true', ',
				sOptionName: \'admin_preferences\',
				sSessionVar: smf_session_var,
				sSessionId: smf_session_id,
				sThemeId: \'1\',
				sAdditionalVars: \';admin_key=app\'
			}
		});';

		echo '

		function checkSubmit()
		{
			if ((document.forms.permissionForm.predefined.value != "" && (document.forms.permissionForm.copy_from.value != "empty" || document.forms.permissionForm.permissions.value != "")) || (document.forms.permissionForm.copy_from.value != "empty" && document.forms.permissionForm.permissions.value != ""))
			{
				alert("', $txt['permissions_only_one_option'], '");
				return false;
			}
			if (document.forms.permissionForm.predefined.value == "" && document.forms.permissionForm.copy_from.value == "" && document.forms.permissionForm.permissions.value == "")
			{
				alert("', $txt['permissions_no_action'], '");
				return false;
			}
			if (document.forms.permissionForm.permissions.value != "" && document.forms.permissionForm.add_remove.value == "deny")
				return confirm("', $txt['permissions_deny_dangerous'], '");

			return true;
		}
	// ]]></script>';

		if (!empty($context['profile']))
			echo '
			<input type="hidden" name="pid" value="', $context['profile']['id'], '" />';

		echo '
			<input type="hidden" name="', $context['session_var'], '" value="', $context['session_id'], '" />
			<input type="hidden" name="', $context['admin-mpq_token_var'], '" value="', $context['admin-mpq_token'], '" />';
	}
	else
		echo '
			</table>';

	echo '
		</form>
	</div>';
}

function template_by_board()
{
	global $context, $settings, $options, $scripturl, $txt, $modSettings;

	echo '
	<form id="admincenter" action="', $scripturl, '?action=admin;area=permissions;sa=board" method="post" accept-charset="', $context['character_set'], '">
		<div class="cat_bar">
			<h3 class="catbg">', $txt['permissions_boards'], '</h3>
		</div>
		<div class="information">
			', $txt['permissions_boards_desc'], '
		</div>
		<div class="title_bar">
			<h3 id="board_permissions" class="titlebg flow_hidden">
				<span class="perm_name floatleft">', $txt['board_name'], '</span>
				<span class="perm_profile floatleft">', $txt['permission_profile'], '</span>
			</h3>
		</div>';

	if (!$context['edit_all'])
		echo '
			<div class="content flow_auto">
			<a class="button_link" href="', $scripturl, '?action=admin;area=permissions;sa=board;edit;', $context['session_var'], '=', $context['session_id'], '">', $txt['permissions_board_all'], '</a>
			</div>';

	foreach ($context['categories'] as $category)
	{
		echo '
		<div class="cat_bar">
			<h3 class="catbg"><strong>', $category['name'], '</strong></h3>
		</div>';

		if (!empty($category['boards']))
			echo '
		<div class="windowbg">
			<div class="content">
				<ul class="perm_boards flow_hidden">';

		$alternate = false;

		foreach ($category['boards'] as $board)
		{
			$alternate = !$alternate;

			echo '

					<li class="flow_hidden' ,' windowbg', $alternate ? '' : '2','">
						<span class="perm_board floatleft">
							<a href="', $scripturl, '?action=admin;area=manageboards;sa=board;boardid=', $board['id'], ';rid=permissions;', $context['session_var'], '=', $context['session_id'], '">', str_repeat('-', $board['child_level']), ' ', $board['name'], '</a>
						</span>
						<span class="perm_boardprofile floatleft">';
			if ($context['edit_all'])
			{
				echo '
							<select name="boardprofile[', $board['id'], ']">';

				foreach ($context['profiles'] as $id => $profile)
					echo '
								<option value="', $id, '" ', $id == $board['profile'] ? 'selected="selected"' : '', '>', $profile['name'], '</option>';

				echo '
							</select>';
			}
			else
				echo '
							<a href="', $scripturl, '?action=admin;area=permissions;sa=index;pid=', $board['profile'], ';', $context['session_var'], '=', $context['session_id'], '"> [', $board['profile_name'], ']</a>';

			echo '
						</span>
					</li>';
		}

		if (!empty($category['boards']))
			echo '
				</ul>
			</div>
		</div>';
	}

	echo '
		<div class="content">';

	if ($context['edit_all'])
		echo '
			<input type="submit" name="save_changes" value="', $txt['save'], '" class="button_submit" />';
	else
		echo '
			<a class="button_link" href="', $scripturl, '?action=admin;area=permissions;sa=board;edit;', $context['session_var'], '=', $context['session_id'], '">', $txt['permissions_board_all'], '</a>';
	
	echo '
			<input type="hidden" name="', $context['session_var'], '" value="', $context['session_id'], '" />
			<input type="hidden" name="', $context['admin-mpb_token_var'], '" value="', $context['admin-mpb_token'], '" />
		</div>
	</form>';
}

// Edit permission profiles (predefined).
function template_edit_profiles()
{
	global $context, $settings, $options, $scripturl, $txt, $modSettings;

	echo '
	<div id="admincenter">
		<form action="', $scripturl, '?action=admin;area=permissions;sa=profiles" method="post" accept-charset="', $context['character_set'], '">
			<div class="title_bar">
				<h3 class="titlebg">', $txt['permissions_profile_edit'], '</h3>
			</div>

			<table width="100%" class="table_grid">
				<thead>
					<tr class="catbg">
						<th class="first_th">', $txt['permissions_profile_name'], '</th>
						<th>', $txt['permissions_profile_used_by'], '</th>
						<th class="last_th" width="5%">', $txt['delete'], '</th>
					</tr>
				</thead>
				<tbody>';
	$alternate = false;
	foreach ($context['profiles'] as $profile)
	{
		echo '
					<tr class="', $alternate ? 'windowbg' : 'windowbg2', '">
						<td>';

		if (!empty($context['show_rename_boxes']) && $profile['can_edit'])
			echo '
							<input type="text" name="rename_profile[', $profile['id'], ']" value="', $profile['name'], '" class="input_text" />';
		else
			echo '
							<a href="', $scripturl, '?action=admin;area=permissions;sa=index;pid=', $profile['id'], ';', $context['session_var'], '=', $context['session_id'], '">', $profile['name'], '</a>';

		echo '
						</td>
						<td>
							', !empty($profile['boards_text']) ? $profile['boards_text'] : $txt['permissions_profile_used_by_none'], '
						</td>
						<td align="center">
							<input type="checkbox" name="delete_profile[]" value="', $profile['id'], '" ', $profile['can_delete'] ? '' : 'disabled="disabled"', ' class="input_check" />
						</td>
					</tr>';
		$alternate = !$alternate;
	}

	echo '
				</tbody>
			</table>
			<div class="flow_auto righttext padding">
				<input type="hidden" name="', $context['session_var'], '" value="', $context['session_id'], '" />
				<input type="hidden" name="', $context['admin-mpp_token_var'], '" value="', $context['admin-mpp_token'], '" />';

	if ($context['can_edit_something'])
		echo '
				<input type="submit" name="rename" value="', empty($context['show_rename_boxes']) ? $txt['permissions_profile_rename'] : $txt['permissions_commit'], '" class="button_submit" />';

	echo '
				<input type="submit" name="delete" value="', $txt['quickmod_delete_selected'], '" class="button_submit" />
			</div>
		</form>
		<br />
		<form action="', $scripturl, '?action=admin;area=permissions;sa=profiles" method="post" accept-charset="', $context['character_set'], '">
			<div class="cat_bar">
				<h3 class="catbg">', $txt['permissions_profile_new'], '</h3>
			</div>
			<div class="windowbg">
				<div class="content">
					<dl class="settings">
						<dt>
							<strong>', $txt['permissions_profile_name'], ':</strong>
						</dt>
						<dd>
							<input type="text" name="profile_name" value="" class="input_text" />
						</dd>
						<dt>
							<strong>', $txt['permissions_profile_copy_from'], ':</strong>
						</dt>
						<dd>
							<select name="copy_from">';

	foreach ($context['profiles'] as $id => $profile)
		echo '
								<option value="', $id, '">', $profile['name'], '</option>';

	echo '
							</select>
						</dd>
					</dl>
					<hr class="hrcolor" />
					<input type="hidden" name="', $context['session_var'], '" value="', $context['session_id'], '" />
					<input type="hidden" name="', $context['admin-mpp_token_var'], '" value="', $context['admin-mpp_token'], '" />
					<input type="submit" name="create" value="', $txt['permissions_profile_new_create'], '" class="button_submit" />
				</div>
			</div>
		</form>
	</div>';
}

function template_modify_group()
{
	global $context, $settings, $options, $scripturl, $txt, $modSettings;

	// Cannot be edited?
	if (!$context['profile']['can_modify'])
	{
		echo '
		<div class="errorbox">
			', sprintf($txt['permission_cannot_edit'], $scripturl . '?action=admin;area=permissions;sa=profiles'), '
		</div>';
	}
	else
	{
		echo '
		<script type="text/javascript"><!-- // --><![CDATA[
			window.smf_usedDeny = false;

			function warnAboutDeny()
			{
				if (window.smf_usedDeny)
					return confirm("', $txt['permissions_deny_dangerous'], '");
				else
					return true;
			}
		// ]]></script>';
	}

	echo '
	<div id="admincenter">
		<form action="', $scripturl, '?action=admin;area=permissions;sa=modify2;group=', $context['group']['id'], ';pid=', $context['profile']['id'], '" method="post" accept-charset="', $context['character_set'], '" name="permissionForm" id="permissionForm" onsubmit="return warnAboutDeny();">';

	if (!empty($modSettings['permission_enable_deny']) && $context['group']['id'] != -1)
		echo '
			<div class="information">
				', $txt['permissions_option_desc'], '
			</div>';

	echo '
			<div class="cat_bar">
				<h3 class="catbg">';
	if ($context['permission_type'] == 'board')
		echo '
				', $txt['permissions_local_for'], ' &quot;', $context['group']['name'], '&quot; ', $txt['permissions_on'], ' &quot;', $context['profile']['name'], '&quot;';
	else
		echo '
				', $context['permission_type'] == 'membergroup' ? $txt['permissions_general'] : $txt['permissions_board'], ' - &quot;', $context['group']['name'], '&quot;';
	echo '
				</h3>
			</div>
			<div class="windowbg">
				<div class="content">
					', $txt['permissions_change_view'], ': ', ($context['view_type'] == 'simple' ? '<img src="' . $settings['images_url'] . '/selected.png" alt="*" />' : ''), '<a href="', $scripturl, '?action=admin;area=permissions;sa=modify;group=', $context['group']['id'], ($context['permission_type'] == 'board' ? ';pid=' . $context['profile']['id'] : ''), ';view=simple">', $txt['permissions_view_simple'], '</a> |
					', ($context['view_type'] == 'classic' ? '<img src="' . $settings['images_url'] . '/selected.png" alt="*" />' : ''), '<a href="', $scripturl, '?action=admin;area=permissions;sa=modify;group=', $context['group']['id'], ($context['permission_type'] == 'board' ? ';pid=' . $context['profile']['id'] : ''), ';view=classic">', $txt['permissions_view_classic'], '</a>
				</div>
			</div>
			<div class="flow_hidden">';

	// Draw out the main bits.
	if ($context['view_type'] == 'simple')
		template_modify_group_simple($context['permission_type']);
	else
		template_modify_group_classic($context['permission_type']);

	// If this is general permissions also show the default profile.
	if ($context['permission_type'] == 'membergroup')
	{
		echo '
			</div>
			<br />
			<div class="cat_bar">
				<h3 class="catbg">', $txt['permissions_board'], '</h3>
			</div>
			<div class="information">
				', $txt['permissions_board_desc'], '
			</div>
			<div class="flow_hidden">';

		if ($context['view_type'] == 'simple')
			template_modify_group_simple('board');
		else
			template_modify_group_classic('board');

	}
	echo '
		</div>';

	if ($context['profile']['can_modify'])
		echo '
			<div class="padding">
				<input type="submit" value="', $txt['permissions_commit'], '" class="button_submit" />
			</div>';

	echo '
			<input type="hidden" name="', $context['session_var'], '" value="', $context['session_id'], '" />
			<input type="hidden" name="', $context['admin-mp_token_var'], '" value="', $context['admin-mp_token'], '" />
		</form>
	</div>';

}

// A javascript enabled clean permissions view.
function template_modify_group_simple($type)
{
	global $context, $settings, $options, $scripturl, $txt, $modSettings;

	// Simple only has one column so we only need bother ourself with that one.
	$permission_data = &$context['permissions'][$type]['columns'][0];

	// Short cut for disabling fields we can't change.
	$disable_field = $context['profile']['can_modify'] ? '' : 'disabled="disabled" ';

	echo '
			<table width="100%" class="table_grid">
				<thead>
					<tr class="catbg">
						<th colspan="2" width="100%" align="left" class="first_th"></th>';
				if (empty($modSettings['permission_enable_deny']) || $context['group']['id'] == -1)
					echo '
						<th colspan="3" width="9" class="last_th">&nbsp;</th>';
				else
					echo '
						<th>', $txt['permissions_option_on'], '</th>
						<th>', $txt['permissions_option_off'], '</th>
						<th class="last_th">', $txt['permissions_option_deny'], '</th>';
					echo '
					</tr>
				</thead>
				<tbody>';

	foreach ($permission_data as $id_group => $permissionGroup)
	{
		if (empty($permissionGroup['permissions']))
			continue;

		// Are we likely to have something in this group to display or is it all hidden?
		$has_display_content = false;
		if (!$permissionGroup['hidden'])
		{
			// Before we go any further check we are going to have some data to print otherwise we just have a silly heading.
			foreach ($permissionGroup['permissions'] as $permission)
				if (!$permission['hidden'])
					$has_display_content = true;

			if ($has_display_content)
			{
				echo '
					<tr class="windowbg">
						<td colspan="2" width="100%" align="left">
							<a href="#" onclick="return toggleBreakdown(\'', $id_group, '\');">
								<img src="', $settings['images_url'], '/selected_open.png" id="group_toggle_img_', $id_group, '" alt="*" />&nbsp;<strong>', $permissionGroup['name'], '</strong>
							</a>
						</td>';
				if (empty($modSettings['permission_enable_deny']) || $context['group']['id'] == -1)
					echo '
						<td colspan="3" width="10">
							<div id="group_select_div_', $id_group, '">
								<input type="checkbox" id="group_select_', $id_group, '" name="group_select_', $id_group, '" class="input_check" onclick="determineGroupState(\'', $id_group, '\', this.checked ? \'on\' : \'off\');" style="display: none;" ', $disable_field, '/>
							</div>
						</td>';
				else
					echo '
						<td align="center">
							<div id="group_select_div_on_', $id_group, '">
								<input type="radio" id="group_select_on_', $id_group, '" name="group_select_', $id_group, '" value="on" onclick="determineGroupState(\'', $id_group, '\', \'on\');" style="display: none;" ', $disable_field, ' class="input_radio" />
							</div>
						</td>
						<td align="center">
							<div id="group_select_div_off_', $id_group, '">
								<input type="radio" id="group_select_off_', $id_group, '" name="group_select_', $id_group, '" value="off" onclick="determineGroupState(\'', $id_group, '\', \'off\');" style="display: none;" ', $disable_field, ' class="input_radio" />
							</div>
						</td>
						<td align="center">
							<div id="group_select_div_deny_', $id_group, '">
								<input type="radio" id="group_select_deny_', $id_group, '" name="group_select_', $id_group, '" value="deny" onclick="determineGroupState(\'', $id_group, '\', \'deny\');" style="display: none;" ', $disable_field, ' class="input_radio" />
							</div>
						</td>';
					echo '
					</tr>';
			}
		}

		$alternate = false;
		foreach ($permissionGroup['permissions'] as $permission)
		{
			// If it's hidden keep the last value.
			if ($permission['hidden'] || $permissionGroup['hidden'])
			{
				echo '
					<tr style="display: none;">
						<td>
							<input type="hidden" name="perm[', $type, '][', $permission['id'], ']" value="', $permission['select'] == 'denied' && !empty($modSettings['permission_enable_deny']) ? 'deny' : $permission['select'], '" />
						</td>
					</tr>';
			}
			else
			{
				echo '
					<tr id="perm_div_', $id_group, '_', $permission['id'], '" class="', $alternate ? 'windowbg' : 'windowbg2', '">
						<td valign="top" width="10" style="padding-right: 1ex;">
							', $permission['help_index'] ? '<a href="' . $scripturl . '?action=helpadmin;help=' . $permission['help_index'] . '" onclick="return reqOverlayDiv(this.href);" class="help"><img src="' . $settings['images_url'] . '/helptopics.png" alt="' . $txt['help'] . '" /></a>' : '', '
						</td>
						<td valign="top" width="100%" align="left" style="padding-bottom: 2px;">', $permission['name'], '</td>';

					if (empty($modSettings['permission_enable_deny']) || $context['group']['id'] == -1)
						echo '
						<td valign="top" style="padding-bottom: 2px;"><input type="checkbox" id="select_', $permission['id'], '" name="perm[', $type, '][', $permission['id'], ']"', $permission['select'] == 'on' ? ' checked="checked"' : '', ' onclick="determineGroupState(\'', $id_group, '\');" value="on" class="input_check" ', $disable_field, '/></td>';
					else
						echo '
						<td valign="top" width="10" style="padding-bottom: 2px;"><input type="radio" id="select_on_', $permission['id'], '" name="perm[', $type, '][', $permission['id'], ']"', $permission['select'] == 'on' ? ' checked="checked"' : '', ' value="on" onclick="determineGroupState(\'', $id_group, '\');" class="input_radio" ', $disable_field, '/></td>
						<td valign="top" width="10" style="padding-bottom: 2px;"><input type="radio" id="select_off_', $permission['id'], '" name="perm[', $type, '][', $permission['id'], ']"', $permission['select'] == 'off' ? ' checked="checked"' : '', ' value="off" onclick="determineGroupState(\'', $id_group, '\');" class="input_radio" ', $disable_field, '/></td>
						<td valign="top" width="10" style="padding-bottom: 2px;"><input type="radio" id="select_deny_', $permission['id'], '" name="perm[', $type, '][', $permission['id'], ']"', $permission['select'] == 'denied' ? ' checked="checked"' : '', ' value="deny" onclick="window.smf_usedDeny = true; determineGroupState(\'', $id_group, '\');" class="input_radio" ', $disable_field, '/></td>';

					echo '
					</tr>';
			}
				$alternate = !$alternate;
		}

		if (!$permissionGroup['hidden'] && $has_display_content)
			echo '
					<tr id="group_hr_div_', $id_group, '" class="windowbg2 perm_groups">
						<td colspan="5" width="100%"></td>
					</tr>';
	}
	echo '
				</tbody>
			</table>
	<script type="text/javascript"><!-- // --><![CDATA[';

	if ($context['profile']['can_modify'] && empty($context['simple_javascript_displayed']))
	{
		// Only show this once.
		$context['simple_javascript_displayed'] = true;

		// This function decides what to do when ANYTHING is touched!
		echo '
		var groupPermissions = new Array();
		function determineGroupState(id_group, forceState)
		{
			if (typeof(forceState) != "undefined")
				thisState = forceState;

			// Cycle through this groups elements.
			var curState = false, thisState;
			for (var i = 0; i < groupPermissions[id_group].length; i++)
			{';

		if (empty($modSettings['permission_enable_deny']) || $context['group']['id'] == -1)
			echo '
				if (typeof(forceState) != "undefined")
				{
					document.getElementById(\'select_\' + groupPermissions[id_group][i]).checked = forceState == \'on\' ? 1 : 0;
				}

				thisState = document.getElementById(\'select_\' + groupPermissions[id_group][i]).checked ? \'on\' : \'off\';';
		else
			echo '
				if (typeof(forceState) != "undefined")
				{
					document.getElementById(\'select_on_\' + groupPermissions[id_group][i]).checked = forceState == \'on\' ? 1 : 0;
					document.getElementById(\'select_off_\' + groupPermissions[id_group][i]).checked = forceState == \'off\' ? 1 : 0;
					document.getElementById(\'select_deny_\' + groupPermissions[id_group][i]).checked = forceState == \'deny\' ? 1 : 0;
				}

				if (document.getElementById(\'select_on_\' + groupPermissions[id_group][i]).checked)
					thisState = \'on\';
				else if (document.getElementById(\'select_off_\' + groupPermissions[id_group][i]).checked)
					thisState = \'off\';
				else
					thisState = \'deny\';';

		echo '
				// Unless this is the first element, or it\'s the same state as the last we\'re buggered.
				if (curState == false || thisState == curState)
				{
					curState = thisState;
				}
				else
				{
					curState = \'fudged\';
					i = 999;
				}
			}

			// First check the right master is selected!';
		if (empty($modSettings['permission_enable_deny']) || $context['group']['id'] == -1)
			echo '
			document.getElementById("group_select_" + id_group).checked = curState == \'on\' ? 1 : 0;';
		else
			echo '
			document.getElementById("group_select_on_" + id_group).checked = curState == \'on\' ? 1 : 0;
			document.getElementById("group_select_off_" + id_group).checked = curState == \'off\' ? 1 : 0;
			document.getElementById("group_select_deny_" + id_group).checked = curState == \'deny\' ? 1 : 0;';

		// Force the display?
		echo '
			if (curState != \'fudged\')
				toggleBreakdown(id_group, "none");';
		echo '
		}';
	}

	// Some more javascript to be displayed as long as we are editing.
	if ($context['profile']['can_modify'])
	{
		foreach ($permission_data as $id_group => $permissionGroup)
		{
			if (empty($permissionGroup['permissions']))
				continue;

			// As before...
			$has_display_content = false;
			if (!$permissionGroup['hidden'])
			{
				// Make sure we can show it.
				foreach ($permissionGroup['permissions'] as $permission)
					if (!$permission['hidden'])
						$has_display_content = true;

				// Make all the group indicators visible on JS only.
				if ($has_display_content)
				{
					if (empty($modSettings['permission_enable_deny']) || $context['group']['id'] == -1)
						echo '
			document.getElementById("group_select_div_', $id_group, '").parentNode.className = "lockedbg";
			document.getElementById("group_select_', $id_group, '").style.display = "";';
					else
						echo '
			document.getElementById("group_select_div_on_', $id_group, '").parentNode.className = "lockedbg";
			document.getElementById("group_select_div_off_', $id_group, '").parentNode.className = "lockedbg";
			document.getElementById("group_select_div_deny_', $id_group, '").parentNode.className = "lockedbg";
			document.getElementById("group_select_on_', $id_group, '").style.display = "";
			document.getElementById("group_select_off_', $id_group, '").style.display = "";
			document.getElementById("group_select_deny_', $id_group, '").style.display = "";';
				}

				$perm_ids = array();
				$count = 0;
				foreach ($permissionGroup['permissions'] as $permission)
				{
					if (!$permission['hidden'])
					{
						// Need this for knowing what can be tweaked.
						$perm_ids[] = "'$permission[id]'";
					}
				}
				// Declare this groups permissions into an array.
				if (!empty($perm_ids))
					echo '
			groupPermissions[\'', $id_group, '\'] = new Array(', count($perm_ids), ');';
				foreach ($perm_ids as $count => $id)
					echo '
			groupPermissions[\'', $id_group, '\'][', $count, '] = ', $id, ';';

				// Show the group as required.
				if ($has_display_content)
				echo '
			determineGroupState(\'', $id_group, '\');';
			}
		}
	}

	echo '
		// ]]></script>';
}

// The SMF 1.x way of looking at permissions.
function template_modify_group_classic($type)
{
	global $context, $settings, $options, $scripturl, $txt, $modSettings;

	$permission_type = &$context['permissions'][$type];
	$disable_field = $context['profile']['can_modify'] ? '' : 'disabled="disabled" ';

	echo '
				<div class="windowbg2">
					<div class="content">';

	foreach ($permission_type['columns'] as $column)
	{
		echo '
						<table width="49%" class="table_grid perm_classic floatleft">';

		foreach ($column as $permissionGroup)
		{
			if (empty($permissionGroup['permissions']))
				continue;

			// Are we likely to have something in this group to display or is it all hidden?
			$has_display_content = false;
			if (!$permissionGroup['hidden'])
			{
				// Before we go any further check we are going to have some data to print otherwise we just have a silly heading.
				foreach ($permissionGroup['permissions'] as $permission)
					if (!$permission['hidden'])
						$has_display_content = true;

				if ($has_display_content)
				{
					echo '
							<tr class="catbg">
								<th colspan="2" width="100%" align="left"><strong class="smalltext">', $permissionGroup['name'], '</strong></th>';
					if (empty($modSettings['permission_enable_deny']) || $context['group']['id'] == -1)
						echo '
								<th colspan="3" width="10"></th>';
					else
						echo '
								<th align="center"><div>', $txt['permissions_option_on'], '</div></th>
								<th align="center"><div>', $txt['permissions_option_off'], '</div></th>
								<th align="center"><div>', $txt['permissions_option_deny'], '</div></th>';
					echo '
							</tr>';
				}
			}

			$alternate = false;
			foreach ($permissionGroup['permissions'] as $permission)
			{
				// If it's hidden keep the last value.
				if ($permission['hidden'] || $permissionGroup['hidden'])
				{
					echo '
							<tr style="display: none;">
								<td>';

					if ($permission['has_own_any'])
					{
						// Guests can't have own permissions.
						if ($context['group']['id'] != -1)
							echo '
									<input type="hidden" name="perm[', $permission_type['id'], '][', $permission['own']['id'], ']" value="', $permission['own']['select'] == 'denied' && !empty($modSettings['permission_enable_deny']) ? 'deny' : $permission['own']['select'], '" />';

						echo '
									<input type="hidden" name="perm[', $permission_type['id'], '][', $permission['any']['id'], ']" value="', $permission['any']['select'] == 'denied' && !empty($modSettings['permission_enable_deny']) ? 'deny' : $permission['any']['select'], '" />';
					}
					else
						echo '
									<input type="hidden" name="perm[', $permission_type['id'], '][', $permission['id'], ']" value="', $permission['select'] == 'denied' && !empty($modSettings['permission_enable_deny']) ? 'deny' : $permission['select'], '" />';
					echo '
								</td>
							</tr>';
				}
				else
				{
					echo '
							<tr class="', $alternate ? 'windowbg' : 'windowbg2', '">
								<td width="10">
									', $permission['show_help'] ? '<a href="' . $scripturl . '?action=helpadmin;help=permissionhelp_' . $permission['id'] . '" onclick="return reqOverlayDiv(this.href);" class="help"><img src="' . $settings['images_url'] . '/helptopics.png" alt="' . $txt['help'] . '" /></a>' : '', '
								</td>';

					if ($permission['has_own_any'])
					{
						echo '
								<td colspan="4" width="100%" align="left">', $permission['name'], '</td>
							</tr><tr class="', $alternate ? 'windowbg' : 'windowbg2', '">';

						// Guests can't do their own thing.
						if ($context['group']['id'] != -1)
						{
							echo '
								<td></td>
								<td width="100%" class="smalltext" align="right">', $permission['own']['name'], ':</td>';

							if (empty($modSettings['permission_enable_deny']))
								echo '
								<td colspan="3"><input type="checkbox" name="perm[', $permission_type['id'], '][', $permission['own']['id'], ']"', $permission['own']['select'] == 'on' ? ' checked="checked"' : '', ' value="on" id="', $permission['own']['id'], '_on" class="input_check" ', $disable_field, '/></td>';
							else
								echo '
								<td width="10"><input type="radio" name="perm[', $permission_type['id'], '][', $permission['own']['id'], ']"', $permission['own']['select'] == 'on' ? ' checked="checked"' : '', ' value="on" id="', $permission['own']['id'], '_on" class="input_radio" ', $disable_field, '/></td>
								<td width="10"><input type="radio" name="perm[', $permission_type['id'], '][', $permission['own']['id'], ']"', $permission['own']['select'] == 'off' ? ' checked="checked"' : '', ' value="off" class="input_radio" ', $disable_field, '/></td>
								<td width="10"><input type="radio" name="perm[', $permission_type['id'], '][', $permission['own']['id'], ']"', $permission['own']['select'] == 'denied' ? ' checked="checked"' : '', ' value="deny" class="input_radio" ', $disable_field, '/></td>';

							echo '
							</tr><tr class="', $alternate ? 'windowbg' : 'windowbg2', '">';
						}

						echo '
								<td></td>
								<td width="100%" class="smalltext" align="right">', $permission['any']['name'], ':</td>';

						if (empty($modSettings['permission_enable_deny']) || $context['group']['id'] == -1)
							echo '
								<td colspan="3"><input type="checkbox" name="perm[', $permission_type['id'], '][', $permission['any']['id'], ']"', $permission['any']['select'] == 'on' ? ' checked="checked"' : '', ' value="on" class="input_check" ', $disable_field, '/></td>';
						else
							echo '
								<td><input type="radio" name="perm[', $permission_type['id'], '][', $permission['any']['id'], ']"', $permission['any']['select'] == 'on' ? ' checked="checked"' : '', ' value="on" onclick="document.forms.permissionForm.', $permission['own']['id'], '_on.checked = true;" class="input_radio" ', $disable_field, '/></td>
								<td><input type="radio" name="perm[', $permission_type['id'], '][', $permission['any']['id'], ']"', $permission['any']['select'] == 'off' ? ' checked="checked"' : '', ' value="off" class="input_radio" ', $disable_field, '/></td>
								<td><input type="radio" name="perm[', $permission_type['id'], '][', $permission['any']['id'], ']"', $permission['any']['select']== 'denied' ? ' checked="checked"' : '', ' value="deny" id="', $permission['any']['id'], '_deny" onclick="window.smf_usedDeny = true;" class="input_radio" ', $disable_field, '/></td>';

						echo '
							</tr>';
					}
					else
					{
						echo '
								<td width="100%" align="left">', $permission['name'], '</td>';

						if (empty($modSettings['permission_enable_deny']) || $context['group']['id'] == -1)
							echo '
								<td><input type="checkbox" name="perm[', $permission_type['id'], '][', $permission['id'], ']"', $permission['select'] == 'on' ? ' checked="checked"' : '', ' value="on" class="input_check" ', $disable_field, '/></td>';
						else
							echo '
								<td><input type="radio" name="perm[', $permission_type['id'], '][', $permission['id'], ']"', $permission['select'] == 'on' ? ' checked="checked"' : '', ' value="on" class="input_radio" ', $disable_field, '/></td>
								<td><input type="radio" name="perm[', $permission_type['id'], '][', $permission['id'], ']"', $permission['select'] == 'off' ? ' checked="checked"' : '', ' value="off" class="input_radio" ', $disable_field, '/></td>
								<td><input type="radio" name="perm[', $permission_type['id'], '][', $permission['id'], ']"', $permission['select'] == 'denied' ? ' checked="checked"' : '', ' value="deny" onclick="window.smf_usedDeny = true;" class="input_radio" ', $disable_field, '/></td>';

						echo '
							</tr>';
					}
				}
				$alternate = !$alternate;
			}

			if (!$permissionGroup['hidden'] && $has_display_content)
				echo '
							<tr class="windowbg2">
								<td colspan="5" width="100%"><!--separator--></td>
							</tr>';
		}
	echo '
						</table>';
	}
	echo '
				<br class="clear" />
				</div>
			</div>';
}

function template_inline_permissions()
{
	global $context, $settings, $options, $txt, $modSettings;

	echo '
		<fieldset id="', $context['current_permission'], '">
			<legend><a href="javascript:void(0);" onclick="document.getElementById(\'', $context['current_permission'], '\').style.display = \'none\';document.getElementById(\'', $context['current_permission'], '_groups_link\').style.display = \'block\'; return false;">', $txt['avatar_select_permission'], '</a></legend>';
	if (empty($modSettings['permission_enable_deny']))
		echo '
			<ul class="permission_groups">';
	else
		echo '
			<div class="information">', $txt['permissions_option_desc'], '</div>
			<dl class="settings">
				<dt>
					<span class="perms"><strong>', $txt['permissions_option_on'], '</strong></span>
					<span class="perms"><strong>', $txt['permissions_option_off'], '</strong></span>
					<span class="perms" style="color: red;"><strong>', $txt['permissions_option_deny'], '</strong></span>
				</dt>
				<dd>
				</dd>';
	foreach ($context['member_groups'] as $group)
	{
		if (!empty($modSettings['permission_enable_deny']))
			echo '
				<dt>';
		else
			echo '
				<li>';

		if (empty($modSettings['permission_enable_deny']))
			echo '
					<input type="checkbox" name="', $context['current_permission'], '[', $group['id'], ']" value="on"', $group['status'] == 'on' ? ' checked="checked"' : '', ' class="input_check" />';
		else
			echo '
					<span class="perms"><input type="radio" name="', $context['current_permission'], '[', $group['id'], ']" value="on"', $group['status'] == 'on' ? ' checked="checked"' : '', ' class="input_radio" /></span>
					<span class="perms"><input type="radio" name="', $context['current_permission'], '[', $group['id'], ']" value="off"', $group['status'] == 'off' ? ' checked="checked"' : '', ' class="input_radio" /></span>
					<span class="perms"><input type="radio" name="', $context['current_permission'], '[', $group['id'], ']" value="deny"', $group['status'] == 'deny' ? ' checked="checked"' : '', ' class="input_radio" /></span>';

		if (!empty($modSettings['permission_enable_deny']))
			echo '
				</dt>
				<dd>
					<span', $group['is_postgroup'] ? ' style="font-style: italic;"' : '', '>', $group['name'], '</span>
				</dd>';
		else
			echo '
					<span', $group['is_postgroup'] ? ' style="font-style: italic;"' : '', '>', $group['name'], '</span>
				</li>';
	}

	if (empty($modSettings['permission_enable_deny']))
		echo '
			</ul>';
	else
		echo '
			</dl>';

	echo '
		</fieldset>

		<a href="javascript:void(0);" onclick="document.getElementById(\'', $context['current_permission'], '\').style.display = \'block\'; document.getElementById(\'', $context['current_permission'], '_groups_link\').style.display = \'none\'; return false;" id="', $context['current_permission'], '_groups_link" style="display: none;">[ ', $txt['avatar_select_permission'], ' ]</a>

		<script type="text/javascript"><!-- // --><![CDATA[
			document.getElementById("', $context['current_permission'], '").style.display = "none";
			document.getElementById("', $context['current_permission'], '_groups_link").style.display = "";
		// ]]></script>';
}

// Edit post moderation permissions.
function template_postmod_permissions()
{
	global $context, $settings, $options, $scripturl, $txt, $modSettings;

	echo '
	<div id="admincenter">
		<form action="', $scripturl, '?action=admin;area=permissions;sa=postmod;', $context['session_var'], '=', $context['session_id'], '" method="post" name="postmodForm" id="postmodForm" accept-charset="', $context['character_set'], '">
			<div class="title_bar">
				<h3 class="titlebg">', $txt['permissions_post_moderation'], '</h3>
			</div>';

	// Got advanced permissions - if so warn!
	if (!empty($modSettings['permission_enable_deny']))
		echo '
				<div class="information">', $txt['permissions_post_moderation_deny_note'], '</div>';

	echo '
				<div class="righttext padding">
					', $txt['permissions_post_moderation_select'], ':
					<select name="pid" onchange="document.forms.postmodForm.submit();">';

	foreach ($context['profiles'] as $profile)
		if ($profile['can_modify'])
			echo '
						<option value="', $profile['id'], '" ', $profile['id'] == $context['current_profile'] ? 'selected="selected"' : '', '>', $profile['name'], '</option>';

	echo '
					</select>
					<input type="submit" value="', $txt['go'], '" class="button_submit" style="margin-top: 5px;" />
			</div>
			<table width="100%" class="table_grid">
				<thead>
					<tr class="catbg">
						<th class="first_th"></th>
						<th align="center" colspan="3">
							', $txt['permissions_post_moderation_new_topics'], '
						</th>
						<th align="center" colspan="3">
							', $txt['permissions_post_moderation_replies_own'], '
						</th>
						<th align="center" colspan="3">
							', $txt['permissions_post_moderation_replies_any'], '
						</th>
						<th class="last_th" align="center" colspan="3">
							', $txt['permissions_post_moderation_attachments'], '
						</th>
					</tr>
					<tr class="titlebg">
						<th width="30%">
							', $txt['permissions_post_moderation_group'], '
						</th>
						<th align="center"><img src="', $settings['default_images_url'], '/admin/post_moderation_allow.png" alt="', $txt['permissions_post_moderation_allow'], '" title="', $txt['permissions_post_moderation_allow'], '" /></th>
						<th align="center"><img src="', $settings['default_images_url'], '/admin/post_moderation_moderate.png" alt="', $txt['permissions_post_moderation_moderate'], '" title="', $txt['permissions_post_moderation_moderate'], '" /></th>
						<th align="center"><img src="', $settings['default_images_url'], '/admin/post_moderation_deny.png" alt="', $txt['permissions_post_moderation_disallow'], '" title="', $txt['permissions_post_moderation_disallow'], '" /></th>
						<th align="center"><img src="', $settings['default_images_url'], '/admin/post_moderation_allow.png" alt="', $txt['permissions_post_moderation_allow'], '" title="', $txt['permissions_post_moderation_allow'], '" /></th>
						<th align="center"><img src="', $settings['default_images_url'], '/admin/post_moderation_moderate.png" alt="', $txt['permissions_post_moderation_moderate'], '" title="', $txt['permissions_post_moderation_moderate'], '" /></th>
						<th align="center"><img src="', $settings['default_images_url'], '/admin/post_moderation_deny.png" alt="', $txt['permissions_post_moderation_disallow'], '" title="', $txt['permissions_post_moderation_disallow'], '" /></th>
						<th align="center"><img src="', $settings['default_images_url'], '/admin/post_moderation_allow.png" alt="', $txt['permissions_post_moderation_allow'], '" title="', $txt['permissions_post_moderation_allow'], '" /></th>
						<th align="center"><img src="', $settings['default_images_url'], '/admin/post_moderation_moderate.png" alt="', $txt['permissions_post_moderation_moderate'], '" title="', $txt['permissions_post_moderation_moderate'], '" /></th>
						<th align="center"><img src="', $settings['default_images_url'], '/admin/post_moderation_deny.png" alt="', $txt['permissions_post_moderation_disallow'], '" title="', $txt['permissions_post_moderation_disallow'], '" /></th>
						<th align="center"><img src="', $settings['default_images_url'], '/admin/post_moderation_allow.png" alt="', $txt['permissions_post_moderation_allow'], '" title="', $txt['permissions_post_moderation_allow'], '" /></th>
						<th align="center"><img src="', $settings['default_images_url'], '/admin/post_moderation_moderate.png" alt="', $txt['permissions_post_moderation_moderate'], '" title="', $txt['permissions_post_moderation_moderate'], '" /></th>
						<th align="center"><img src="', $settings['default_images_url'], '/admin/post_moderation_deny.png" alt="', $txt['permissions_post_moderation_disallow'], '" title="', $txt['permissions_post_moderation_disallow'], '" /></th>
					</tr>
				</thead>
				<tbody>';

	foreach ($context['profile_groups'] as $group)
	{
		echo '
					<tr>
						<td width="40%" class="windowbg">
							<span ', ($group['color'] ? 'style="color: ' . $group['color'] . '"' : ''), '>', $group['name'], '</span>';
			if (!empty($group['children']))
				echo '
							<br /><span class="smalltext">', $txt['permissions_includes_inherited'], ': &quot;', implode('&quot;, &quot;', $group['children']), '&quot;</span>';

			echo '
						</td>
						<td align="center" class="windowbg2"><input type="radio" name="new_topic[', $group['id'], ']" value="allow" ', $group['new_topic'] == 'allow' ? 'checked="checked"' : '', ' class="input_radio" /></td>
						<td align="center" class="windowbg2"><input type="radio" name="new_topic[', $group['id'], ']" value="moderate" ', $group['new_topic'] == 'moderate' ? 'checked="checked"' : '', ' class="input_radio" /></td>
						<td align="center" class="windowbg2"><input type="radio" name="new_topic[', $group['id'], ']" value="disallow" ', $group['new_topic'] == 'disallow' ? 'checked="checked"' : '', ' class="input_radio" /></td>
						<td align="center" class="windowbg"><input type="radio" name="replies_own[', $group['id'], ']" value="allow" ', $group['replies_own'] == 'allow' ? 'checked="checked"' : '', ' class="input_radio" /></td>
						<td align="center" class="windowbg"><input type="radio" name="replies_own[', $group['id'], ']" value="moderate" ', $group['replies_own'] == 'moderate' ? 'checked="checked"' : '', ' class="input_radio" /></td>
						<td align="center" class="windowbg"><input type="radio" name="replies_own[', $group['id'], ']" value="disallow" ', $group['replies_own'] == 'disallow' ? 'checked="checked"' : '', ' class="input_radio" /></td>
						<td align="center" class="windowbg2"><input type="radio" name="replies_any[', $group['id'], ']" value="allow" ', $group['replies_any'] == 'allow' ? 'checked="checked"' : '', ' class="input_radio" /></td>
						<td align="center" class="windowbg2"><input type="radio" name="replies_any[', $group['id'], ']" value="moderate" ', $group['replies_any'] == 'moderate' ? 'checked="checked"' : '', ' class="input_radio" /></td>
						<td align="center" class="windowbg2"><input type="radio" name="replies_any[', $group['id'], ']" value="disallow" ', $group['replies_any'] == 'disallow' ? 'checked="checked"' : '', ' class="input_radio" /></td>
						<td align="center" class="windowbg"><input type="radio" name="attachment[', $group['id'], ']" value="allow" ', $group['attachment'] == 'allow' ? 'checked="checked"' : '', ' class="input_radio" /></td>
						<td align="center" class="windowbg"><input type="radio" name="attachment[', $group['id'], ']" value="moderate" ', $group['attachment'] == 'moderate' ? 'checked="checked"' : '', ' class="input_radio" /></td>
						<td align="center" class="windowbg"><input type="radio" name="attachment[', $group['id'], ']" value="disallow" ', $group['attachment'] == 'disallow' ? 'checked="checked"' : '', ' class="input_radio" /></td>
					</tr>';
	}

	echo '
				</tbody>
			</table>
			<div class="righttext padding">
				<input type="submit" name="save_changes" value="', $txt['permissions_commit'], '" class="button_submit" />
				<input type="hidden" name="', $context['admin-mppm_token_var'], '" value="', $context['admin-mppm_token'], '" />
			</div>
		</form>
		<p class="smalltext" style="padding-left: 10px;">
			<strong>', $txt['permissions_post_moderation_legend'], ':</strong><br />
			<img src="', $settings['default_images_url'], '/admin/post_moderation_allow.png" alt="', $txt['permissions_post_moderation_allow'], '" /> - ', $txt['permissions_post_moderation_allow'], '<br />
			<img src="', $settings['default_images_url'], '/admin/post_moderation_moderate.png" alt="', $txt['permissions_post_moderation_moderate'], '" /> - ', $txt['permissions_post_moderation_moderate'], '<br />
			<img src="', $settings['default_images_url'], '/admin/post_moderation_deny.png" alt="', $txt['permissions_post_moderation_disallow'], '" /> - ', $txt['permissions_post_moderation_disallow'], '
		</p>
<<<<<<< HEAD
	</div>
	<br class="clear" />';
}
=======
	</div>';
}

?>
>>>>>>> 0f0f217c
<|MERGE_RESOLUTION|>--- conflicted
+++ resolved
@@ -1162,13 +1162,5 @@
 			<img src="', $settings['default_images_url'], '/admin/post_moderation_moderate.png" alt="', $txt['permissions_post_moderation_moderate'], '" /> - ', $txt['permissions_post_moderation_moderate'], '<br />
 			<img src="', $settings['default_images_url'], '/admin/post_moderation_deny.png" alt="', $txt['permissions_post_moderation_disallow'], '" /> - ', $txt['permissions_post_moderation_disallow'], '
 		</p>
-<<<<<<< HEAD
-	</div>
-	<br class="clear" />';
-}
-=======
 	</div>';
-}
-
-?>
->>>>>>> 0f0f217c
+}