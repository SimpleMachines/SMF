<?php
/**
 * Simple Machines Forum (SMF)
 *
 * @package SMF
 * @author Simple Machines
 * @copyright 2012 Simple Machines
 * @license http://www.simplemachines.org/about/smf/license.php BSD
 *
 * @version 2.1 Alpha 1
 */

function template_permission_index()
{
	global $context, $settings, $options, $scripturl, $txt, $modSettings;

	// Not allowed to edit?
	if (!$context['can_modify'])
		echo '
	<div class="errorbox">
		', sprintf($txt['permission_cannot_edit'], $scripturl . '?action=admin;area=permissions;sa=profiles'), '
	</div>';

	echo '
	<div id="admin_form_wrapper">
		<form action="', $scripturl, '?action=admin;area=permissions;sa=quick" method="post" accept-charset="', $context['character_set'], '" name="permissionForm" id="permissionForm">';

		if (!empty($context['profile']))
			echo '
			<div class="title_bar">
				<h3 class="titlebg">', $txt['permissions_for_profile'], ': &quot;', $context['profile']['name'], '&quot;</h3>
			</div>';
		else
			echo '
			<div class="title_bar">
				<h3 class="titlebg">', $txt['permissions_title'], '</h3>
			</div>';

		echo '
			<table width="100%" class="table_grid">
				<thead>
					<tr class="catbg">
						<th class="first_th">', $txt['membergroups_name'], '</th>
						<th width="10%" style="text-align:center" valign="middle">', $txt['membergroups_members_top'], '</th>';

			if (empty($modSettings['permission_enable_deny']))
				echo '
						<th width="16%" style="text-align:center">', $txt['membergroups_permissions'], '</th>';
			else
				echo '
						<th width="8%" style="text-align:center">', $txt['permissions_allowed'], '</th>
						<th width="8%" style="text-align:center">', $txt['permissions_denied'], '</th>';

			echo '
						<th width="10%" style="text-align:center" valign="middle">', $context['can_modify'] ? $txt['permissions_modify'] : $txt['permissions_view'], '</th>
						<th class="last_th" width="4%" style="text-align: center" valign="middle">
							', $context['can_modify'] ? '<input type="checkbox" class="input_check" onclick="invertAll(this, this.form, \'group\');" />' : '', '
						</th>
					</tr>
				</thead>
				<tbody>';

	$alternate = false;
	foreach ($context['groups'] as $group)
	{
		$alternate = !$alternate;
		echo '
					<tr class="windowbg', $alternate ? '2' : '', '">
						<td>
							', $group['id'] == -1 ? ' <a class="help" href="' . $scripturl . '?action=helpadmin;help=membergroup_guests" onclick="return reqOverlayDiv(this.href);"><img class="icon" style="vertical-align: top" src="' . $settings['images_url'] . '/helptopics.png" alt="' . $txt['help'] . '" /></a>' : ($group['id'] == 0 ? ' <a class="help" href="' . $scripturl . '?action=helpadmin;help=membergroup_regular_members" onclick="return reqOverlayDiv(this.href);"><img class="icon" style="vertical-align: top" src="' . $settings['images_url'] . '/helptopics.png" alt="' . $txt['help'] . '" /></a>' : ($group['id'] == 1 ? ' <a class="help" href="' . $scripturl . '?action=helpadmin;help=membergroup_administrator" onclick="return reqOverlayDiv(this.href);"><img class="icon" style="vertical-align: top" src="' . $settings['images_url'] . '/helptopics.png" alt="' . $txt['help'] . '" /></a>' : ($group['id'] == 3 ? ' <a class="help" href="' . $scripturl . '?action=helpadmin;help=membergroup_moderator" onclick="return reqOverlayDiv(this.href);"><img class="icon" style="vertical-align: top" src="' . $settings['images_url'] . '/helptopics.png" alt="' . $txt['help'] . '" /></a>' : '<img class="icon" style="vertical-align: top" src="' . $settings['images_url'] . '/blank.png" width="16px" alt="' . $txt['help'] . '" />'))), '&nbsp;<span>', $group['name'], '</span>';

		if (!empty($group['children']))
			echo '
							<br />
							<span class="smalltext">', $txt['permissions_includes_inherited'], ': &quot;', implode('&quot;, &quot;', $group['children']), '&quot;</span>';

		echo '
						</td>
						<td align="center">', $group['can_search'] ? $group['link'] : $group['num_members'], '</td>';

		if (empty($modSettings['permission_enable_deny']))
			echo '
						<td width="16%" align="center">', $group['num_permissions']['allowed'], '</td>';
		else
			echo '
						<td width="8%" align="center"', $group['id'] == 1 ? ' style="font-style: italic;"' : '', '>', $group['num_permissions']['allowed'], '</td>
						<td width="8%" align="center"', $group['id'] == 1 || $group['id'] == -1 ? ' style="font-style: italic;"' : (!empty($group['num_permissions']['denied']) ? ' style="color: red;"' : ''), '>', $group['num_permissions']['denied'], '</td>';

		echo '
						<td align="center">', $group['allow_modify'] ? '<a href="' . $scripturl . '?action=admin;area=permissions;sa=modify;group=' . $group['id'] . (empty($context['profile']) ? '' : ';pid=' . $context['profile']['id']) . '">' . ($context['can_modify'] ? $txt['permissions_modify'] : $txt['permissions_view']). '</a>' : '', '</td>
						<td align="center">', $group['allow_modify'] && $context['can_modify'] ? '<input type="checkbox" name="group[]" value="' . $group['id'] . '" class="input_check" />' : '', '</td>
					</tr>';
	}

	echo '
				</tbody>
			</table>
			<br />';

	// Advanced stuff...
	if ($context['can_modify'])
	{
		echo '
			<div class="cat_bar">
				<h3 class="catbg">
					<img id="permissions_panel_toggle" class="panel_toggle" style="display: none;" src="', $settings['images_url'], '/', empty($context['show_advanced_options']) ? 'collapse' : 'expand', '.png"  alt="*" />
					<a href="#" id="permissions_panel_link">', $txt['permissions_advanced_options'], '</a>
				</h3>
			</div>
			<div id="permissions_panel_advanced" class="windowbg">
				<div class="content">
					<fieldset>
						<legend>', $txt['permissions_with_selection'], '</legend>
						<dl class="settings admin_permissions">
							<dt>
								<a class="help" href="', $scripturl, '?action=helpadmin;help=permissions_quickgroups" onclick="return reqOverlayDiv(this.href);"><img class="icon" src="' . $settings['images_url'] . '/helptopics.png" alt="' . $txt['help'] . '" /></a>', $txt['permissions_apply_pre_defined'], ':
							</dt>
							<dd>
								<select name="predefined">
									<option value="">(', $txt['permissions_select_pre_defined'], ')</option>
									<option value="restrict">', $txt['permitgroups_restrict'], '</option>
									<option value="standard">', $txt['permitgroups_standard'], '</option>
									<option value="moderator">', $txt['permitgroups_moderator'], '</option>
									<option value="maintenance">', $txt['permitgroups_maintenance'], '</option>
								</select>
							</dd>
							<dt>
								', $txt['permissions_like_group'], ':
							</dt>
							<dd>
								<select name="copy_from">
									<option value="empty">(', $txt['permissions_select_membergroup'], ')</option>';
		foreach ($context['groups'] as $group)
		{
			if ($group['id'] != 1)
				echo '
									<option value="', $group['id'], '">', $group['name'], '</option>';
		}

		echo '
								</select>
							</dd>
							<dt>
								<select name="add_remove">
									<option value="add">', $txt['permissions_add'], '...</option>
									<option value="clear">', $txt['permissions_remove'], '...</option>';
		if (!empty($modSettings['permission_enable_deny']))
			echo '
									<option value="deny">', $txt['permissions_deny'], '...</option>';
		echo '
								</select>
							</dt>
							<dd style="overflow:auto;">
								<select name="permissions">
									<option value="">(', $txt['permissions_select_permission'], ')</option>';
		foreach ($context['permissions'] as $permissionType)
		{
			if ($permissionType['id'] == 'membergroup' && !empty($context['profile']))
				continue;

			foreach ($permissionType['columns'] as $column)
			{
				foreach ($column as $permissionGroup)
				{
					if ($permissionGroup['hidden'])
						continue;

					echo '
									<option value="" disabled="disabled">[', $permissionGroup['name'], ']</option>';
					foreach ($permissionGroup['permissions'] as $perm)
					{
						if ($perm['hidden'])
							continue;

						if ($perm['has_own_any'])
							echo '
									<option value="', $permissionType['id'], '/', $perm['own']['id'], '">&nbsp;&nbsp;&nbsp;', $perm['name'], ' (', $perm['own']['name'], ')</option>
									<option value="', $permissionType['id'], '/', $perm['any']['id'], '">&nbsp;&nbsp;&nbsp;', $perm['name'], ' (', $perm['any']['name'], ')</option>';
						else
							echo '
									<option value="', $permissionType['id'], '/', $perm['id'], '">&nbsp;&nbsp;&nbsp;', $perm['name'], '</option>';
					}
				}
			}
		}
		echo '
								</select>
							</dd>
						</dl>
					</fieldset>
					<input type="submit" value="', $txt['permissions_set_permissions'], '" onclick="return checkSubmit();" class="button_submit" />
				</div>
			</div>';

		// Javascript for the advanced stuff.
		echo '
	<script type="text/javascript"><!-- // --><![CDATA[
		var oPermissionsPanelToggle = new smc_Toggle({
			bToggleEnabled: true,
			bCurrentlyCollapsed: ', empty($context['show_advanced_options']) ? 'true' : 'false', ',
			aSwappableContainers: [
				\'permissions_panel_advanced\'
			],
			aSwapImages: [
				{
					sId: \'permissions_panel_toggle\',
					srcExpanded: smf_images_url + \'/collapse.png\',
					altExpanded: ', JavaScriptEscape($txt['upshrink_description']), ',
					srcCollapsed: smf_images_url + \'/expand.png\',
					altCollapsed: ', JavaScriptEscape($txt['upshrink_description']), '
				}
			],
			aSwapLinks: [
				{
					sId: \'permissions_panel_link\',
					msgExpanded: ', JavaScriptEscape($txt['permissions_advanced_options']), ',
					msgCollapsed: ', JavaScriptEscape($txt['permissions_advanced_options']), '
				}
			],
			oThemeOptions: {
				bUseThemeSettings: ', $context['user']['is_guest'] ? 'false' : 'true', ',
				sOptionName: \'admin_preferences\',
				sSessionVar: smf_session_var,
				sSessionId: smf_session_id,
				sThemeId: \'1\',
				sAdditionalVars: \';admin_key=app\'
			}
		});';

		echo '

		function checkSubmit()
		{
			if ((document.forms.permissionForm.predefined.value != "" && (document.forms.permissionForm.copy_from.value != "empty" || document.forms.permissionForm.permissions.value != "")) || (document.forms.permissionForm.copy_from.value != "empty" && document.forms.permissionForm.permissions.value != ""))
			{
				alert("', $txt['permissions_only_one_option'], '");
				return false;
			}
			if (document.forms.permissionForm.predefined.value == "" && document.forms.permissionForm.copy_from.value == "" && document.forms.permissionForm.permissions.value == "")
			{
				alert("', $txt['permissions_no_action'], '");
				return false;
			}
			if (document.forms.permissionForm.permissions.value != "" && document.forms.permissionForm.add_remove.value == "deny")
				return confirm("', $txt['permissions_deny_dangerous'], '");

			return true;
		}
	// ]]></script>';

		if (!empty($context['profile']))
			echo '
			<input type="hidden" name="pid" value="', $context['profile']['id'], '" />';

		echo '
			<input type="hidden" name="', $context['session_var'], '" value="', $context['session_id'], '" />
			<input type="hidden" name="', $context['admin-mpq_token_var'], '" value="', $context['admin-mpq_token'], '" />';
	}
	else
		echo '
			</table>';

	echo '
		</form>
	</div>';
}

function template_by_board()
{
	global $context, $settings, $options, $scripturl, $txt, $modSettings;

	echo '
<<<<<<< HEAD
	<form id="manage_boards" action="', $scripturl, '?action=admin;area=permissions;sa=board" method="post" accept-charset="', $context['character_set'], '">
		<div class="title_bar">
			<h3 class="titlebg">', $txt['permissions_boards'], '</h3>
		</div>
		<div class="information">
			', $txt['permissions_boards_desc'], '
		</div>', !$context['edit_all'] ? '
		<div class="content flow_auto">
			<a class="button_link" href="' . $scripturl . '?action=admin;area=permissions;sa=board;edit;' . $context['session_var'] . '=' . $context['session_id'] . '">' . $txt['permissions_board_all'] . '</a>
		</div>' : '', '
		<div class="title_bar">
			<h3 id="board_permissions" class="titlebg flow_hidden">
				<span class="perm_name floatleft">', $txt['board_name'], '</span>
				<span class="perm_profile floatleft">', $txt['permission_profile'], '</span>
			</h3>
		</div>';

=======
	<div id="admincenter">
		<form id="admin_form_wrapper" action="', $scripturl, '?action=admin;area=permissions;sa=board" method="post" accept-charset="', $context['character_set'], '">
			<div class="cat_bar">
				<h3 class="catbg">', $txt['permissions_boards'], '</h3>
			</div>
			<div class="information">
				', $txt['permissions_boards_desc'], '
			</div>
			
			<div class="title_bar">
				<h3 id="board_permissions" class="titlebg flow_hidden">
					<span class="perm_name floatleft">', $txt['board_name'], '</span>
					<span class="perm_profile floatleft">', $txt['permission_profile'], '</span>';

	if (!$context['edit_all'])
		echo '
					<span class="floatright"><a class="button_link" href="', $scripturl, '?action=admin;area=permissions;sa=board;edit;', $context['session_var'], '=', $context['session_id'], '">', $txt['permissions_board_all'], '</a></span>';
	
	echo '
				</h3>
			</div>';
		
>>>>>>> a7519856
	foreach ($context['categories'] as $category)
	{
		echo '
			<div class="title_bar">
				<h3 class="titlebg"><strong>', $category['name'], '</strong></h3>
			</div>';

		if (!empty($category['boards']))
			echo '
			<div class="windowbg">
				<div class="content">
					<ul class="perm_boards flow_hidden">';

		$alternate = false;

		foreach ($category['boards'] as $board)
		{
			$alternate = !$alternate;

			echo '

						<li class="flow_hidden' ,' windowbg', $alternate ? '' : '2','">
							<span class="perm_board floatleft">
								<a href="', $scripturl, '?action=admin;area=manageboards;sa=board;boardid=', $board['id'], ';rid=permissions;', $context['session_var'], '=', $context['session_id'], '">', str_repeat('-', $board['child_level']), ' ', $board['name'], '</a>
							</span>
							<span class="perm_boardprofile floatleft">';
			
			if ($context['edit_all'])
			{
				echo '
								<select name="boardprofile[', $board['id'], ']">';

				foreach ($context['profiles'] as $id => $profile)
					echo '
									<option value="', $id, '" ', $id == $board['profile'] ? 'selected="selected"' : '', '>', $profile['name'], '</option>';

				echo '
								</select>';
			}
			else
				echo '
								<a href="', $scripturl, '?action=admin;area=permissions;sa=index;pid=', $board['profile'], ';', $context['session_var'], '=', $context['session_id'], '"> [', $board['profile_name'], ']</a>';

			echo '
							</span>
						</li>';
		}

		if (!empty($category['boards']))
			echo '
					</ul>
				</div>
			</div>';
	}

	echo '
			<div class="content">';

	if ($context['edit_all'])
		echo '
				<input type="submit" name="save_changes" value="', $txt['save'], '" class="button_submit" />';
	else
		echo '
				<a class="button_link" href="', $scripturl, '?action=admin;area=permissions;sa=board;edit;', $context['session_var'], '=', $context['session_id'], '">', $txt['permissions_board_all'], '</a>';
	
	echo '
				<input type="hidden" name="', $context['session_var'], '" value="', $context['session_id'], '" />
				<input type="hidden" name="', $context['admin-mpb_token_var'], '" value="', $context['admin-mpb_token'], '" />
			</div>
		</form>
	</div>';
}

// Edit permission profiles (predefined).
function template_edit_profiles()
{
	global $context, $settings, $options, $scripturl, $txt, $modSettings;

	echo '
<<<<<<< HEAD
	<div id="admincenter">
		<form class="generic_list_wrapper" action="', $scripturl, '?action=admin;area=permissions;sa=profiles" method="post" accept-charset="', $context['character_set'], '">
			<div class="title_bar">
				<h3 class="titlebg">', $txt['permissions_profile_edit'], '</h3>
=======
	<div id="admin_form_wrapper">
		<form action="', $scripturl, '?action=admin;area=permissions;sa=profiles" method="post" accept-charset="', $context['character_set'], '">
			<div class="cat_bar">
				<h3 class="catbg">', $txt['permissions_profile_edit'], '</h3>
>>>>>>> a7519856
			</div>

			<table width="100%" class="table_grid">
				<thead>
					<tr class="catbg">
						<th class="first_th">', $txt['permissions_profile_name'], '</th>
						<th', !empty($context['show_rename_boxes']) ? ' class="last_th"' : '', '>', $txt['permissions_profile_used_by'], '</th>
						<th class="last_th"', !empty($context['show_rename_boxes']) ? ' style="display:none"' : '', ' width="5%">', $txt['delete'], '</th>
					</tr>
				</thead>
				<tbody>';
	$alternate = false;
	foreach ($context['profiles'] as $profile)
	{
		echo '
					<tr class="', $alternate ? 'windowbg' : 'windowbg2', '">
						<td>';

		if (!empty($context['show_rename_boxes']) && $profile['can_edit'])
			echo '
							<input type="text" name="rename_profile[', $profile['id'], ']" value="', $profile['name'], '" class="input_text" />';
		else
			echo '
							<a href="', $scripturl, '?action=admin;area=permissions;sa=index;pid=', $profile['id'], ';', $context['session_var'], '=', $context['session_id'], '">', $profile['name'], '</a>';

		echo '
						</td>
						<td>
							', !empty($profile['boards_text']) ? $profile['boards_text'] : $txt['permissions_profile_used_by_none'], '
						</td>
						<td align="center"', !empty($context['show_rename_boxes']) ? ' style="display:none"' : '', '>
							<input type="checkbox" name="delete_profile[]" value="', $profile['id'], '" ', $profile['can_delete'] ? '' : 'disabled="disabled"', ' class="input_check" />
						</td>
					</tr>';
		$alternate = !$alternate;
	}

	echo '
				</tbody>
			</table>
			<div class="flow_auto righttext padding">
				<input type="hidden" name="', $context['session_var'], '" value="', $context['session_id'], '" />
				<input type="hidden" name="', $context['admin-mpp_token_var'], '" value="', $context['admin-mpp_token'], '" />';

	if ($context['can_edit_something'])
		echo '
				<input type="submit" name="rename" value="', empty($context['show_rename_boxes']) ? $txt['permissions_profile_rename'] : $txt['permissions_commit'], '" class="button_submit" />';

	echo '
				<input type="submit" name="delete" value="', $txt['quickmod_delete_selected'], '" class="button_submit" ', !empty($context['show_rename_boxes']) ? ' style="display:none"' : '', '/>
			</div>
		</form>
		<br />
		<form action="', $scripturl, '?action=admin;area=permissions;sa=profiles" method="post" accept-charset="', $context['character_set'], '">
			<div class="cat_bar">
				<h3 class="catbg">', $txt['permissions_profile_new'], '</h3>
			</div>
			<div class="windowbg">
				<div class="content">
					<dl class="settings">
						<dt>
							<strong>', $txt['permissions_profile_name'], ':</strong>
						</dt>
						<dd>
							<input type="text" name="profile_name" value="" class="input_text" />
						</dd>
						<dt>
							<strong>', $txt['permissions_profile_copy_from'], ':</strong>
						</dt>
						<dd>
							<select name="copy_from">';

	foreach ($context['profiles'] as $id => $profile)
		echo '
								<option value="', $id, '">', $profile['name'], '</option>';

	echo '
							</select>
						</dd>
					</dl>
					<hr class="hrcolor" />
					<input type="hidden" name="', $context['session_var'], '" value="', $context['session_id'], '" />
					<input type="hidden" name="', $context['admin-mpp_token_var'], '" value="', $context['admin-mpp_token'], '" />
					<input type="submit" name="create" value="', $txt['permissions_profile_new_create'], '" class="button_submit" />
				</div>
			</div>
		</form>
	</div>';
}

function template_modify_group()
{
	global $context, $settings, $options, $scripturl, $txt, $modSettings;

	// Cannot be edited?
	if (!$context['profile']['can_modify'])
	{
		echo '
		<div class="errorbox">
			', sprintf($txt['permission_cannot_edit'], $scripturl . '?action=admin;area=permissions;sa=profiles'), '
		</div>';
	}
	else
	{
		echo '
		<script type="text/javascript"><!-- // --><![CDATA[
			window.smf_usedDeny = false;

			function warnAboutDeny()
			{
				if (window.smf_usedDeny)
					return confirm("', $txt['permissions_deny_dangerous'], '");
				else
					return true;
			}
		// ]]></script>';
	}

	echo '
	<div id="admincenter">
		<form id="admin_form_wrapper" action="', $scripturl, '?action=admin;area=permissions;sa=modify2;group=', $context['group']['id'], ';pid=', $context['profile']['id'], '" method="post" accept-charset="', $context['character_set'], '" name="permissionForm" " onsubmit="return warnAboutDeny();">';

	if (!empty($modSettings['permission_enable_deny']) && $context['group']['id'] != -1)
		echo '
			<div class="information">
				', $txt['permissions_option_desc'], '
			</div>';

	echo '
			<div class="cat_bar">
				<h3 class="catbg">';
	if ($context['permission_type'] == 'board')
		echo '
				', $txt['permissions_local_for'], ' &quot;', $context['group']['name'], '&quot; ', $txt['permissions_on'], ' &quot;', $context['profile']['name'], '&quot;';
	else
		echo '
				', $context['permission_type'] == 'membergroup' ? $txt['permissions_general'] : $txt['permissions_board'], ' - &quot;', $context['group']['name'], '&quot;';
	echo '
				</h3>
			</div>
			<div class="windowbg">
				<div class="content">
					', $txt['permissions_change_view'], ': ', ($context['view_type'] == 'simple' ? '<img src="' . $settings['images_url'] . '/selected.png" alt="*" />' : ''), '<a href="', $scripturl, '?action=admin;area=permissions;sa=modify;group=', $context['group']['id'], ($context['permission_type'] == 'board' ? ';pid=' . $context['profile']['id'] : ''), ';view=simple">', $txt['permissions_view_simple'], '</a> |
					', ($context['view_type'] == 'classic' ? '<img src="' . $settings['images_url'] . '/selected.png" alt="*" />' : ''), '<a href="', $scripturl, '?action=admin;area=permissions;sa=modify;group=', $context['group']['id'], ($context['permission_type'] == 'board' ? ';pid=' . $context['profile']['id'] : ''), ';view=classic">', $txt['permissions_view_classic'], '</a>
				</div>
			</div>
			<div class="flow_hidden">';

	// Draw out the main bits.
	if ($context['view_type'] == 'simple')
		template_modify_group_simple($context['permission_type']);
	else
		template_modify_group_classic($context['permission_type']);

	// If this is general permissions also show the default profile.
	if ($context['permission_type'] == 'membergroup')
	{
		echo '
			</div>
			<br />
			<div class="cat_bar">
				<h3 class="catbg">', $txt['permissions_board'], '</h3>
			</div>
			<div class="information">
				', $txt['permissions_board_desc'], '
			</div>
			<div class="flow_hidden">';

		if ($context['view_type'] == 'simple')
			template_modify_group_simple('board');
		else
			template_modify_group_classic('board');

	}
	echo '
		</div>';

	if ($context['profile']['can_modify'])
		echo '
			<div class="padding">
				<input type="submit" value="', $txt['permissions_commit'], '" class="button_submit" />
			</div>';

	echo '
			<input type="hidden" name="', $context['session_var'], '" value="', $context['session_id'], '" />
			<input type="hidden" name="', $context['admin-mp_token_var'], '" value="', $context['admin-mp_token'], '" />
		</form>
	</div>';

}

// A javascript enabled clean permissions view.
function template_modify_group_simple($type)
{
	global $context, $settings, $options, $scripturl, $txt, $modSettings;

	// Simple only has one column so we only need bother ourself with that one.
	$permission_data = &$context['permissions'][$type]['columns'][0];

	// Short cut for disabling fields we can't change.
	$disable_field = $context['profile']['can_modify'] ? '' : 'disabled="disabled" ';

	echo '
			<table width="100%" class="table_grid">
				<thead>
					<tr class="catbg">
						<th colspan="2" width="100%" align="left" class="first_th"></th>';
				if (empty($modSettings['permission_enable_deny']) || $context['group']['id'] == -1)
					echo '
						<th colspan="3" width="9" class="last_th">&nbsp;</th>';
				else
					echo '
						<th>', $txt['permissions_option_on'], '</th>
						<th>', $txt['permissions_option_off'], '</th>
						<th class="last_th">', $txt['permissions_option_deny'], '</th>';
					echo '
					</tr>
				</thead>
				<tbody>';

	foreach ($permission_data as $id_group => $permissionGroup)
	{
		if (empty($permissionGroup['permissions']))
			continue;

		// Are we likely to have something in this group to display or is it all hidden?
		$has_display_content = false;
		if (!$permissionGroup['hidden'])
		{
			// Before we go any further check we are going to have some data to print otherwise we just have a silly heading.
			foreach ($permissionGroup['permissions'] as $permission)
				if (!$permission['hidden'])
					$has_display_content = true;

			if ($has_display_content)
			{
				echo '
					<tr class="windowbg">
						<td colspan="2" width="100%" align="left">
							<a href="#" onclick="return toggleBreakdown(\'', $id_group, '\');">
								<img src="', $settings['images_url'], '/selected_open.png" id="group_toggle_img_', $id_group, '" alt="*" />&nbsp;<strong>', $permissionGroup['name'], '</strong>
							</a>
						</td>';
				if (empty($modSettings['permission_enable_deny']) || $context['group']['id'] == -1)
					echo '
						<td colspan="3" width="10">
							<div id="group_select_div_', $id_group, '">
								<input type="checkbox" id="group_select_', $id_group, '" name="group_select_', $id_group, '" class="input_check" onclick="determineGroupState(\'', $id_group, '\', this.checked ? \'on\' : \'off\');" style="display: none;" ', $disable_field, '/>
							</div>
						</td>';
				else
					echo '
						<td align="center">
							<div id="group_select_div_on_', $id_group, '">
								<input type="radio" id="group_select_on_', $id_group, '" name="group_select_', $id_group, '" value="on" onclick="determineGroupState(\'', $id_group, '\', \'on\');" style="display: none;" ', $disable_field, ' class="input_radio" />
							</div>
						</td>
						<td align="center">
							<div id="group_select_div_off_', $id_group, '">
								<input type="radio" id="group_select_off_', $id_group, '" name="group_select_', $id_group, '" value="off" onclick="determineGroupState(\'', $id_group, '\', \'off\');" style="display: none;" ', $disable_field, ' class="input_radio" />
							</div>
						</td>
						<td align="center">
							<div id="group_select_div_deny_', $id_group, '">
								<input type="radio" id="group_select_deny_', $id_group, '" name="group_select_', $id_group, '" value="deny" onclick="determineGroupState(\'', $id_group, '\', \'deny\');" style="display: none;" ', $disable_field, ' class="input_radio" />
							</div>
						</td>';
					echo '
					</tr>';
			}
		}

		$alternate = false;
		foreach ($permissionGroup['permissions'] as $permission)
		{
			// If it's hidden keep the last value.
			if ($permission['hidden'] || $permissionGroup['hidden'])
			{
				echo '
					<tr style="display: none;">
						<td>
							<input type="hidden" name="perm[', $type, '][', $permission['id'], ']" value="', $permission['select'] == 'denied' && !empty($modSettings['permission_enable_deny']) ? 'deny' : $permission['select'], '" />
						</td>
					</tr>';
			}
			else
			{
				echo '
					<tr id="perm_div_', $id_group, '_', $permission['id'], '" class="', $alternate ? 'windowbg' : 'windowbg2', '">
						<td valign="top" width="10" style="padding-right: 1ex;">
							', $permission['help_index'] ? '<a href="' . $scripturl . '?action=helpadmin;help=' . $permission['help_index'] . '" onclick="return reqOverlayDiv(this.href);" class="help"><img src="' . $settings['images_url'] . '/helptopics.png" alt="' . $txt['help'] . '" /></a>' : '', '
						</td>
						<td valign="top" width="100%" align="left" style="padding-bottom: 2px;">', $permission['name'], '</td>';

					if (empty($modSettings['permission_enable_deny']) || $context['group']['id'] == -1)
						echo '
						<td valign="top" style="padding-bottom: 2px;"><input type="checkbox" id="select_', $permission['id'], '" name="perm[', $type, '][', $permission['id'], ']"', $permission['select'] == 'on' ? ' checked="checked"' : '', ' onclick="determineGroupState(\'', $id_group, '\');" value="on" class="input_check" ', $disable_field, '/></td>';
					else
						echo '
						<td valign="top" width="10" style="padding-bottom: 2px;"><input type="radio" id="select_on_', $permission['id'], '" name="perm[', $type, '][', $permission['id'], ']"', $permission['select'] == 'on' ? ' checked="checked"' : '', ' value="on" onclick="determineGroupState(\'', $id_group, '\');" class="input_radio" ', $disable_field, '/></td>
						<td valign="top" width="10" style="padding-bottom: 2px;"><input type="radio" id="select_off_', $permission['id'], '" name="perm[', $type, '][', $permission['id'], ']"', $permission['select'] == 'off' ? ' checked="checked"' : '', ' value="off" onclick="determineGroupState(\'', $id_group, '\');" class="input_radio" ', $disable_field, '/></td>
						<td valign="top" width="10" style="padding-bottom: 2px;"><input type="radio" id="select_deny_', $permission['id'], '" name="perm[', $type, '][', $permission['id'], ']"', $permission['select'] == 'denied' ? ' checked="checked"' : '', ' value="deny" onclick="window.smf_usedDeny = true; determineGroupState(\'', $id_group, '\');" class="input_radio" ', $disable_field, '/></td>';

					echo '
					</tr>';
			}
				$alternate = !$alternate;
		}

		if (!$permissionGroup['hidden'] && $has_display_content)
			echo '
					<tr id="group_hr_div_', $id_group, '" class="windowbg2 perm_groups">
						<td colspan="5" width="100%"></td>
					</tr>';
	}
	echo '
				</tbody>
			</table>
	<script type="text/javascript"><!-- // --><![CDATA[';

	if ($context['profile']['can_modify'] && empty($context['simple_javascript_displayed']))
	{
		// Only show this once.
		$context['simple_javascript_displayed'] = true;

		// This function decides what to do when ANYTHING is touched!
		echo '
		var groupPermissions = new Array();
		function determineGroupState(id_group, forceState)
		{
			if (typeof(forceState) != "undefined")
				thisState = forceState;

			// Cycle through this groups elements.
			var curState = false, thisState;
			for (var i = 0; i < groupPermissions[id_group].length; i++)
			{';

		if (empty($modSettings['permission_enable_deny']) || $context['group']['id'] == -1)
			echo '
				if (typeof(forceState) != "undefined")
				{
					document.getElementById(\'select_\' + groupPermissions[id_group][i]).checked = forceState == \'on\' ? 1 : 0;
				}

				thisState = document.getElementById(\'select_\' + groupPermissions[id_group][i]).checked ? \'on\' : \'off\';';
		else
			echo '
				if (typeof(forceState) != "undefined")
				{
					document.getElementById(\'select_on_\' + groupPermissions[id_group][i]).checked = forceState == \'on\' ? 1 : 0;
					document.getElementById(\'select_off_\' + groupPermissions[id_group][i]).checked = forceState == \'off\' ? 1 : 0;
					document.getElementById(\'select_deny_\' + groupPermissions[id_group][i]).checked = forceState == \'deny\' ? 1 : 0;
				}

				if (document.getElementById(\'select_on_\' + groupPermissions[id_group][i]).checked)
					thisState = \'on\';
				else if (document.getElementById(\'select_off_\' + groupPermissions[id_group][i]).checked)
					thisState = \'off\';
				else
					thisState = \'deny\';';

		echo '
				// Unless this is the first element, or it\'s the same state as the last we\'re buggered.
				if (curState == false || thisState == curState)
				{
					curState = thisState;
				}
				else
				{
					curState = \'fudged\';
					i = 999;
				}
			}

			// First check the right master is selected!';
		if (empty($modSettings['permission_enable_deny']) || $context['group']['id'] == -1)
			echo '
			document.getElementById("group_select_" + id_group).checked = curState == \'on\' ? 1 : 0;';
		else
			echo '
			document.getElementById("group_select_on_" + id_group).checked = curState == \'on\' ? 1 : 0;
			document.getElementById("group_select_off_" + id_group).checked = curState == \'off\' ? 1 : 0;
			document.getElementById("group_select_deny_" + id_group).checked = curState == \'deny\' ? 1 : 0;';

		// Force the display?
		echo '
			if (curState != \'fudged\')
				toggleBreakdown(id_group, "none");';
		echo '
		}';
	}

	// Some more javascript to be displayed as long as we are editing.
	if ($context['profile']['can_modify'])
	{
		foreach ($permission_data as $id_group => $permissionGroup)
		{
			if (empty($permissionGroup['permissions']))
				continue;

			// As before...
			$has_display_content = false;
			if (!$permissionGroup['hidden'])
			{
				// Make sure we can show it.
				foreach ($permissionGroup['permissions'] as $permission)
					if (!$permission['hidden'])
						$has_display_content = true;

				// Make all the group indicators visible on JS only.
				if ($has_display_content)
				{
					if (empty($modSettings['permission_enable_deny']) || $context['group']['id'] == -1)
						echo '
			document.getElementById("group_select_div_', $id_group, '").parentNode.className = "lockedbg";
			document.getElementById("group_select_', $id_group, '").style.display = "";';
					else
						echo '
			document.getElementById("group_select_div_on_', $id_group, '").parentNode.className = "lockedbg";
			document.getElementById("group_select_div_off_', $id_group, '").parentNode.className = "lockedbg";
			document.getElementById("group_select_div_deny_', $id_group, '").parentNode.className = "lockedbg";
			document.getElementById("group_select_on_', $id_group, '").style.display = "";
			document.getElementById("group_select_off_', $id_group, '").style.display = "";
			document.getElementById("group_select_deny_', $id_group, '").style.display = "";';
				}

				$perm_ids = array();
				$count = 0;
				foreach ($permissionGroup['permissions'] as $permission)
				{
					if (!$permission['hidden'])
					{
						// Need this for knowing what can be tweaked.
						$perm_ids[] = "'$permission[id]'";
					}
				}
				// Declare this groups permissions into an array.
				if (!empty($perm_ids))
					echo '
			groupPermissions[\'', $id_group, '\'] = new Array(', count($perm_ids), ');';
				foreach ($perm_ids as $count => $id)
					echo '
			groupPermissions[\'', $id_group, '\'][', $count, '] = ', $id, ';';

				// Show the group as required.
				if ($has_display_content)
				echo '
			determineGroupState(\'', $id_group, '\');';
			}
		}
	}

	echo '
		// ]]></script>';
}

// The SMF 1.x way of looking at permissions.
function template_modify_group_classic($type)
{
	global $context, $settings, $options, $scripturl, $txt, $modSettings;

	$permission_type = &$context['permissions'][$type];
	$disable_field = $context['profile']['can_modify'] ? '' : 'disabled="disabled" ';

	echo '
				<div class="windowbg2">
					<div class="content">';

	foreach ($permission_type['columns'] as $column)
	{
		echo '
						<table width="49%" class="table_grid perm_classic floatleft">';

		foreach ($column as $permissionGroup)
		{
			if (empty($permissionGroup['permissions']))
				continue;

			// Are we likely to have something in this group to display or is it all hidden?
			$has_display_content = false;
			if (!$permissionGroup['hidden'])
			{
				// Before we go any further check we are going to have some data to print otherwise we just have a silly heading.
				foreach ($permissionGroup['permissions'] as $permission)
					if (!$permission['hidden'])
						$has_display_content = true;

				if ($has_display_content)
				{
					echo '
							<tr class="catbg">
								<th colspan="2" width="100%" align="left"><strong class="smalltext">', $permissionGroup['name'], '</strong></th>';
					if (empty($modSettings['permission_enable_deny']) || $context['group']['id'] == -1)
						echo '
								<th colspan="3" width="10"></th>';
					else
						echo '
								<th align="center"><div>', $txt['permissions_option_on'], '</div></th>
								<th align="center"><div>', $txt['permissions_option_off'], '</div></th>
								<th align="center"><div>', $txt['permissions_option_deny'], '</div></th>';
					echo '
							</tr>';
				}
			}

			$alternate = false;
			foreach ($permissionGroup['permissions'] as $permission)
			{
				// If it's hidden keep the last value.
				if ($permission['hidden'] || $permissionGroup['hidden'])
				{
					echo '
							<tr style="display: none;">
								<td>';

					if ($permission['has_own_any'])
					{
						// Guests can't have own permissions.
						if ($context['group']['id'] != -1)
							echo '
									<input type="hidden" name="perm[', $permission_type['id'], '][', $permission['own']['id'], ']" value="', $permission['own']['select'] == 'denied' && !empty($modSettings['permission_enable_deny']) ? 'deny' : $permission['own']['select'], '" />';

						echo '
									<input type="hidden" name="perm[', $permission_type['id'], '][', $permission['any']['id'], ']" value="', $permission['any']['select'] == 'denied' && !empty($modSettings['permission_enable_deny']) ? 'deny' : $permission['any']['select'], '" />';
					}
					else
						echo '
									<input type="hidden" name="perm[', $permission_type['id'], '][', $permission['id'], ']" value="', $permission['select'] == 'denied' && !empty($modSettings['permission_enable_deny']) ? 'deny' : $permission['select'], '" />';
					echo '
								</td>
							</tr>';
				}
				else
				{
					echo '
							<tr class="', $alternate ? 'windowbg' : 'windowbg2', '">
								<td width="10">
									', $permission['show_help'] ? '<a href="' . $scripturl . '?action=helpadmin;help=permissionhelp_' . $permission['id'] . '" onclick="return reqOverlayDiv(this.href);" class="help"><img src="' . $settings['images_url'] . '/helptopics.png" alt="' . $txt['help'] . '" /></a>' : '', '
								</td>';

					if ($permission['has_own_any'])
					{
						echo '
								<td colspan="4" width="100%" align="left">', $permission['name'], '</td>
							</tr><tr class="', $alternate ? 'windowbg' : 'windowbg2', '">';

						// Guests can't do their own thing.
						if ($context['group']['id'] != -1)
						{
							echo '
								<td></td>
								<td width="100%" class="smalltext" align="right">', $permission['own']['name'], ':</td>';

							if (empty($modSettings['permission_enable_deny']))
								echo '
								<td colspan="3"><input type="checkbox" name="perm[', $permission_type['id'], '][', $permission['own']['id'], ']"', $permission['own']['select'] == 'on' ? ' checked="checked"' : '', ' value="on" id="', $permission['own']['id'], '_on" class="input_check" ', $disable_field, '/></td>';
							else
								echo '
								<td width="10"><input type="radio" name="perm[', $permission_type['id'], '][', $permission['own']['id'], ']"', $permission['own']['select'] == 'on' ? ' checked="checked"' : '', ' value="on" id="', $permission['own']['id'], '_on" class="input_radio" ', $disable_field, '/></td>
								<td width="10"><input type="radio" name="perm[', $permission_type['id'], '][', $permission['own']['id'], ']"', $permission['own']['select'] == 'off' ? ' checked="checked"' : '', ' value="off" class="input_radio" ', $disable_field, '/></td>
								<td width="10"><input type="radio" name="perm[', $permission_type['id'], '][', $permission['own']['id'], ']"', $permission['own']['select'] == 'denied' ? ' checked="checked"' : '', ' value="deny" class="input_radio" ', $disable_field, '/></td>';

							echo '
							</tr><tr class="', $alternate ? 'windowbg' : 'windowbg2', '">';
						}

						echo '
								<td></td>
								<td width="100%" class="smalltext" align="right">', $permission['any']['name'], ':</td>';

						if (empty($modSettings['permission_enable_deny']) || $context['group']['id'] == -1)
							echo '
								<td colspan="3"><input type="checkbox" name="perm[', $permission_type['id'], '][', $permission['any']['id'], ']"', $permission['any']['select'] == 'on' ? ' checked="checked"' : '', ' value="on" class="input_check" ', $disable_field, '/></td>';
						else
							echo '
								<td><input type="radio" name="perm[', $permission_type['id'], '][', $permission['any']['id'], ']"', $permission['any']['select'] == 'on' ? ' checked="checked"' : '', ' value="on" onclick="document.forms.permissionForm.', $permission['own']['id'], '_on.checked = true;" class="input_radio" ', $disable_field, '/></td>
								<td><input type="radio" name="perm[', $permission_type['id'], '][', $permission['any']['id'], ']"', $permission['any']['select'] == 'off' ? ' checked="checked"' : '', ' value="off" class="input_radio" ', $disable_field, '/></td>
								<td><input type="radio" name="perm[', $permission_type['id'], '][', $permission['any']['id'], ']"', $permission['any']['select']== 'denied' ? ' checked="checked"' : '', ' value="deny" id="', $permission['any']['id'], '_deny" onclick="window.smf_usedDeny = true;" class="input_radio" ', $disable_field, '/></td>';

						echo '
							</tr>';
					}
					else
					{
						echo '
								<td width="100%" align="left">', $permission['name'], '</td>';

						if (empty($modSettings['permission_enable_deny']) || $context['group']['id'] == -1)
							echo '
								<td><input type="checkbox" name="perm[', $permission_type['id'], '][', $permission['id'], ']"', $permission['select'] == 'on' ? ' checked="checked"' : '', ' value="on" class="input_check" ', $disable_field, '/></td>';
						else
							echo '
								<td><input type="radio" name="perm[', $permission_type['id'], '][', $permission['id'], ']"', $permission['select'] == 'on' ? ' checked="checked"' : '', ' value="on" class="input_radio" ', $disable_field, '/></td>
								<td><input type="radio" name="perm[', $permission_type['id'], '][', $permission['id'], ']"', $permission['select'] == 'off' ? ' checked="checked"' : '', ' value="off" class="input_radio" ', $disable_field, '/></td>
								<td><input type="radio" name="perm[', $permission_type['id'], '][', $permission['id'], ']"', $permission['select'] == 'denied' ? ' checked="checked"' : '', ' value="deny" onclick="window.smf_usedDeny = true;" class="input_radio" ', $disable_field, '/></td>';

						echo '
							</tr>';
					}
				}
				$alternate = !$alternate;
			}

			if (!$permissionGroup['hidden'] && $has_display_content)
				echo '
							<tr class="windowbg2">
								<td colspan="5" width="100%"><!--separator--></td>
							</tr>';
		}
	echo '
						</table>';
	}
	echo '
				<br class="clear" />
				</div>
			</div>';
}

function template_inline_permissions()
{
	global $context, $settings, $options, $txt, $modSettings;

	echo '
		<fieldset id="', $context['current_permission'], '">
			<legend><a href="javascript:void(0);" onclick="document.getElementById(\'', $context['current_permission'], '\').style.display = \'none\';document.getElementById(\'', $context['current_permission'], '_groups_link\').style.display = \'block\'; return false;">', $txt['avatar_select_permission'], '</a></legend>';
	if (empty($modSettings['permission_enable_deny']))
		echo '
			<ul class="permission_groups">';
	else
		echo '
			<div class="information">', $txt['permissions_option_desc'], '</div>
			<dl class="settings">
				<dt>
					<span class="perms"><strong>', $txt['permissions_option_on'], '</strong></span>
					<span class="perms"><strong>', $txt['permissions_option_off'], '</strong></span>
					<span class="perms" style="color: red;"><strong>', $txt['permissions_option_deny'], '</strong></span>
				</dt>
				<dd>
				</dd>';
	foreach ($context['member_groups'] as $group)
	{
		if (!empty($modSettings['permission_enable_deny']))
			echo '
				<dt>';
		else
			echo '
				<li>';

		if (empty($modSettings['permission_enable_deny']))
			echo '
					<input type="checkbox" name="', $context['current_permission'], '[', $group['id'], ']" value="on"', $group['status'] == 'on' ? ' checked="checked"' : '', ' class="input_check" />';
		else
			echo '
					<span class="perms"><input type="radio" name="', $context['current_permission'], '[', $group['id'], ']" value="on"', $group['status'] == 'on' ? ' checked="checked"' : '', ' class="input_radio" /></span>
					<span class="perms"><input type="radio" name="', $context['current_permission'], '[', $group['id'], ']" value="off"', $group['status'] == 'off' ? ' checked="checked"' : '', ' class="input_radio" /></span>
					<span class="perms"><input type="radio" name="', $context['current_permission'], '[', $group['id'], ']" value="deny"', $group['status'] == 'deny' ? ' checked="checked"' : '', ' class="input_radio" /></span>';

		if (!empty($modSettings['permission_enable_deny']))
			echo '
				</dt>
				<dd>
					<span', $group['is_postgroup'] ? ' style="font-style: italic;"' : '', '>', $group['name'], '</span>
				</dd>';
		else
			echo '
					<span', $group['is_postgroup'] ? ' style="font-style: italic;"' : '', '>', $group['name'], '</span>
				</li>';
	}

	if (empty($modSettings['permission_enable_deny']))
		echo '
			</ul>';
	else
		echo '
			</dl>';

	echo '
		</fieldset>

		<a href="javascript:void(0);" onclick="document.getElementById(\'', $context['current_permission'], '\').style.display = \'block\'; document.getElementById(\'', $context['current_permission'], '_groups_link\').style.display = \'none\'; return false;" id="', $context['current_permission'], '_groups_link" style="display: none;">[ ', $txt['avatar_select_permission'], ' ]</a>

		<script type="text/javascript"><!-- // --><![CDATA[
			document.getElementById("', $context['current_permission'], '").style.display = "none";
			document.getElementById("', $context['current_permission'], '_groups_link").style.display = "";
		// ]]></script>';
}

// Edit post moderation permissions.
function template_postmod_permissions()
{
	global $context, $settings, $options, $scripturl, $txt, $modSettings;

	echo '
<<<<<<< HEAD
	<div id="admincenter">
		<form class="generic_list_wrapper" action="', $scripturl, '?action=admin;area=permissions;sa=postmod;', $context['session_var'], '=', $context['session_id'], '" method="post" name="postmodForm" id="postmodForm" accept-charset="', $context['character_set'], '">
			<div class="title_bar">
				<h3 class="titlebg">', $txt['permissions_post_moderation'], '</h3>
=======
	<div id="admin_form_wrapper">
		<form action="', $scripturl, '?action=admin;area=permissions;sa=postmod;', $context['session_var'], '=', $context['session_id'], '" method="post" name="postmodForm" id="postmodForm" accept-charset="', $context['character_set'], '">
			<div class="cat_bar">
				<h3 class="catbg">', $txt['permissions_post_moderation'], '</h3>
>>>>>>> a7519856
			</div>';

	// Got advanced permissions - if so warn!
	if (!empty($modSettings['permission_enable_deny']))
		echo '
				<div class="information">', $txt['permissions_post_moderation_deny_note'], '</div>';

	echo '
				<div class="righttext padding">
					', $txt['permissions_post_moderation_select'], ':
					<select name="pid" onchange="document.forms.postmodForm.submit();">';

	foreach ($context['profiles'] as $profile)
		if ($profile['can_modify'])
			echo '
						<option value="', $profile['id'], '" ', $profile['id'] == $context['current_profile'] ? 'selected="selected"' : '', '>', $profile['name'], '</option>';

	echo '
					</select>
					<input type="submit" value="', $txt['go'], '" class="button_submit" />
			</div>
			<table width="100%" class="table_grid">
				<thead>
					<tr class="catbg">
						<th class="first_th"></th>
						<th class="centercol" colspan="3">
							', $txt['permissions_post_moderation_new_topics'], '
						</th>
						<th class="centercol" colspan="3">
							', $txt['permissions_post_moderation_replies_own'], '
						</th>
						<th class="centercol" colspan="3">
							', $txt['permissions_post_moderation_replies_any'], '
						</th>
						<th class="last_th centercol" colspan="3">
							', $txt['permissions_post_moderation_attachments'], '
						</th>
					</tr>
					<tr class="titlebg">
						<th width="30%">
							', $txt['permissions_post_moderation_group'], '
						</th>
						<th align="center"><img src="', $settings['default_images_url'], '/admin/post_moderation_allow.png" alt="', $txt['permissions_post_moderation_allow'], '" title="', $txt['permissions_post_moderation_allow'], '" /></th>
						<th align="center"><img src="', $settings['default_images_url'], '/admin/post_moderation_moderate.png" alt="', $txt['permissions_post_moderation_moderate'], '" title="', $txt['permissions_post_moderation_moderate'], '" /></th>
						<th align="center"><img src="', $settings['default_images_url'], '/admin/post_moderation_deny.png" alt="', $txt['permissions_post_moderation_disallow'], '" title="', $txt['permissions_post_moderation_disallow'], '" /></th>
						<th align="center"><img src="', $settings['default_images_url'], '/admin/post_moderation_allow.png" alt="', $txt['permissions_post_moderation_allow'], '" title="', $txt['permissions_post_moderation_allow'], '" /></th>
						<th align="center"><img src="', $settings['default_images_url'], '/admin/post_moderation_moderate.png" alt="', $txt['permissions_post_moderation_moderate'], '" title="', $txt['permissions_post_moderation_moderate'], '" /></th>
						<th align="center"><img src="', $settings['default_images_url'], '/admin/post_moderation_deny.png" alt="', $txt['permissions_post_moderation_disallow'], '" title="', $txt['permissions_post_moderation_disallow'], '" /></th>
						<th align="center"><img src="', $settings['default_images_url'], '/admin/post_moderation_allow.png" alt="', $txt['permissions_post_moderation_allow'], '" title="', $txt['permissions_post_moderation_allow'], '" /></th>
						<th align="center"><img src="', $settings['default_images_url'], '/admin/post_moderation_moderate.png" alt="', $txt['permissions_post_moderation_moderate'], '" title="', $txt['permissions_post_moderation_moderate'], '" /></th>
						<th align="center"><img src="', $settings['default_images_url'], '/admin/post_moderation_deny.png" alt="', $txt['permissions_post_moderation_disallow'], '" title="', $txt['permissions_post_moderation_disallow'], '" /></th>
						<th align="center"><img src="', $settings['default_images_url'], '/admin/post_moderation_allow.png" alt="', $txt['permissions_post_moderation_allow'], '" title="', $txt['permissions_post_moderation_allow'], '" /></th>
						<th align="center"><img src="', $settings['default_images_url'], '/admin/post_moderation_moderate.png" alt="', $txt['permissions_post_moderation_moderate'], '" title="', $txt['permissions_post_moderation_moderate'], '" /></th>
						<th align="center"><img src="', $settings['default_images_url'], '/admin/post_moderation_deny.png" alt="', $txt['permissions_post_moderation_disallow'], '" title="', $txt['permissions_post_moderation_disallow'], '" /></th>
					</tr>
				</thead>
				<tbody>';

	foreach ($context['profile_groups'] as $group)
	{
		echo '
					<tr>
						<td width="40%" class="windowbg">
							<span ', ($group['color'] ? 'style="color: ' . $group['color'] . '"' : ''), '>', $group['name'], '</span>';
			if (!empty($group['children']))
				echo '
							<br /><span class="smalltext">', $txt['permissions_includes_inherited'], ': &quot;', implode('&quot;, &quot;', $group['children']), '&quot;</span>';

			echo '
						</td>
						<td align="center" class="windowbg2"><input type="radio" name="new_topic[', $group['id'], ']" value="allow" ', $group['new_topic'] == 'allow' ? 'checked="checked"' : '', ' class="input_radio" /></td>
						<td align="center" class="windowbg2"><input type="radio" name="new_topic[', $group['id'], ']" value="moderate" ', $group['new_topic'] == 'moderate' ? 'checked="checked"' : '', ' class="input_radio" /></td>
						<td align="center" class="windowbg2"><input type="radio" name="new_topic[', $group['id'], ']" value="disallow" ', $group['new_topic'] == 'disallow' ? 'checked="checked"' : '', ' class="input_radio" /></td>
						<td align="center" class="windowbg"><input type="radio" name="replies_own[', $group['id'], ']" value="allow" ', $group['replies_own'] == 'allow' ? 'checked="checked"' : '', ' class="input_radio" /></td>
						<td align="center" class="windowbg"><input type="radio" name="replies_own[', $group['id'], ']" value="moderate" ', $group['replies_own'] == 'moderate' ? 'checked="checked"' : '', ' class="input_radio" /></td>
						<td align="center" class="windowbg"><input type="radio" name="replies_own[', $group['id'], ']" value="disallow" ', $group['replies_own'] == 'disallow' ? 'checked="checked"' : '', ' class="input_radio" /></td>
						<td align="center" class="windowbg2"><input type="radio" name="replies_any[', $group['id'], ']" value="allow" ', $group['replies_any'] == 'allow' ? 'checked="checked"' : '', ' class="input_radio" /></td>
						<td align="center" class="windowbg2"><input type="radio" name="replies_any[', $group['id'], ']" value="moderate" ', $group['replies_any'] == 'moderate' ? 'checked="checked"' : '', ' class="input_radio" /></td>
						<td align="center" class="windowbg2"><input type="radio" name="replies_any[', $group['id'], ']" value="disallow" ', $group['replies_any'] == 'disallow' ? 'checked="checked"' : '', ' class="input_radio" /></td>
						<td align="center" class="windowbg"><input type="radio" name="attachment[', $group['id'], ']" value="allow" ', $group['attachment'] == 'allow' ? 'checked="checked"' : '', ' class="input_radio" /></td>
						<td align="center" class="windowbg"><input type="radio" name="attachment[', $group['id'], ']" value="moderate" ', $group['attachment'] == 'moderate' ? 'checked="checked"' : '', ' class="input_radio" /></td>
						<td align="center" class="windowbg"><input type="radio" name="attachment[', $group['id'], ']" value="disallow" ', $group['attachment'] == 'disallow' ? 'checked="checked"' : '', ' class="input_radio" /></td>
					</tr>';
	}

	echo '
				</tbody>
			</table>
			<div class="righttext padding">
				<input type="submit" name="save_changes" value="', $txt['permissions_commit'], '" class="button_submit" />
				<input type="hidden" name="', $context['admin-mppm_token_var'], '" value="', $context['admin-mppm_token'], '" />
			</div>
		</form>
		<p class="smalltext" style="padding-left: 10px;">
			<strong>', $txt['permissions_post_moderation_legend'], ':</strong><br />
			<img src="', $settings['default_images_url'], '/admin/post_moderation_allow.png" alt="', $txt['permissions_post_moderation_allow'], '" /> - ', $txt['permissions_post_moderation_allow'], '<br />
			<img src="', $settings['default_images_url'], '/admin/post_moderation_moderate.png" alt="', $txt['permissions_post_moderation_moderate'], '" /> - ', $txt['permissions_post_moderation_moderate'], '<br />
			<img src="', $settings['default_images_url'], '/admin/post_moderation_deny.png" alt="', $txt['permissions_post_moderation_disallow'], '" /> - ', $txt['permissions_post_moderation_disallow'], '
		</p>
	</div>';
}

?><|MERGE_RESOLUTION|>--- conflicted
+++ resolved
@@ -270,25 +270,6 @@
 	global $context, $settings, $options, $scripturl, $txt, $modSettings;
 
 	echo '
-<<<<<<< HEAD
-	<form id="manage_boards" action="', $scripturl, '?action=admin;area=permissions;sa=board" method="post" accept-charset="', $context['character_set'], '">
-		<div class="title_bar">
-			<h3 class="titlebg">', $txt['permissions_boards'], '</h3>
-		</div>
-		<div class="information">
-			', $txt['permissions_boards_desc'], '
-		</div>', !$context['edit_all'] ? '
-		<div class="content flow_auto">
-			<a class="button_link" href="' . $scripturl . '?action=admin;area=permissions;sa=board;edit;' . $context['session_var'] . '=' . $context['session_id'] . '">' . $txt['permissions_board_all'] . '</a>
-		</div>' : '', '
-		<div class="title_bar">
-			<h3 id="board_permissions" class="titlebg flow_hidden">
-				<span class="perm_name floatleft">', $txt['board_name'], '</span>
-				<span class="perm_profile floatleft">', $txt['permission_profile'], '</span>
-			</h3>
-		</div>';
-
-=======
 	<div id="admincenter">
 		<form id="admin_form_wrapper" action="', $scripturl, '?action=admin;area=permissions;sa=board" method="post" accept-charset="', $context['character_set'], '">
 			<div class="cat_bar">
@@ -306,12 +287,11 @@
 	if (!$context['edit_all'])
 		echo '
 					<span class="floatright"><a class="button_link" href="', $scripturl, '?action=admin;area=permissions;sa=board;edit;', $context['session_var'], '=', $context['session_id'], '">', $txt['permissions_board_all'], '</a></span>';
-	
+
 	echo '
 				</h3>
 			</div>';
-		
->>>>>>> a7519856
+
 	foreach ($context['categories'] as $category)
 	{
 		echo '
@@ -391,17 +371,10 @@
 	global $context, $settings, $options, $scripturl, $txt, $modSettings;
 
 	echo '
-<<<<<<< HEAD
-	<div id="admincenter">
-		<form class="generic_list_wrapper" action="', $scripturl, '?action=admin;area=permissions;sa=profiles" method="post" accept-charset="', $context['character_set'], '">
-			<div class="title_bar">
-				<h3 class="titlebg">', $txt['permissions_profile_edit'], '</h3>
-=======
 	<div id="admin_form_wrapper">
 		<form action="', $scripturl, '?action=admin;area=permissions;sa=profiles" method="post" accept-charset="', $context['character_set'], '">
 			<div class="cat_bar">
 				<h3 class="catbg">', $txt['permissions_profile_edit'], '</h3>
->>>>>>> a7519856
 			</div>
 
 			<table width="100%" class="table_grid">
@@ -1096,17 +1069,10 @@
 	global $context, $settings, $options, $scripturl, $txt, $modSettings;
 
 	echo '
-<<<<<<< HEAD
-	<div id="admincenter">
-		<form class="generic_list_wrapper" action="', $scripturl, '?action=admin;area=permissions;sa=postmod;', $context['session_var'], '=', $context['session_id'], '" method="post" name="postmodForm" id="postmodForm" accept-charset="', $context['character_set'], '">
-			<div class="title_bar">
-				<h3 class="titlebg">', $txt['permissions_post_moderation'], '</h3>
-=======
 	<div id="admin_form_wrapper">
 		<form action="', $scripturl, '?action=admin;area=permissions;sa=postmod;', $context['session_var'], '=', $context['session_id'], '" method="post" name="postmodForm" id="postmodForm" accept-charset="', $context['character_set'], '">
 			<div class="cat_bar">
 				<h3 class="catbg">', $txt['permissions_post_moderation'], '</h3>
->>>>>>> a7519856
 			</div>';
 
 	// Got advanced permissions - if so warn!
