--- conflicted
+++ resolved
@@ -87,13 +87,5 @@
 				</div>
 			</div>
 		</form>
-<<<<<<< HEAD
-	</div>
-	<br class="clear" />';
-}
-=======
 	</div>';
-}
-
-?>
->>>>>>> 0f0f217c
+}