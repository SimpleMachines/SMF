--- conflicted
+++ resolved
@@ -261,19 +261,15 @@
 		{
 			echo '
 			<ul class="floatleft">
-<<<<<<< HEAD
 				<li class="welcome">', Lang::getTxt(
 					Utils::$context['can_register'] ? 'welcome_guest_register' : 'welcome_guest',
 					[
 						'forum_name' => Utils::$context['forum_name_html_safe'],
 						'login_url' => Config::$scripturl . '?action=login',
-						'onclick' => 'return reqOverlayDiv(this.href, ' . Utils::JavaScriptEscape(Lang::$txt['login']) . ', \'login\');',
+						'onclick' => 'return reqOverlayDiv(this.href, ' . Utils::escapeJavaScript(Lang::$txt['login']) . ', \'login\');',
 						'register_url' => Config::$scripturl . '?action=signup',
 					],
 				), '</li>
-=======
-				<li class="welcome">', sprintf(Lang::$txt[Utils::$context['can_register'] ? 'welcome_guest_register' : 'welcome_guest'], Utils::$context['forum_name_html_safe'], Config::$scripturl . '?action=login', 'return reqOverlayDiv(this.href, ' . Utils::escapeJavaScript(Lang::$txt['login']) . ', \'login\');', Config::$scripturl . '?action=signup'), '</li>
->>>>>>> 8827c674
 			</ul>';
 		}
 		else
