<?php
/**
 * Simple Machines Forum (SMF)
 *
 * @package SMF
 * @author Simple Machines
 * @copyright 2011 Simple Machines
 * @license http://www.simplemachines.org/about/smf/license.php BSD
 *
 * @version 2.1 Alpha 1
 */

/*	This template is, perhaps, the most important template in the theme. It
	contains the main template layer that displays the header and footer of
	the forum, namely with main_above and main_below. It also contains the
	menu sub template, which appropriately displays the menu; the init sub
	template, which is there to set the theme up; (init can be missing.) and
	the linktree sub template, which sorts out the link tree.

	The init sub template should load any data and set any hardcoded options.

	The main_above sub template is what is shown above the main content, and
	should contain anything that should be shown up there.

	The main_below sub template, conversely, is shown after the main content.
	It should probably contain the copyright statement and some other things.

	The linktree sub template should display the link tree, using the data
	in the $context['linktree'] variable.

	The menu sub template should display all the relevant buttons the user
	wants and or needs.

	For more information on the templating system, please see the site at:
	http://www.simplemachines.org/
*/

/**
 * Initialize the template... mainly little settings.
 */
function template_init()
{
	global $context, $settings, $options, $txt;

	/* Use images from default theme when using templates from the default theme?
		if this is 'always', images from the default theme will be used.
		if this is 'defaults', images from the default theme will only be used with default templates.
		if this is 'never' or isn't set at all, images from the default theme will not be used. */
	$settings['use_default_images'] = 'never';

	/* What document type definition is being used? (for font size and other issues.)
		'xhtml' for an XHTML 1.0 document type definition.
		'html' for an HTML 4.01 document type definition. */
	$settings['doctype'] = 'xhtml';

	// The version this template/theme is for. This should probably be the version of SMF it was created for.
	$settings['theme_version'] = '2.0';

	// Set a setting that tells the theme that it can render the tabs.
	$settings['use_tabs'] = true;

	// Use plain buttons - as opposed to text buttons?
	$settings['use_buttons'] = true;

	// Show sticky and lock status separate from topic icons?
	$settings['separate_sticky_lock'] = true;

	// Does this theme use the strict doctype?
	$settings['strict_doctype'] = false;

	// Set the following variable to true if this theme requires the optional theme strings file to be loaded.
	$settings['require_theme_strings'] = false;
}

/**
 * The main sub template above the content.
 */
function template_html_above()
{
	global $context, $settings, $options, $scripturl, $txt, $modSettings;

	// Show right to left and the character set for ease of translating.
	echo '<!DOCTYPE html PUBLIC "-//W3C//DTD XHTML 1.0 Transitional//EN" "http://www.w3.org/TR/xhtml1/DTD/xhtml1-transitional.dtd">
<html xmlns="http://www.w3.org/1999/xhtml"', $context['right_to_left'] ? ' dir="rtl"' : '', '>
<head>';

	// The ?fin20 part of this link is just here to make sure browsers don't cache it wrongly.
	echo '
	<link rel="stylesheet" type="text/css" href="', $settings['theme_url'], '/css/index', $context['theme_variant'], '.css?fin20" />';

	// Some browsers need an extra stylesheet due to bugs/compatibility issues.
	foreach (array('ie7', 'ie6', 'webkit') as $cssfix)
		if ($context['browser']['is_' . $cssfix])
			echo '
	<link rel="stylesheet" type="text/css" href="', $settings['default_theme_url'], '/css/', $cssfix, '.css" />';

	// RTL languages require an additional stylesheet.
	if ($context['right_to_left'])
		echo '
	<link rel="stylesheet" type="text/css" href="', $settings['theme_url'], '/css/rtl.css" />';

	// load in any css from mods or themes so they can overwrite if wanted
	template_css();

	// Jquery Librarys
	if (isset($modSettings['jquery_source']) && $modSettings['jquery_source'] == 'cdn')
		echo '
	<script type="text/javascript" src="https://ajax.googleapis.com/ajax/libs/jquery/1.7.1/jquery.min.js"></script>';
	elseif (isset($modSettings['jquery_source']) && $modSettings['jquery_source'] == 'local')
		echo '
	<script type="text/javascript" src="', $settings['theme_url'], '/scripts/jquery-1.7.1.min.js"></script>';
	else
		echo '
	<script type="text/javascript" src="https://ajax.googleapis.com/ajax/libs/jquery/1.7.1/jquery.min.js"></script>
	<script type="text/javascript"><!-- // --><![CDATA[
		window.jQuery || document.write(\'<script src="', $settings['theme_url'], '/scripts/jquery-1.7.1.min.js"><\/script>\');
	// ]]></script>';

	// Note that the Superfish function seems to like being called by the full syntax.
	// It doesn't appear to like being called by short syntax. Please test if contemplating changes.
	echo '
	<script type="text/javascript" src="', $settings['theme_url'], '/scripts/hoverIntent.js"></script>
	<script type="text/javascript" src="', $settings['theme_url'], '/scripts/superfish.js"></script>';
	
	// Here comes the JavaScript bits!
	echo '
	<script type="text/javascript" src="', $settings['default_theme_url'], '/scripts/script.js?fin20"></script>
	<script type="text/javascript" src="', $settings['theme_url'], '/scripts/theme.js?fin20"></script>
	<script type="text/javascript"><!-- // --><![CDATA[
		var smf_theme_url = "', $settings['theme_url'], '";
		var smf_default_theme_url = "', $settings['default_theme_url'], '";
		var smf_images_url = "', $settings['images_url'], '";
		var smf_scripturl = "', $scripturl, '";
		var smf_iso_case_folding = ', $context['server']['iso_case_folding'] ? 'true' : 'false', ';
		var smf_charset = "', $context['character_set'], '";
		var smf_session_id = "', $context['session_id'], '";
		var smf_session_var = "', $context['session_var'], '";
		var smf_member_id = "', $context['user']['id'], '";', $context['show_pm_popup'] ? '
		var fPmPopup = function ()
		{
			if (confirm("' . $txt['show_personal_messages'] . '"))
				window.open(smf_prepareScriptUrl(smf_scripturl) + "action=pm");
		}
		addLoadEvent(fPmPopup);' : '', '
		var ajax_notification_text = "', $txt['ajax_in_progress'], '";
		var ajax_notification_cancel_text = "', $txt['modify_cancel'], '";
	// ]]></script>';

	echo '
	<script type="text/javascript"><!-- // --><![CDATA[
		$(document).ready(function() { 
			$("ul.dropmenu").superfish(); 
		});
	// ]]></script>';

	// load in any javascript files from mods and themes
	template_javascript();
		
	echo '
	<meta http-equiv="Content-Type" content="text/html; charset=', $context['character_set'], '" />
	<meta name="description" content="', $context['page_title_html_safe'], '" />', !empty($context['meta_keywords']) ? '
	<meta name="keywords" content="' . $context['meta_keywords'] . '" />' : '', '
	<title>', $context['page_title_html_safe'], '</title>';

	// Please don't index these Mr Robot.
	if (!empty($context['robot_no_index']))
		echo '
	<meta name="robots" content="noindex" />';

	// Present a canonical url for search engines to prevent duplicate content in their indices.
	if (!empty($context['canonical_url']))
		echo '
	<link rel="canonical" href="', $context['canonical_url'], '" />';

	// Show all the relative links, such as help, search, contents, and the like.
	echo '
	<link rel="help" href="', $scripturl, '?action=help" />
	<link rel="contents" href="', $scripturl, '" />', ($context['allow_search'] ? '
	<link rel="search" href="' . $scripturl . '?action=search" />' : '');

	// If RSS feeds are enabled, advertise the presence of one.
	if (!empty($modSettings['xmlnews_enable']) && (!empty($modSettings['allow_guestAccess']) || $context['user']['is_logged']))
		echo '
	<link rel="alternate" type="application/rss+xml" title="', $context['forum_name_html_safe'], ' - ', $txt['rss'], '" href="', $scripturl, '?type=rss;action=.xml" />';

	// If we're viewing a topic, these should be the previous and next topics, respectively.
	if (!empty($context['current_topic']))
		echo '
	<link rel="prev" href="', $scripturl, '?topic=', $context['current_topic'], '.0;prev_next=prev" />
	<link rel="next" href="', $scripturl, '?topic=', $context['current_topic'], '.0;prev_next=next" />';

	// If we're in a board, or a topic for that matter, the index will be the board's index.
	if (!empty($context['current_board']))
		echo '
	<link rel="index" href="', $scripturl, '?board=', $context['current_board'], '.0" />';

	// Output any remaining HTML headers. (from mods, maybe?)
	echo $context['html_headers'];

	echo '
</head>
<body id="', $context['browser_body_id'], '" class="action_', !empty($context['current_action']) ? htmlspecialchars($context['current_action']) : (!empty($context['current_board']) ? 'messageindex' : (!empty($context['current_topic']) ? 'display' : 'home')),
	!empty($context['current_board']) ? ' board_' . htmlspecialchars($context['current_board']) : '',
	'"',
	// Style per page.
	!empty($context['body_id']) ? ' id="' . $context['body_id'] . '"' : '', '>';

}

function template_body_above()
{
	global $context, $settings, $options, $scripturl, $txt, $modSettings;

	echo !empty($settings['forum_width']) ? '
<div id="wrapper" style="width: ' . $settings['forum_width'] . '">' : '', '
	<div id="header"><div class="frame">
		<div id="top_section">
			<h1 class="forumtitle">
				<a href="', $scripturl, '">', empty($context['header_logo_url_html_safe']) ? $context['forum_name'] : '<img src="' . $context['header_logo_url_html_safe'] . '" alt="' . $context['forum_name'] . '" />', '</a>
			</h1>';

	// the upshrink image, right-floated
	echo '
			<img id="upshrink" src="', $settings['images_url'], '/upshrink.png" alt="*" title="', $txt['upshrink_description'], '" style="display: none;" />';
	echo '
			', empty($settings['site_slogan']) ? '<img id="smflogo" src="' . $settings['images_url'] . '/smflogo.png" alt="Simple Machines Forum" title="Simple Machines Forum" />' : '<div id="siteslogan" class="floatright">' . $settings['site_slogan'] . '</div>', '
		</div>
		<div id="upper_section" class="middletext"', empty($options['collapse_header']) ? '' : ' style="display: none;"', '>
			<div class="user">';

	// If the user is logged in, display stuff like their name, new messages, etc.
	if ($context['user']['is_logged'])
	{
		if (!empty($context['user']['avatar']))
			echo '
				<p class="avatar">', $context['user']['avatar']['image'], '</p>';
		echo '
				<ul class="reset">
					<li class="greeting">', $txt['hello_member_ndt'], ' <span>', $context['user']['name'], '</span></li>
					<li><a href="', $scripturl, '?action=unread">', $txt['unread_since_visit'], '</a></li>
					<li><a href="', $scripturl, '?action=unreadreplies">', $txt['show_unread_replies'], '</a></li>';

		// Is the forum in maintenance mode?
		if ($context['in_maintenance'] && $context['user']['is_admin'])
			echo '
					<li class="notice">', $txt['maintain_mode_on'], '</li>';

		// Are there any members waiting for approval?
		if (!empty($context['unapproved_members']))
			echo '
					<li>', $context['unapproved_members'] == 1 ? $txt['approve_thereis'] : $txt['approve_thereare'], ' <a href="', $scripturl, '?action=admin;area=viewmembers;sa=browse;type=approve">', $context['unapproved_members'] == 1 ? $txt['approve_member'] : $context['unapproved_members'] . ' ' . $txt['approve_members'], '</a> ', $txt['approve_members_waiting'], '</li>';

		if (!empty($context['open_mod_reports']) && $context['show_open_reports'])
			echo '
					<li><a href="', $scripturl, '?action=moderate;area=reports">', sprintf($txt['mod_reports_waiting'], $context['open_mod_reports']), '</a></li>';

		echo '
					<li>', $context['current_time'], '</li>
				</ul>';
	}
	// Otherwise they're a guest - this time ask them to either register or login - lazy bums...
	elseif (!empty($context['show_login_bar']))
	{
		echo '
				<script type="text/javascript" src="', $settings['default_theme_url'], '/scripts/sha1.js"></script>
				<form id="guest_form" action="', $scripturl, '?action=login2;quicklogin" method="post" accept-charset="', $context['character_set'], '" ', empty($context['disable_login_hashing']) ? ' onsubmit="hashLoginPassword(this, \'' . $context['session_id'] . '\');"' : '', '>
					<div class="info">', sprintf($txt[$context['can_register'] ? 'welcome_guest_register' : 'welcome_guest'], $txt['guest_title'], $scripturl . '?action=login'), '</div>
					<input type="text" name="user" size="10" class="input_text" />
					<input type="password" name="passwrd" size="10" class="input_password" />
					<select name="cookielength">
						<option value="60">', $txt['one_hour'], '</option>
						<option value="1440">', $txt['one_day'], '</option>
						<option value="10080">', $txt['one_week'], '</option>
						<option value="43200">', $txt['one_month'], '</option>
						<option value="-1" selected="selected">', $txt['forever'], '</option>
					</select>
					<input type="submit" value="', $txt['login'], '" class="button_submit" /><br />
					<div class="info">', $txt['quick_login_dec'], '</div>';

		if (!empty($modSettings['enableOpenID']))
			echo '
					<br /><input type="text" name="openid_identifier" size="25" class="input_text openid_login" />';

		echo '
					<input type="hidden" name="hash_passwrd" value="" />
					<input type="hidden" name="', $context['session_var'], '" value="', $context['session_id'], '" />
					<input type="hidden" name="', $context['login_token_var'], '" value="', $context['login_token'], '" />
				</form>';
	}

	echo '
			</div>
			<div class="news normaltext">';
	
	if ($context['allow_search'])
	{
		echo '
			<form id="search_form" action="', $scripturl, '?action=search2" method="post" accept-charset="', $context['character_set'], '">
				<input type="text" name="search" value="" class="input_text" />&nbsp;';
		
		// Using the quick search dropdown?
		if (!empty($modSettings['search_dropdown']))
		{
			$selected = !empty($context['current_topic']) ? 'current_topic' : (!empty($context['current_board']) ? 'current_board' : 'all');
			
			echo '
				<select name="search_selection">
					<option value="all"', ($selected == 'all' ? ' selected="selected"' : ''), '>', $txt['search_entireforum'], ' </option>';
				
				// Can't limit it to a specific topic if we are not in one
				if (!empty($context['current_topic']))
					echo '
					<option value="topic"', ($selected == 'current_topic' ? ' selected="selected"' : ''), '>', $txt['search_thistopic'], '</option>';

				// Can't limit it to a specific board if we are not in one
				if (!empty($context['current_board']))
					echo '
					<option value="board"', ($selected == 'current_board' ? ' selected="selected"' : ''), '>', $txt['search_thisbrd'], '</option>';
			echo '
					<option value="members"', ($selected == 'members' ? ' selected="selected"' : ''), '>', $txt['search_members'], ' </option>
				</select>';
		}
		
		// Search within current topic?
		if (!empty($context['current_topic']))
			echo '
				<input type="hidden" name="', (!empty($modSettings['search_dropdown']) ? 'sd_topic' : 'topic'), '" value="', $context['current_topic'], '" />';
		// If we're on a certain board, limit it to this board ;).
		elseif (!empty($context['current_board']))
			echo '
<<<<<<< HEAD
				<input type="hidden" name="', (!empty($modSettings['search_dropdown']) ? 'sd_brd[' : 'brd['), $context['current_board'], ']"', ' value="', $context['current_board'], '" />';
=======
				<input type="hidden" name="', (!empty($modSettings['search_dropdown']) ? 'sd_brd[' : 'brd['), $context['current_board'],   ']"', ' value="', $context['current_board'], '" />';
>>>>>>> 8d462ba8

		echo '
				<input type="submit" name="search2" value="', $txt['search'], '" class="button_submit" />
				<input type="hidden" name="advanced" value="0" />
			</form>';	
	}

	// Show a random news item? (or you could pick one from news_lines...)
	if (!empty($settings['enable_news']))
		echo '
				<h2>', $txt['news'], ': </h2>
				<p>', $context['random_news_line'], '</p>';

	echo '
			</div>
		</div>
		<br class="clear" />';

	// Define the upper_section toggle in JavaScript.
	echo '
		<script type="text/javascript"><!-- // --><![CDATA[
			var oMainHeaderToggle = new smc_Toggle({
				bToggleEnabled: true,
				bCurrentlyCollapsed: ', empty($options['collapse_header']) ? 'false' : 'true', ',
				aSwappableContainers: [
					\'upper_section\'
				],
				aSwapImages: [
					{
						sId: \'upshrink\',
						srcExpanded: smf_images_url + \'/upshrink.png\',
						altExpanded: ', JavaScriptEscape($txt['upshrink_description']), ',
						srcCollapsed: smf_images_url + \'/upshrink2.png\',
						altCollapsed: ', JavaScriptEscape($txt['upshrink_description']), '
					}
				],
				oThemeOptions: {
					bUseThemeSettings: smf_member_id == 0 ? false : true,
					sOptionName: \'collapse_header\',
					sSessionVar: smf_session_var,
					sSessionId: smf_session_id
				},
				oCookieOptions: {
					bUseCookie: smf_member_id == 0 ? true : false,
					sCookieName: \'upshrink\'
				}
			});
		// ]]></script>';

	// Show the menu here, according to the menu sub template.
	template_menu();

	echo '
		<br class="clear" />
	</div></div>';

	// The main content should go here.
	echo '
	<div id="content_section"><div class="frame">
		<div id="main_content_section">';

	// Custom banners and shoutboxes should be placed here, before the linktree.

	// Show the navigation tree.
	theme_linktree();
}

function template_body_below()
{
	global $context, $settings, $options, $scripturl, $txt, $modSettings;

	echo '
		</div>
	</div></div>';

	// Show the "Powered by" and "Valid" logos, as well as the copyright. Remember, the copyright must be somewhere!
	echo '
	<div id="footer_section"><div class="frame">
		<ul class="reset">
			<li class="copyright">', theme_copyright(), '</li>
			<li><a id="button_xhtml" href="http://validator.w3.org/check?uri=referer" target="_blank" class="new_win" title="', $txt['valid_xhtml'], '"><span>', $txt['xhtml'], '</span></a></li>
			', !empty($modSettings['xmlnews_enable']) && (!empty($modSettings['allow_guestAccess']) || $context['user']['is_logged']) ? '<li><a id="button_rss" href="' . $scripturl . '?action=.xml;type=rss" class="new_win"><span>' . $txt['rss'] . '</span></a></li>' : '', '
			<li class="last"><a id="button_wap2" href="', $scripturl , '?wap2" class="new_win"><span>', $txt['wap2'], '</span></a></li>
		</ul>';

	// Show the load time?
	if ($context['show_load_time'])
		echo '
		<p>', $txt['page_created'], $context['load_time'], $txt['seconds_with'], $context['load_queries'], $txt['queries'], '</p>';

	echo '
	</div></div>', !empty($settings['forum_width']) ? '
</div>' : '';
}

function template_html_below()
{
	global $context, $settings, $options, $scripturl, $txt, $modSettings;

	template_javascript(true);

	echo '
</body></html>';
}

/**
 * Show a linktree. This is that thing that shows "My Community | General Category | General Discussion"..
 * @param bool $force_show = false
 */
function theme_linktree($force_show = false)
{
	global $context, $settings, $options, $shown_linktree;

	// If linktree is empty, just return - also allow an override.
	if (empty($context['linktree']) || (!empty($context['dont_default_linktree']) && !$force_show))
		return;

	echo '
	<div class="navigate_section">
		<ul>';

	// Each tree item has a URL and name. Some may have extra_before and extra_after.
	foreach ($context['linktree'] as $link_num => $tree)
	{
		echo '
			<li', ($link_num == count($context['linktree']) - 1) ? ' class="last"' : '', '>';

		// Show something before the link?
		if (isset($tree['extra_before']))
			echo $tree['extra_before'];

		// Show the link, including a URL if it should have one.
		echo $settings['linktree_link'] && isset($tree['url']) ? '
				<a href="' . $tree['url'] . '"><span>' . $tree['name'] . '</span></a>' : '<span>' . $tree['name'] . '</span>';

		// Show something after the link...?
		if (isset($tree['extra_after']))
			echo $tree['extra_after'];

		// Don't show a separator for the last one.
		if ($link_num != count($context['linktree']) - 1)
			echo ' &#187;';

		echo '
			</li>';
	}
	echo '
		</ul>
	</div>';

	$shown_linktree = true;
}

/**
 * Show the menu up top. Something like [home] [help] [profile] [logout]...
 */
function template_menu()
{
	global $context, $settings, $options, $scripturl, $txt;

	echo '
		<div id="main_menu">
			<ul class="dropmenu" id="menu_nav">';

	// Note: Menu markup has been cleaned up to remove unnecessary spans and classes. 
	foreach ($context['menu_buttons'] as $act => $button)
	{
		echo '
				<li id="button_', $act, '">
					<a class="', $button['active_button'] ? 'active' : '', isset($button['is_last']) ? ' last' : '', '" href="', $button['href'], '"', isset($button['target']) ? ' target="' . $button['target'] . '"' : '', '>
						', $button['title'], '
					</a>';
		if (!empty($button['sub_buttons']))
		{
			echo '
					<ul>';

			foreach ($button['sub_buttons'] as $childbutton)
			{
				echo '
						<li>
							<a href="', $childbutton['href'], '" ', isset($childbutton['is_last']) ? 'class="last"' : '' , isset($childbutton['target']) ? ' target="' . $childbutton['target'] . '"' : '', '>
								', $childbutton['title'], '
							</a>';
				// 3rd level menus :)
				if (!empty($childbutton['sub_buttons']))
				{
					echo '
							<ul>';

					foreach ($childbutton['sub_buttons'] as $grandchildbutton)
						echo '
								<li>
									<a href="', $grandchildbutton['href'], '" ', isset($grandchildbutton['is_last']) ? ' class="last"' : '' , isset($grandchildbutton['target']) ? ' target="' . $grandchildbutton['target'] . '"' : '', '>
										', $grandchildbutton['title'], '
									</a>
								</li>';

					echo '
							</ul>';
				}

				echo '
						</li>';
			}
				echo '
					</ul>';
		}
		echo '
				</li>';
	}

	echo '
			</ul>
		</div>';
}

/**
 * Generate a strip of buttons.
 * @param array $button_strip
 * @param string $direction = ''
 * @param array $strip_options = array()
 */
function template_button_strip($button_strip, $direction = '', $strip_options = array())
{
	global $settings, $context, $txt, $scripturl;

	if (!is_array($strip_options))
		$strip_options = array();

	// List the buttons in reverse order for RTL languages.
	if ($context['right_to_left'])
		$button_strip = array_reverse($button_strip, true);

	// Create the buttons...
	$buttons = array();
	foreach ($button_strip as $key => $value)
	{
		if (!isset($value['test']) || !empty($context[$value['test']]))
			$buttons[] = '
				<li><a' . (isset($value['id']) ? ' id="button_strip_' . $value['id'] . '"' : '') . ' class="button_strip_' . $key . (isset($value['active']) ? ' active' : '') . '" href="' . $value['url'] . '"' . (isset($value['custom']) ? ' ' . $value['custom'] : '') . '><span>' . $txt[$value['text']] . '</span></a></li>';
	}

	// No buttons? No button strip either.
	if (empty($buttons))
		return;

	// Make the last one, as easy as possible.
	$buttons[count($buttons) - 1] = str_replace('<span>', '<span class="last">', $buttons[count($buttons) - 1]);

	echo '
		<div class="buttonlist', !empty($direction) ? ' float' . $direction : '', '"', (empty($buttons) ? ' style="display: none;"' : ''), (!empty($strip_options['id']) ? ' id="' . $strip_options['id'] . '"': ''), '>
			<ul>',
				implode('', $buttons), '
			</ul>
		</div>';
}

/**
 * Output the Javascript files
 */
function template_javascript($do_defered = false)
{
	global $context;

	// Use this hook to minify/optimize Javascript files
	call_integration_hook('pre_javascript_output');

	foreach ($context['javascript_files'] as $filename => $options)
		if ((!$do_defered && empty($options['defer'])) || ($do_defered && !empty($options['defer'])))
			echo '
		<script type="text/javascript" src="', $filename, '"></script>';
}

/**
 * Output the Javascript vars
 */
function template_javascript_vars()
{
	global $context;

	call_integration_hook('pre_javascript_vars_output');

	foreach ($context['javascript_vars'] as $key => $value)
		echo '
		var ', $key, ' = ', $value;
}

/**
 * Output the CSS files
 */
function template_css()
{
	global $context;

	// Use this hook to minify/optimize CSS files
	call_integration_hook('pre_css_output');

	foreach ($context['css_files'] as $filename => $options)
		echo '
	<link rel="stylesheet" type="text/css" href="', $filename, '" />';
}

?><|MERGE_RESOLUTION|>--- conflicted
+++ resolved
@@ -328,11 +328,7 @@
 		// If we're on a certain board, limit it to this board ;).
 		elseif (!empty($context['current_board']))
 			echo '
-<<<<<<< HEAD
-				<input type="hidden" name="', (!empty($modSettings['search_dropdown']) ? 'sd_brd[' : 'brd['), $context['current_board'], ']"', ' value="', $context['current_board'], '" />';
-=======
 				<input type="hidden" name="', (!empty($modSettings['search_dropdown']) ? 'sd_brd[' : 'brd['), $context['current_board'],   ']"', ' value="', $context['current_board'], '" />';
->>>>>>> 8d462ba8
 
 		echo '
 				<input type="submit" name="search2" value="', $txt['search'], '" class="button_submit" />
