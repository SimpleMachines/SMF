--- conflicted
+++ resolved
@@ -317,13 +317,5 @@
 	}
 
 	echo '
-<<<<<<< HEAD
-	</div>
-	<br class="clear" />';
-}
-=======
 	</div>';
-}
-
-?>
->>>>>>> 0f0f217c
+}