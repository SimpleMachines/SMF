<?php
/**
 * Simple Machines Forum (SMF)
 *
 * @package SMF
 * @author Simple Machines
 * @copyright 2012 Simple Machines
 * @license http://www.simplemachines.org/about/smf/license.php BSD
 *
 * @version 2.1 Alpha 1
 */

// Editing or adding holidays.
function template_edit_holiday()
{
	global $context, $settings, $options, $scripturl, $txt, $modSettings;

	// Start with javascript for getting the calendar dates right.
	echo '
		<script type="text/javascript"><!-- // --><![CDATA[
			var monthLength = [31, 28, 31, 30, 31, 30, 31, 31, 30, 31, 30, 31];

			function generateDays()
			{
				var days = 0, selected = 0;
				var dayElement = document.getElementById("day"), yearElement = document.getElementById("year"), monthElement = document.getElementById("month");

				monthLength[1] = 28;
				if (yearElement.options[yearElement.selectedIndex].value % 4 == 0)
					monthLength[1] = 29;

				selected = dayElement.selectedIndex;
				while (dayElement.options.length)
					dayElement.options[0] = null;

				days = monthLength[monthElement.value - 1];

				for (i = 1; i <= days; i++)
					dayElement.options[dayElement.length] = new Option(i, i);

				if (selected < days)
					dayElement.selectedIndex = selected;
			}
		// ]]></script>';

	// Show a form for all the holiday information.
	echo '
	<div id="admincenter">
		<form action="', $scripturl, '?action=admin;area=managecalendar;sa=editholiday" method="post" accept-charset="', $context['character_set'], '">
			<div class="cat_bar">
				<h3 class="catbg">', $context['page_title'], '</h3>
			</div>
			<div class="windowbg">
				<div class="content">
					<dl class="settings">
						<dt class="small_caption">
							<strong>', $txt['holidays_title_label'], ':</strong>
						</dt>
						<dd class="small_caption">
							<input type="text" name="title" value="', $context['holiday']['title'], '" size="55" maxlength="60" />
						</dd>
						<dt class="small_caption">
							<strong>', $txt['calendar_year'], '</strong>
						</dt>
						<dd class="small_caption">
							<select name="year" id="year" onchange="generateDays();">
								<option value="0000"', $context['holiday']['year'] == '0000' ? ' selected="selected"' : '', '>', $txt['every_year'], '</option>';
	// Show a list of all the years we allow...
	for ($year = $modSettings['cal_minyear']; $year <= $modSettings['cal_maxyear']; $year++)
		echo '
								<option value="', $year, '"', $year == $context['holiday']['year'] ? ' selected="selected"' : '', '>', $year, '</option>';

	echo '
							</select>&nbsp;
							', $txt['calendar_month'], '&nbsp;
							<select name="month" id="month" onchange="generateDays();">';

	// There are 12 months per year - ensure that they all get listed.
	for ($month = 1; $month <= 12; $month++)
		echo '
								<option value="', $month, '"', $month == $context['holiday']['month'] ? ' selected="selected"' : '', '>', $txt['months'][$month], '</option>';

	echo '
							</select>&nbsp;
							', $txt['calendar_day'], '&nbsp;
							<select name="day" id="day" onchange="generateDays();">';

	// This prints out all the days in the current month - this changes dynamically as we switch months.
	for ($day = 1; $day <= $context['holiday']['last_day']; $day++)
		echo '
								<option value="', $day, '"', $day == $context['holiday']['day'] ? ' selected="selected"' : '', '>', $day, '</option>';

	echo '
							</select>
						</dd>
					</dl>
					<hr class="hrcolor" />';

	if ($context['is_new'])
		echo '
					<input type="submit" value="', $txt['holidays_button_add'], '" class="button_submit" />';
	else
		echo '
					<input type="submit" name="edit" value="', $txt['holidays_button_edit'], '" class="button_submit" />
					<input type="submit" name="delete" value="', $txt['holidays_button_remove'], '" class="button_submit" />
					<input type="hidden" name="holiday" value="', $context['holiday']['id'], '" />';
	echo '
					<input type="hidden" name="', $context['session_var'], '" value="', $context['session_id'], '" />
				</div>
			</div>
		</form>
<<<<<<< HEAD
	</div>
	<br class="clear" />';
}
=======
	</div>';
}

?>
>>>>>>> 0f0f217c
<|MERGE_RESOLUTION|>--- conflicted
+++ resolved
@@ -109,13 +109,5 @@
 				</div>
 			</div>
 		</form>
-<<<<<<< HEAD
-	</div>
-	<br class="clear" />';
-}
-=======
 	</div>';
-}
-
-?>
->>>>>>> 0f0f217c
+}