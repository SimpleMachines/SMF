--- conflicted
+++ resolved
@@ -862,97 +862,7 @@
 	}
 
 	// Show the quickbuttons, for various operations on posts.
-<<<<<<< HEAD
-	if ($context['can_report_moderator'] || $message['can_approve'] || $message['can_unapprove'] || $context['can_reply'] || $message['can_modify'] || $message['can_remove'] || $context['can_split'] || $context['can_restore_msg'] || $context['can_quote'])
-	{
-		echo '
-								<ul class="quickbuttons">';
-
-		// Can they quote? if so they can select and quote as well!
-		if ($context['can_quote'])
-			echo '
-									<li><a href="', $scripturl, '?action=post;quote=', $message['id'], ';topic=', $context['current_topic'], '.', $context['start'], ';last_msg=', $context['topic_last_message'], '" onclick="return oQuickReply.quote(', $message['id'], ');"><span class="main_icons quote"></span>', $txt['quote_action'], '</a></li>
-									<li style="display:none;" id="quoteSelected_', $message['id'], '">
-										<a href="javascript:void(0)"><span class="main_icons quote_selected"></span>', $txt['quote_selected_action'], '</a>
-									</li>';
-
-		// Can the user modify the contents of this post? Show the modify inline image.
-		if ($message['can_modify'])
-			echo '
-									<li class="quick_edit" id="modify_button_', $message['id'], '" >
-										<a title="', $txt['modify_msg'], '" class="modifybutton" onclick="oQuickModify.modifyMsg(\'', $message['id'], '\', \'', !empty($modSettings['toggle_subject']), '\')"><span class="main_icons quick_edit_button"></span>', $txt['quick_edit'], '</a>
-									</li>';
-
-		if ($context['can_report_moderator'] || $message['can_approve'] || $message['can_unapprove'] || $message['can_modify'] || $message['can_remove'] || $context['can_split'] || $context['can_restore_msg'])
-		{
-			echo '
-									<li class="post_options">', $txt['post_options'], '
-										<ul>';
-
-			// Can the user modify the contents of this post?
-			if ($message['can_modify'])
-				echo '
-											<li><a href="', $scripturl, '?action=post;msg=', $message['id'], ';topic=', $context['current_topic'], '.', $context['start'], '"><span class="main_icons modify_button"></span>', $txt['modify'], '</a></li>';
-
-			// How about... even... remove it entirely?!
-			if ($context['can_delete'] && ($context['topic_first_message'] == $message['id']))
-				echo '
-											<li><a href="', $scripturl, '?action=removetopic2;topic=', $context['current_topic'], '.', $context['start'], ';', $context['session_var'], '=', $context['session_id'], '" data-confirm="', $txt['are_sure_remove_topic'], '" class="you_sure"><span class="main_icons remove_button"></span>', $txt['remove_topic'], '</a></li>';
-
-			elseif ($message['can_remove'] && ($context['topic_first_message'] != $message['id']))
-				echo '
-											<li><a href="', $scripturl, '?action=deletemsg;topic=', $context['current_topic'], '.', $context['start'], ';msg=', $message['id'], ';', $context['session_var'], '=', $context['session_id'], '" data-confirm="', $txt['remove_message_question'], '" class="you_sure"><span class="main_icons remove_button"></span>', $txt['remove'], '</a></li>';
-
-			// What about splitting it off the rest of the topic?
-			if ($context['can_split'] && !empty($context['real_num_replies']))
-				echo '
-											<li><a href="', $scripturl, '?action=splittopics;topic=', $context['current_topic'], '.0;at=', $message['id'], '"><span class="main_icons split_button"></span>', $txt['split'], '</a></li>';
-
-			// Maybe they want to report this post to the moderator(s)?
-			if ($context['can_report_moderator'])
-				echo '
-											<li><a href="', $scripturl, '?action=reporttm;topic=', $context['current_topic'], '.', $message['counter'], ';msg=', $message['id'], '"><span class="main_icons error"></span>', $txt['report_to_mod'], '</a></li>';
-
-			// Can we issue a warning because of this post? Remember, we can't give guests warnings.
-			if ($context['can_issue_warning'] && !$message['is_message_author'] && !$message['member']['is_guest'])
-				echo '
-											<li><a href="', $scripturl, '?action=profile;area=issuewarning;u=', $message['member']['id'], ';msg=', $message['id'], '"><span class="main_icons warn_button"></span>', $txt['issue_warning'], '</a></li>';
-
-			// Can we restore topics?
-			if ($context['can_restore_msg'])
-				echo '
-											<li><a href="', $scripturl, '?action=restoretopic;msgs=', $message['id'], ';', $context['session_var'], '=', $context['session_id'], '"><span class="main_icons restore_button"></span>', $txt['restore_message'], '</a></li>';
-
-			// Maybe we can approve it, maybe we should?
-			if ($message['can_approve'])
-				echo '
-											<li><a href="', $scripturl, '?action=moderate;area=postmod;sa=approve;topic=', $context['current_topic'], '.', $context['start'], ';msg=', $message['id'], ';', $context['session_var'], '=', $context['session_id'], '"><span class="main_icons approve_button"></span>', $txt['approve'], '</a></li>';
-
-			// Maybe we can unapprove it?
-			if ($message['can_unapprove'])
-				echo '
-											<li><a href="', $scripturl, '?action=moderate;area=postmod;sa=approve;topic=', $context['current_topic'], '.', $context['start'], ';msg=', $message['id'], ';', $context['session_var'], '=', $context['session_id'], '"><span class="main_icons unapprove_button"></span>', $txt['unapprove'], '</a></li>';
-
-			echo '
-										</ul>
-									</li>';
-		}
-
-		// Show a checkbox for quick moderation?
-		if (!empty($options['display_quick_mod']) && $options['display_quick_mod'] == 1 && $message['can_remove'])
-			echo '
-									<li style="display: none;" id="in_topic_mod_check_', $message['id'], '"></li>';
-
-			echo '
-								</ul><!-- .quickbuttons -->';
-	}
-
-	if ($context['can_report_moderator'] || !empty($modSettings['enable_likes']) || $message['can_approve'] || $message['can_unapprove'] || $context['can_reply'] || $message['can_modify'] || $message['can_remove'] || $context['can_split'] || $context['can_restore_msg'] || $context['can_quote'])
-		echo '
-							</div><!-- .under_message -->';
-=======
 	template_quickbuttons($message['quickbuttons'], 'post');
->>>>>>> 6696a435
 
 	echo '
 							</div><!-- .under_message -->
