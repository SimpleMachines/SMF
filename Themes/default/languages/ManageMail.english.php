<?php
// Version: 2.1; ManageMail

$txt['mailqueue_desc'] = 'From this page you can configure your mail settings, as well as viewing and administrating the current mail queue if it is enabled.';

$txt['mail_type'] = 'Mail type';
$txt['mail_type_default'] = '(PHP default)';
$txt['smtp_host'] = 'SMTP server';
$txt['smtp_port'] = 'SMTP port';
$txt['smtp_username'] = 'SMTP username';
$txt['smtp_password'] = 'SMTP password';

$txt['mail_queue'] = 'Enable mail queue';
$txt['mail_limit'] = 'Maximum emails to send per minute';
$txt['mail_limit_desc'] = '(Set to 0 to disable)';
$txt['mail_quantity'] = 'Maximum amount of emails to send per page load';

$txt['mailqueue_stats'] = 'Mail queue statistics';
$txt['mailqueue_oldest'] = 'Oldest Mail';
$txt['mailqueue_oldest_not_available'] = 'N/A';
$txt['mailqueue_size'] = 'Queue length';

$txt['mailqueue_age'] = 'Age';
$txt['mailqueue_priority'] = 'Priority';
$txt['mailqueue_recipient'] = 'Recipient';
$txt['mailqueue_subject'] = 'Subject';
$txt['mailqueue_clear_list'] = 'Send mail queue now';
$txt['mailqueue_no_items'] = 'The mail queue is currently empty';
// Do not use numeric entities in below string.
$txt['mailqueue_clear_list_warning'] = 'Are you sure you wish to send the whole mail queue now? This will override any limits you have set.';

$txt['mq_day'] = '%1.1f Day';
$txt['mq_days'] = '%1.1f Days';
$txt['mq_hour'] = '%1.1f Hour';
$txt['mq_hours'] = '%1.1f Hours';
$txt['mq_minute'] = '%1$d Minute';
$txt['mq_minutes'] = '%1$d Minutes';
$txt['mq_second'] = '%1$d Second';
$txt['mq_seconds'] = '%1$d Seconds';

$txt['mq_mpriority_5'] = 'Very Low';
$txt['mq_mpriority_4'] = 'Low';
$txt['mq_mpriority_3'] = 'Normal';
$txt['mq_mpriority_2'] = 'High';
$txt['mq_mpriority_1'] = 'Very High';

<<<<<<< HEAD
$txt['birthday_email'] = 'Birthday Message to use';
$txt['birthday_body'] = 'Email Body';
$txt['birthday_subject'] = 'Email Subject';
=======
$txt['birthday_email'] = 'Birthday message to use';
$txt['birthday_body'] = 'Email body';
$txt['birthday_subject'] = 'Email subject';
?>
>>>>>>> 0f0f217c
<|MERGE_RESOLUTION|>--- conflicted
+++ resolved
@@ -44,13 +44,6 @@
 $txt['mq_mpriority_2'] = 'High';
 $txt['mq_mpriority_1'] = 'Very High';
 
-<<<<<<< HEAD
 $txt['birthday_email'] = 'Birthday Message to use';
 $txt['birthday_body'] = 'Email Body';
-$txt['birthday_subject'] = 'Email Subject';
-=======
-$txt['birthday_email'] = 'Birthday message to use';
-$txt['birthday_body'] = 'Email body';
-$txt['birthday_subject'] = 'Email subject';
-?>
->>>>>>> 0f0f217c
+$txt['birthday_subject'] = 'Email Subject';