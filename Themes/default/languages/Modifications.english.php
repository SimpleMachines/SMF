<?php
<<<<<<< HEAD
// Version: 2.0; Modifications
=======
// Version: 2.1; Modifications

?>
>>>>>>> 0f0f217c
<|MERGE_RESOLUTION|>--- conflicted
+++ resolved
@@ -1,8 +1,2 @@
 <?php
-<<<<<<< HEAD
-// Version: 2.0; Modifications
-=======
-// Version: 2.1; Modifications
-
-?>
->>>>>>> 0f0f217c
+// Version: 2.1; Modifications