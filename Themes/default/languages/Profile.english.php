<?php
// Version: 2.1 RC2; Profile

global $scripturl, $context;

// Some of the things from the popup need their own descriptions
$txt['popup_summary'] = 'My Profile';
$txt['popup_showposts'] = 'My Posts';
$txt['popup_ignore'] = 'Ignore List';

$txt['no_profile_edit'] = 'You are not allowed to change this person\'s profile.';
$txt['website_title'] = 'Website title';
$txt['website_url'] = 'Website URL';
$txt['signature'] = 'Signature';
$txt['profile_posts'] = 'Posts';
$txt['change_profile'] = 'Change profile';
$txt['preview_signature'] = 'Preview signature';
$txt['current_signature'] = 'Current signature';
$txt['signature_preview'] = 'Signature preview';
$txt['delete_user'] = 'Delete user';
$txt['current_status'] = 'Current Status:';
$txt['personal_picture'] = 'Personalized picture';
$txt['no_avatar'] = 'No avatar';
$txt['choose_avatar_gallery'] = 'Choose avatar from gallery';
$txt['picture_text'] = 'Picture/Text';
$txt['reset_form'] = 'Reset Form';
$txt['preferred_language'] = 'Preferred language';
$txt['age'] = 'Age';
$txt['no_pic'] = '(no pic)';
$txt['latest_posts'] = 'Latest posts of: ';
$txt['additional_info'] = 'Additional Information';
$txt['avatar_by_url'] = 'Specify your own avatar by URL. (e.g.: <em>https://www.example.com/mypic.png</em>)';
$txt['my_own_pic'] = 'Specify avatar by URL';
$txt['use_gravatar'] = 'Use my Gravatar';
$txt['gravatar_alternateEmail'] = 'Normally, the Gravatar used will be based on your regular email address but if you wish to use the Gravatar from a different email account to your regular forum account (say, the Gravatar from your blog\'s email account), you can enter that email address here.';
$txt['gravatar_noAlternateEmail'] = 'The Gravatar displayed will be the one based on your account\'s email address.';
$txt['date_format'] = 'The format here will be used to show dates throughout this forum.';
$txt['time_format'] = 'Time Format';
$txt['timezone'] = 'Time zone';
$txt['display_name_desc'] = 'This is the displayed name that people will see.';
$txt['personal_time_offset'] = 'Number of hours to +/- to make displayed time equal to your local time.';
$txt['dob'] = 'Birthdate';
$txt['dob_month'] = 'Month (MM)';
$txt['dob_day'] = 'Day (DD)';
$txt['dob_year'] = 'Year (YYYY)';
$txt['password_strength'] = 'For best security, you should use eight or more characters with a combination of letters, numbers, and symbols.';
$txt['include_website_url'] = 'This must be included if you specify a URL below.';
$txt['complete_url'] = 'This must be a complete URL.';
$txt['sig_info'] = 'Signatures are displayed at the bottom of each post or personal message. BBCode and smileys may be used in your signature.';
$txt['no_signature_set'] = 'No signature set.';
$txt['no_signature_preview'] = 'No signature to preview.';
$txt['max_sig_characters'] = 'Max characters: %1$d; characters remaining: ';
$txt['send_member_pm'] = 'Send this member a personal message';
$txt['hidden'] = 'hidden';
$txt['current_time'] = 'Current forum time';

$txt['skype_username'] = 'Your Skype username';

$txt['language'] = 'Language';
$txt['avatar_too_big'] = 'Avatar image is too big, please resize it and try again (max';
$txt['invalid_registration'] = 'Invalid Date Registered value, valid example:';
$txt['current_password'] = 'Current Password';
// Don't use entities in the below string, except the main ones. (lt, gt, quot.)
$txt['required_security_reasons'] = 'For security reasons, your current password is required to make changes to your account.';
$txt['email_change_logout'] = 'Since you decided to change your email, you will need to reactivate your account. You will now be logged out.';

$txt['timeoffset_autodetect'] = 'auto detect';

$txt['secret_question'] = 'Secret Question';
$txt['secret_desc'] = 'To help retrieve your password, enter a question here with an answer that <strong>only</strong> you know.';
$txt['secret_desc2'] = 'Choose carefully, you wouldn\'t want someone guessing your answer!';
$txt['secret_answer'] = 'Answer';
$txt['secret_ask'] = 'Ask me my question';
$txt['cant_retrieve'] = 'You can\'t retrieve your password, but you can set a new one by following a link sent to you by email. You also have the option of setting a new password by answering your secret question.';
$txt['incorrect_answer'] = 'Sorry, but you did not specify a valid combination of Secret Question and Answer in your profile. Please click on the back button, and use the default method of obtaining your password.';
$txt['enter_new_password'] = 'Please enter the answer to your question, and the password you would like to use. Your password will be changed to the one you select provided you answer the question correctly.';
$txt['password_success'] = 'Your password was changed successfully.<br>Click <a href="' . $scripturl . '?action=login">here</a> to login.';
$txt['secret_why_blank'] = 'why is this blank?';

$txt['authentication_reminder'] = 'Authentication Reminder';
$txt['password_reminder_desc'] = 'If you\'ve forgotten your login details, don\'t worry, they can be retrieved. To start this process please enter your username or email address below.';
$txt['authentication_options'] = 'Please select one of the two options below';
$txt['authentication_password_email'] = 'Email me a new password';
$txt['authentication_password_secret'] = 'Let me set a new password by answering my &quot;secret question&quot;';
$txt['reminder_continue'] = 'Continue';

$txt['current_theme'] = 'Current Theme';
$txt['change'] = 'change';
$txt['theme_preferences'] = 'Theme preferences';
$txt['theme_forum_default'] = 'Forum or Board Default';
$txt['theme_forum_default_desc'] = 'This is the default theme, which means your theme will change along with the administrator\'s settings and the board you are viewing.';

$txt['profileConfirm'] = 'Do you really want to delete this member?';

$txt['custom_title'] = 'Custom title';

$txt['lastLoggedIn'] = 'Last active';

$txt['alert_prefs'] = 'Notification Preferences';
$txt['alert_prefs_desc'] = 'This page will allow you to configure when and how you get notified about new content.';
$txt['watched_topics'] = 'Watched Topics';
$txt['watched_topics_desc'] = 'This page lets you review which topics you are watching; when topics that you are watching have been replied to, you can be notified.';
$txt['watched_boards'] = 'Watched Boards';
$txt['watched_boards_desc'] = 'This page lets you review which boards you are watching; when boards that you are watching have new topics, you can be notified.';

$txt['notification_general'] = 'General Settings';
$txt['notify_settings'] = 'Notification Settings:';
$txt['notify_save'] = 'Save settings';
$txt['notify_important_email'] = 'Receive forum newsletters, announcements and important notifications by email.';
$txt['notify_regularity'] = 'For topics and boards I\'ve requested notification on, notify me';
$txt['notify_regularity_instant'] = 'Instantly';
$txt['notify_regularity_first_only'] = 'Instantly - but only for the first unread reply';
$txt['notify_regularity_daily'] = 'Daily';
$txt['notify_regularity_weekly'] = 'Weekly';
$txt['auto_notify'] = 'Turn notification on when you post or reply to a topic.';
$txt['notify_send_types'] = 'For topics and boards I\'ve requested notification on, notify me of';
$txt['notify_send_type_everything'] = 'Replies and moderation';
$txt['notify_send_type_everything_own'] = 'Moderation only if I started the topic and am following it';
$txt['notify_send_type_only_replies'] = 'Only replies';
$txt['notify_send_type_nothing'] = 'Nothing at all';
$txt['notify_send_body'] = 'When sending notification of a reply to a topic, send the post in the email (but please don\'t reply to these emails.)';
$txt['notify_alert_timeout'] = 'Timeout for Alert desktop notifications';

$txt['notify_what_how'] = 'Alert Preferences';
$txt['receive_alert'] = 'Receive alert';
$txt['receive_mail'] = 'Receive email';
$txt['alert_group_board'] = 'Boards and Topics';
$txt['alert_group_msg'] = 'Posts';
$txt['alert_opt_pm_notify'] = 'If enabled, e-mail alerts for:';
$txt['alert_opt_msg_notify_type'] = 'Notify me of:';
$txt['alert_opt_msg_auto_notify'] = 'Follow topics I create and reply to';
$txt['alert_opt_msg_receive_body'] = 'Receive message body in e-mails';
$txt['alert_opt_msg_notify_pref'] = 'How frequently to tell me:';
$txt['alert_opt_msg_notify_pref_nothing'] = 'Nothing, just make a note of it';
$txt['alert_opt_msg_notify_pref_instant'] = 'Straight away';
$txt['alert_opt_msg_notify_pref_first'] = 'Straight away (but only for the first unread message)';
$txt['alert_opt_msg_notify_pref_daily'] = 'Send me a daily email digest';
$txt['alert_opt_msg_notify_pref_weekly'] = 'Send me a weekly email digest';
$txt['alert_topic_notify'] = 'When a topic I follow gets a reply, I normally want to know via...';
$txt['alert_board_notify'] = 'When a board I follow gets a topic, I normally want to know via...';
$txt['alert_msg_mention'] = 'When my @name is mentioned in a post';
$txt['alert_msg_quote'] = 'When a post of mine is quoted (when I\'m not already watching that topic)';
$txt['alert_msg_like'] = 'When a message of mine is liked';
$txt['alert_unapproved_reply'] = 'When an reply is made to my unapproved topic';
$txt['alert_group_pm'] = 'Personal Messages';
$txt['alert_pm_new'] = 'When I receive a new personal message';
$txt['alert_pm_reply'] = 'When a personal message I sent gets replied to';
$txt['alert_group_groupr'] = 'Membergroup Requests';
$txt['alert_groupr_approved'] = 'When my request to join a group is approved';
$txt['alert_groupr_rejected'] = 'When my request to join a group is rejected';
$txt['alert_group_moderation'] = 'Moderation';
$txt['alert_unapproved_attachment'] = 'When an unapproved attachment is created';
$txt['alert_unapproved_post'] = 'When an unapproved topic is created';
$txt['alert_msg_report'] = 'When a message is reported';
$txt['alert_msg_report_reply'] = 'When a post report I\'ve replied to gets replied to';
$txt['alert_group_members'] = 'Members';
$txt['alert_member_register'] = 'When a new person registers';
$txt['alert_warn_any'] = 'When other members receive a warning';
$txt['alert_buddy_request'] = 'When other members adds me as their buddy';
$txt['alert_group_calendar'] = 'Calendar';
$txt['alert_event_new'] = 'When a new event goes into the calendar';
$txt['alert_request_group'] = 'When someone requests to join a group I moderate';
$txt['alert_birthday'] = 'When it\'s my birthday';
$txt['alert_member_report'] = 'When another member\'s profile is reported';
$txt['alert_member_report_reply'] = 'When a member report I\'ve replied to gets replied to';
$txt['alert_group_paidsubs'] = 'Paid Subscriptions';
$txt['alert_paidsubs_expiring'] = 'When your Paid Subscriptions are about to expire';
$txt['toggle_all'] = 'toggle all';

$txt['notifications_topics'] = 'Current Topic Notifications';
$txt['notifications_topics_list'] = 'You are being notified of replies to the following topics';
$txt['notifications_topics_none'] = 'You are not currently receiving any notifications from topics.';
$txt['notifications_topics_howto'] = 'To receive notifications from a topic, click the &quot;notify&quot; button while viewing it.';
$txt['notifications_boards'] = 'Current Board Notifications';
$txt['notifications_boards_list'] = 'You are being notified of new topics posted in the following boards';
$txt['notifications_boards_none'] = 'You aren\'t receiving notifications on any boards right now.';
$txt['notifications_boards_howto'] = 'To request notifications from a specific board, click the &quot;notify&quot; button in the index of that board.';
$txt['notifications_update'] = 'Unnotify';

$txt['statPanel_showStats'] = 'User statistics for: ';
$txt['statPanel_users_votes'] = 'Number of Votes cast';
$txt['statPanel_users_polls'] = 'Number of Polls created';
$txt['statPanel_total_time_online'] = 'Total time spent Online';
$txt['statPanel_noPosts'] = 'No posts to speak of!';
$txt['statPanel_generalStats'] = 'General Statistics';
$txt['statPanel_posts'] = 'posts';
$txt['statPanel_topics'] = 'topics';
$txt['statPanel_total_posts'] = 'Total Posts';
$txt['statPanel_total_topics'] = 'Total Topics started';
$txt['statPanel_votes'] = 'votes';
$txt['statPanel_polls'] = 'polls';
$txt['statPanel_topBoards'] = 'Most popular Boards by Posts';
$txt['statPanel_topBoards_posts'] = '%1$d posts of the board\'s %2$d posts (%3$01.2f%%)';
$txt['statPanel_topBoards_memberposts'] = '%1$d posts of the member\'s %2$d posts (%3$01.2f%%)';
$txt['statPanel_topBoardsActivity'] = 'Most popular Boards by Activity';
$txt['statPanel_activityTime'] = 'Posting activity by Time';
$txt['statPanel_activityTime_posts'] = '%1$d posts (%2$d%%)';
$txt['statPanel_timeOfDay'] = 'Time of Day';

$txt['deleteAccount_warning'] = 'Warning - These actions are irreversible!';
$txt['deleteAccount_desc'] = 'From this page you can delete this user\'s account and posts.';
$txt['deleteAccount_member'] = 'Delete this member\'s account';
$txt['deleteAccount_posts'] = 'Remove posts made by this member';
$txt['deleteAccount_all_posts'] = 'Replies to Topics';
$txt['deleteAccount_topics'] = 'Topics and Posts';
$txt['deleteAccount_votes'] = 'Remove poll votes made by this member';
$txt['deleteAccount_confirm'] = 'Are you completely sure you want to delete this account?';
$txt['deleteAccount_approval'] = 'Please note that the forum moderators will have to approve this account\'s deletion before it will be removed.';
$txt['deleteAccount_permanent'] = 'Permanently delete topics/posts instead of recycling them?';

$txt['profile_of_username'] = 'Profile of %1$s';
$txt['profileInfo'] = 'Profile Info';
$txt['showPosts'] = 'Show posts';
$txt['showPosts_help'] = 'This section allows you to view all posts made by this member. Note that you can only see posts made in areas you currently have access to.';
$txt['showMessages'] = 'Messages';
$txt['showTopics'] = 'Topics';
$txt['showUnwatched'] = 'Unwatched topics';
$txt['showAttachments'] = 'Attachments';
$txt['viewWarning_help'] = 'This section allows you to view all warnings issued to this member.';
$txt['statPanel'] = 'Show stats';
$txt['editBuddyIgnoreLists'] = 'Buddies/Ignore List';
$txt['could_not_add_person'] = 'You could not add that person to your list';
$txt['could_not_remove_person'] = 'You could not remove that person from your list';
$txt['editBuddies'] = 'Edit Buddies';
$txt['editIgnoreList'] = 'Edit Ignore List';
$txt['trackUser'] = 'Track User';
$txt['trackActivity'] = 'Activity';
$txt['trackIP'] = 'IP Address';
$txt['trackLogins'] = 'Logins';

$txt['account_info'] = 'These are your account settings. This page holds all critical information that identifies you on this forum. For security reasons, you will need to enter your (current) password to make changes to this information.';
$txt['forumProfile_info'] = 'You can change your personal information on this page. This information will be displayed throughout ' . $context['forum_name_html_safe'] . '. If you aren\'t comfortable with sharing some information, simply skip it - nothing here is required.';
$txt['theme_info'] = 'This section allows you to customize the look and layout of the forum.';
$txt['notification'] = 'Notifications';
$txt['notification_info'] = 'SMF allows you to be notified of replies to posts, newly posted topics, and forum announcements. You can change those settings here, or oversee the topics and boards you are currently receiving notifications for.';
$txt['groupmembership'] = 'Group Membership';
$txt['groupMembership_info'] = 'In this section of your profile you can change which groups you belong to.';
$txt['ignoreboards'] = 'Ignore Boards';
$txt['ignoreboards_info'] = 'This page lets you ignore particular boards. When a board is ignored, the new post indicator will not show up on the board index. New posts will not show up using the "unread post" search link (when searching it will not look in those boards) however, ignored boards will still appear on the board index and upon entering will show which topics have new posts. When using the "unread replies" link, new posts in an ignored board will still be shown.';
$txt['alerts_show'] = 'Show Alerts';

$txt['profileAction'] = 'Actions';
$txt['deleteAccount'] = 'Delete this account';
$txt['profileSendIm'] = 'Send personal message';
$txt['profile_sendpm_short'] = 'Send PM';

$txt['profileBanUser'] = 'Ban this user';

$txt['display_name'] = 'Display name';
$txt['enter_ip'] = 'Enter IP (range)';
$txt['errors_by'] = 'Error messages by';
$txt['errors_desc'] = 'Below is a list of all the recent errors that this user has generated/experienced.';
$txt['errors_from_ip'] = 'Error messages from IP (range)';
$txt['errors_from_ip_desc'] = 'Below is a list of all recent error messages generated by this IP (range).';
$txt['ip_address'] = 'IP address';
$txt['ips_in_errors'] = 'IPs used in error messages';
$txt['ips_in_messages'] = 'IPs used in recent posts';
$txt['members_from_ip'] = 'Members from IP (range)';
$txt['members_in_range'] = 'Members possibly in the same range';
$txt['messages_from_ip'] = 'Messages posted from IP (range)';
$txt['messages_from_ip_desc'] = 'Below is a list of all messages posted from this IP (range).';
$txt['trackLogins_desc'] = 'Below is a list of all times this account was logged into.';
$txt['most_recent_ip'] = 'Most recent IP address';
$txt['why_two_ip_address'] = 'Why are there two IP addresses listed?';
$txt['no_errors_from_ip'] = 'No error messages from the specified IP (range) found';
$txt['no_errors_from_user'] = 'No error messages from the specified user found';
$txt['no_members_from_ip'] = 'No members from the specified IP (range) found';
$txt['no_messages_from_ip'] = 'No messages from the specified IP (range) found';
$txt['trackLogins_none_found'] = 'No recent logins were found';
$txt['none'] = 'None';
$txt['own_profile_confirm'] = 'Are you sure you want to delete your account?';
$txt['view_ips_by'] = 'View IPs used by';

$txt['avatar_will_upload'] = 'Upload an avatar';
$txt['avatar_max_size_wh'] = 'Max size: %1$spx by %2$spx';
$txt['avatar_max_size_w'] = 'Max size: %1$spx wide';
$txt['avatar_max_size_h'] = 'Max size: %2$spx high';

// Use numeric entities in the below three strings.
$txt['no_reminder_email'] = 'Unable to send reminder email.';
$txt['send_email'] = 'Send an email to';
$txt['to_ask_password'] = 'to ask for your authentication details';

$txt['user_email'] = 'Username/Email';

// Use numeric entities in the below two strings.
$txt['reminder_subject'] = 'New password for ' . $context['forum_name'];
$txt['reminder_mail'] = 'This mail was sent because the \'forgot password\' function has been applied to your account. To set a new password, click the following link';
$txt['reminder_sent'] = 'A mail has been sent to your email address. Click the link in that mail to set a new password.';
$txt['reminder_set_password'] = 'Set Password';
$txt['reminder_password_set'] = 'Password successfully set';
$txt['reminder_error'] = '%1$s failed to answer their secret question correctly when attempting to change a forgotten password.';

$txt['registration_not_approved'] = 'Sorry, this account has not yet been approved. If you need to change your email address please click <a href="%1$s">here</a>.';
$txt['registration_not_activated'] = 'Sorry, this account has not yet been activated. If you need to resend the activation email please click <a href="%1$s">here</a>';

$txt['primary_membergroup'] = 'Primary Membergroup';
$txt['additional_membergroups'] = 'Additional Membergroups';
$txt['additional_membergroups_show'] = 'show additional groups';
$txt['no_primary_membergroup'] = '(no primary membergroup)';
$txt['deadmin_confirm'] = 'Are you sure you wish to irrevocably remove your admin status?';

$txt['account_activate_method_2'] = 'Account requires reactivation after email change';
$txt['account_activate_method_3'] = 'Account is not approved';
$txt['account_activate_method_4'] = 'Account is awaiting approval for deletion';
$txt['account_activate_method_5'] = 'Account is an &quot;under age&quot; account awaiting approval';
$txt['account_not_activated'] = 'Account is currently not activated';
$txt['account_activate'] = 'activate';
$txt['account_approve'] = 'approve';
$txt['user_is_banned'] = 'User is currently banned';
$txt['view_ban'] = 'View';
$txt['user_banned_by_following'] = 'This user is currently affected by the following bans';
$txt['user_cannot_due_to'] = 'User cannot %1$s as a result of ban: &quot;%2$s&quot;';
$txt['ban_type_post'] = 'post';
$txt['ban_type_register'] = 'register';
$txt['ban_type_login'] = 'login';
$txt['ban_type_access'] = 'access forum';

$txt['show_online'] = 'Show others my online status';

$txt['return_to_post'] = 'Return to topics after posting by default.';
$txt['posts_apply_ignore_list'] = 'Hide messages posted by members on my ignore list.';
$txt['recent_posts_at_top'] = 'Show most recent posts at the top in topic view.';
$txt['recent_pms_at_top'] = 'Show most recent personal messages at top.';
$txt['wysiwyg_default'] = 'Load editor in <abbr title="What You See Is What You Get">WYSIWYG</abbr> mode by default.';

$txt['timeformat_default'] = '(Forum Default)';
$txt['timeformat_easy1'] = 'Month Day, Year, HH:MM:SS am/pm';
$txt['timeformat_easy2'] = 'Month Day, Year, HH:MM:SS (24 hour)';
$txt['timeformat_easy3'] = 'YYYY-MM-DD, HH:MM:SS';
$txt['timeformat_easy4'] = 'DD Month YYYY, HH:MM:SS';
$txt['timeformat_easy5'] = 'DD-MM-YYYY, HH:MM:SS';

$txt['poster'] = 'Poster';

$txt['show_children'] = 'Show sub-boards on every page inside boards, not just the first.';
$txt['show_no_avatars'] = 'Don\'t show users\' avatars.';
$txt['show_no_signatures'] = 'Don\'t show users\' signatures.';
$txt['show_no_censored'] = 'Leave words uncensored.';
$txt['topics_per_page'] = 'Topics to display per page:';
$txt['messages_per_page'] = 'Messages to display per page:';
$txt['per_page_default'] = 'forum default';
$txt['calendar_start_day'] = 'First day of the week on the calendar';
<<<<<<< HEAD
$txt['calendar_default_view'] = 'Default view on calendar page';
$txt['calendar_viewlist'] = 'List view';
$txt['calendar_viewmonth'] = 'Month view';
$txt['calendar_viewweek'] = 'Week view';
$txt['use_editor_quick_reply'] = 'Use full editor toolbar in Quick Reply';
=======
>>>>>>> 0b143309
$txt['display_quick_mod'] = 'Show quick-moderation as';
$txt['display_quick_mod_none'] = 'don\'t show';
$txt['display_quick_mod_check'] = 'checkboxes';
$txt['display_quick_mod_image'] = 'icons';

$txt['whois_title'] = 'Look up IP on a regional whois-server';
$txt['whois_afrinic'] = 'AfriNIC (Africa)';
$txt['whois_apnic'] = 'APNIC (Asia Pacific region)';
$txt['whois_arin'] = 'ARIN (North America, a portion of the Caribbean and sub-Saharan Africa)';
$txt['whois_lacnic'] = 'LACNIC (Latin American and Caribbean region)';
$txt['whois_ripe'] = 'RIPE (Europe, the Middle East and parts of Africa and Asia)';

$txt['moderator_why_missing'] = 'why isn\'t moderator here?';
$txt['username_change'] = 'change';
$txt['username_warning'] = 'To change this member\'s username, the forum must also reset their password, which will be emailed to the member with their new username.';

$txt['show_member_posts'] = 'View member Posts';
$txt['show_member_topics'] = 'View member Topics';
$txt['show_member_attachments'] = 'View member Attachments';
$txt['show_posts_none'] = 'No posts have been posted yet.';
$txt['show_topics_none'] = 'No topics have been posted yet.';
$txt['unwatched_topics_none'] = 'You don\'t have any topic in the unwatched list.';
$txt['show_attachments_none'] = 'No attachments have been posted yet.';
$txt['show_attach_filename'] = 'Filename';
$txt['show_attach_downloads'] = 'Downloads';
$txt['show_attach_posted'] = 'Posted';

$txt['showPermissions'] = 'Show Permissions';
$txt['showPermissions_status'] = 'Permission status';
$txt['showPermissions_help'] = 'This section allows you to view all permissions for this member (denied permissions are <del>struck out</del>).';
$txt['showPermissions_given'] = 'Given by';
$txt['showPermissions_denied'] = 'Denied by';
$txt['showPermissions_permission'] = 'Permission (denied permissions are <del>struck out</del>)';
$txt['showPermissions_none_general'] = 'This member has no general permissions set.';
$txt['showPermissions_none_board'] = 'This member has no board specific permissions set.';
$txt['showPermissions_all'] = 'As an administrator, this member has all possible permissions.';
$txt['showPermissions_select'] = 'Board specific permissions for';
$txt['showPermissions_general'] = 'General Permissions';
$txt['showPermissions_global'] = 'All boards';
$txt['showPermissions_restricted_boards'] = 'Restricted boards';
$txt['showPermissions_restricted_boards_desc'] = 'The following boards are not accessible by this user';

$txt['local_time'] = 'Local Time';
$txt['posts_per_day'] = 'per day';

$txt['buddy_ignore_desc'] = 'This area allows you to maintain your buddy and ignore lists for this forum. Adding members to these lists will, amongst other things, help control mail and PM traffic, depending on your preferences.';

$txt['buddy_add'] = 'Add to buddy list';
$txt['buddy_remove'] = 'Remove from buddy list';
$txt['buddy_add_button'] = 'Add';
$txt['no_buddies'] = 'Your buddy list is currently empty';

$txt['ignore_add'] = 'Add to ignore list';
$txt['ignore_remove'] = 'Remove from ignore list';
$txt['ignore_add_button'] = 'Add';
$txt['no_ignore'] = 'Your ignore list is currently empty';

$txt['regular_members'] = 'Registered Members';
$txt['regular_members_desc'] = 'Every member of the forum, without a different badge or title, is a member of this group.';
$txt['group_membership_msg_free'] = 'Your group membership was successfully updated.';
$txt['group_membership_msg_request'] = 'Your request has been submitted, please be patient while the request is considered.';
$txt['group_membership_msg_primary'] = 'Your primary group has been updated';
$txt['current_membergroups'] = 'Current Membergroups';
$txt['available_groups'] = 'Available Groups';
$txt['join_group'] = 'Join Group';
$txt['leave_group'] = 'Leave Group';
$txt['request_group'] = 'Request Membership';
$txt['approval_pending'] = 'Approval Pending';
$txt['make_primary'] = 'Make Primary Group';

$txt['request_group_membership'] = 'Request Group Membership';
$txt['request_group_membership_desc'] = 'Before you can join this group your membership must be approved by the moderator. Please give a reason for joining this group';
$txt['submit_request'] = 'Submit Request';

$txt['profile_updated_own'] = 'Your profile has been updated successfully.';
$txt['profile_updated_else'] = 'The profile of %1$s has been updated successfully.';

$txt['profile_error_signature_max_length'] = 'Your signature cannot be greater than %1$d characters';
$txt['profile_error_signature_max_lines'] = 'Your signature cannot span more than %1$d lines';
$txt['profile_error_signature_max_image_size'] = 'Images in your signature must be no greater than %1$dx%2$d pixels';
$txt['profile_error_signature_max_image_width'] = 'Images in your signature must be no wider than %1$d pixels';
$txt['profile_error_signature_max_image_height'] = 'Images in your signature must be no higher than %1$d pixels';
$txt['profile_error_signature_max_image_count'] = 'You cannot have more than %1$d images in your signature';
$txt['profile_error_signature_max_font_size'] = 'Text in your signature must be smaller than %1$s in size';
$txt['profile_error_signature_allow_smileys'] = 'You are not allowed to use any smileys within your signature';
$txt['profile_error_signature_max_smileys'] = 'You are not allowed to use more than %1$d smileys within your signature';
$txt['profile_error_signature_disabled_bbc'] = 'The following BBC is not allowed within your signature: %1$s';

$txt['profile_view_warnings'] = 'View Warnings';
$txt['profile_issue_warning'] = 'Issue a Warning';
$txt['profile_warning_level'] = 'Warning Level';
$txt['profile_warning_desc'] = 'From this section you can adjust the user\'s warning level and issue them with a written warning if necessary. You can also track their warning history and view the effects of their current warning level as determined by the administrator.';
$txt['profile_warning_name'] = 'Member Name';
$txt['profile_warning_impact'] = 'Result';
$txt['profile_warning_reason'] = 'Reason for Warning';
$txt['profile_warning_reason_desc'] = 'This is required and will be logged.';
$txt['profile_warning_effect_none'] = 'None.';
$txt['profile_warning_effect_watch'] = 'User will be added to moderator watch list.';
$txt['profile_warning_effect_own_watched'] = 'You are on the moderator watch list.';
$txt['profile_warning_is_watch'] = 'being watched';
$txt['profile_warning_effect_moderation'] = 'All users posts will be moderated.';
$txt['profile_warning_effect_own_moderated'] = 'All your posts will be moderated.';
$txt['profile_warning_is_moderation'] = 'posts are moderated';
$txt['profile_warning_effect_mute'] = 'User will not be able to post.';
$txt['profile_warning_effect_own_muted'] = 'You will not be able to post.';
$txt['profile_warning_is_muted'] = 'cannot post';
$txt['profile_warning_effect_text'] = 'Level >= %1$d: %2$s';
$txt['profile_warning_notify'] = 'Send a Notification';
$txt['profile_warning_notify_template'] = 'Select template:';
$txt['profile_warning_notify_subject'] = 'Notification Subject';
$txt['profile_warning_notify_body'] = 'Notification Message';
$txt['profile_warning_notify_template_subject'] = 'You have received a warning';
// Use numeric entities in below string.
$txt['profile_warning_notify_template_outline'] = '{MEMBER},' . "\n\n" . 'You have received a warning for %1$s. Please cease these activities and abide by the forum rules otherwise we will take further action.' . "\n\n" . '{REGARDS}';
$txt['profile_warning_notify_template_outline_post'] = '{MEMBER},' . "\n\n" . 'You have received a warning for %1$s in regards to the message:' . "\n" . '{MESSAGE}.' . "\n\n" . 'Please cease these activities and abide by the forum rules otherwise we will take further action.' . "\n\n" . '{REGARDS}';
$txt['profile_warning_notify_for_spamming'] = 'spamming';
$txt['profile_warning_notify_title_spamming'] = 'Spamming';
$txt['profile_warning_notify_for_offence'] = 'posting offensive material';
$txt['profile_warning_notify_title_offence'] = 'Posting Offensive Material';
$txt['profile_warning_notify_for_insulting'] = 'insulting other users and/or staff members';
$txt['profile_warning_notify_title_insulting'] = 'Insulting Users/Staff';
$txt['profile_warning_issue'] = 'Issue Warning';
$txt['profile_warning_max'] = '(Max 100)';
$txt['profile_warning_limit_attribute'] = 'Note you can not adjust this user\'s level by more than %1$d%% in a 24 hour period.';
$txt['profile_warning_errors_occured'] = 'Warning has not been sent due to following errors';
$txt['profile_warning_success'] = 'Warning Successfully Issued';
$txt['profile_warning_new_template'] = 'New Template';

$txt['profile_warning_previous'] = 'Previous Warnings';
$txt['profile_warning_previous_none'] = 'This user has not received any previous warnings.';
$txt['profile_warning_previous_issued'] = 'Issued By';
$txt['profile_warning_previous_time'] = 'Time';
$txt['profile_warning_previous_level'] = 'Points';
$txt['profile_warning_previous_reason'] = 'Reason';
$txt['profile_warning_previous_notice'] = 'View Notice Sent to Member';

$txt['viewwarning'] = 'View Warnings';
$txt['profile_viewwarning_for_user'] = 'Warnings for %1$s';
$txt['profile_viewwarning_no_warnings'] = 'No warnings have been issued.';
$txt['profile_viewwarning_desc'] = 'Below is a summary of all the warnings that have been issued by the forum moderation team.';
$txt['profile_viewwarning_previous_warnings'] = 'Previous Warnings';
$txt['profile_viewwarning_impact'] = 'Warning Impact';

$txt['subscriptions'] = 'Paid Subscriptions';

$txt['pm_settings_desc'] = 'From this page you can change a variety of personal messaging options, including how messages are displayed and who may send them to you.';
$txt['email_notify'] = 'Notify by email every time you receive a personal message:';
$txt['email_notify_buddies'] = 'Buddies Only';
$txt['email_notify_all'] = 'All members';

$txt['pm_receive_from'] = 'Receive personal messages from:';
$txt['pm_receive_from_everyone'] = 'All members';
$txt['pm_receive_from_ignore'] = 'All members, except those on my ignore list';
$txt['pm_receive_from_admins'] = 'Administrators only';
$txt['pm_receive_from_buddies'] = 'Buddies and Administrators only';

$txt['popup_messages'] = 'Show a popup when I receive new messages.';
$txt['pm_remove_inbox_label'] = 'Remove the inbox label when applying another label';
$txt['pm_display_mode'] = 'Display personal messages';
$txt['pm_display_mode_all'] = 'All at once';
$txt['pm_display_mode_one'] = 'One at a time';
$txt['pm_display_mode_linked'] = 'As a conversation';

$txt['tracking'] = 'Tracking';
$txt['tracking_description'] = 'This section allows you to review certain profile actions performed on this member\'s profile as well as track their IP address and login history.';

$txt['trackEdits'] = 'Profile Edits';
$txt['trackEdit_deleted_member'] = 'Deleted Member';
$txt['trackEdit_no_edits'] = 'No edits have so far been recorded for this member.';
$txt['trackEdit_action'] = 'Field';
$txt['trackEdit_before'] = 'Value Before';
$txt['trackEdit_after'] = 'Value After';
$txt['trackEdit_applicator'] = 'Changed By';

$txt['trackEdit_action_real_name'] = 'Member Name';
$txt['trackEdit_action_usertitle'] = 'Custom title';
$txt['trackEdit_action_member_name'] = 'Username';
$txt['trackEdit_action_email_address'] = 'Email address';
$txt['trackEdit_action_id_group'] = 'Primary Membergroup';
$txt['trackEdit_action_additional_groups'] = 'Additional Membergroups';

$txt['trackGroupRequests'] = 'Group Requests';
$txt['trackGroupRequests_title'] = 'Group Requests for %1$s';
$txt['requested_group'] = 'Requested Group';
$txt['requested_group_reason'] = 'Reason Given';
$txt['requested_group_time'] = 'Date';
$txt['requested_group_outcome'] = 'Outcome';
$txt['requested_none'] = 'There are no requests made by this user.';
$txt['outcome_pending'] = 'Open';
$txt['outcome_approved'] = 'Approved by %1$s on %2$s';
$txt['outcome_refused'] = 'Refused by %1$s on %2$s';
$txt['outcome_refused_reason'] = 'Refused by %1$s on %2$s, reason given: %3$s';

$txt['report_profile'] = 'Report this member';
$txt['notification_remove_pref'] = 'Use default preference';

$txt['tfadisable'] = 'Disable Two-Factor Authentication';
$txt['tfa_profile_label'] = 'Two-Factor Authentication';
$txt['tfa_profile_desc'] = 'TFA allows you to have a secondary layer of security by assigning a dedicated device without which no one would be able to log into your account even if they have your username and password';
$txt['tfa_profile_enable'] = 'Enable Two-Factor Authentication';
$txt['tfa_profile_enabled'] = 'Two-Factor Authentication is enabled. <a href="%s">Disable</a>';
$txt['tfa_profile_disabled'] = 'Two-Factor Authentication is disabled';
$txt['tfa_title'] = 'Enable Two-Factor Authentication via compatible application';
$txt['tfa_desc'] = 'In order to have two-factor authentication, you would need a compatible app such as Google Authenticator on your device. Once you have enabled TFA for your account, you will be required to enter a code from the paired device alongside your username and password in order to successfully login. After you have enabled TFA, a backup code will be provided in case you lose your paired device.';
$txt['tfa_forced_desc'] = 'The administrator requires two-factor authentication to be enabled on all accounts. Please enable TFA here in order to resume.';
$txt['tfa_step1'] = '1. Enter your current password';
$txt['tfa_step2'] = '2. Enter the secret';
$txt['tfa_step2_desc'] = 'In order to setup the app, either scan the QR code on the right side or enter the following code manually: ';
$txt['tfa_step3'] = '3. Enter the code generated by the app';
$txt['tfa_enable'] = 'Enable';
$txt['tfa_disable'] = 'Disable';
$txt['tfa_pass_invalid'] = 'Entered password is invalid, please try again.';
$txt['tfa_code_invalid'] = 'Entered code is invalid, please try again.';
$txt['tfa_backup_invalid'] = 'Entered backup code is invalid, please try again.';
$txt['tfa_backup_title'] = 'Save this Two-Factor Authentication backup code somewhere safe!';
$txt['tfa_backup_used_desc'] = 'Your backup code has been successfully entered and two-factor authentication details have been reset, if you wish to use TFA again you need to enable it from here';
$txt['tfa_login_desc'] = 'Enter the code generated by the authenticating application on your paired device below.';
$txt['tfa_backup'] = 'Or use backup code';
$txt['tfa_code'] = 'Code';
$txt['tfa_backup_code'] = 'Backup code';
$txt['tfa_backup_desc'] = 'If you have lost your device or authentication app, you can use the backup code provided to you when two-factor authentication was setup. If you have lost that as well, please contact the administrator.';
$txt['tfa_wait'] = 'Please wait for about 2 minutes before attempting to log in via two-factor authentication again.';
$txt['tfa_disable_for_user'] = 'This will disable two-factor authentication for %s.';
$txt['cannot_disable_tfa'] = 'You cannot disable two-factor authentication because it is required on all accounts.';
$txt['cannot_disable_tfa2'] = 'You cannot disable two-factor authentication because it is required on one or more of the membergroups that you belong to. Contact the administrator for more information.';

$txt['theme_opt_calendar'] = 'Calendar';
$txt['theme_opt_display'] = 'Board and Topic display';
$txt['theme_opt_posting'] = 'Posting';
$txt['theme_opt_moderation'] = 'Moderation';
$txt['theme_opt_personal_messages'] = 'Personal Messages';

?><|MERGE_RESOLUTION|>--- conflicted
+++ resolved
@@ -340,15 +340,13 @@
 $txt['topics_per_page'] = 'Topics to display per page:';
 $txt['messages_per_page'] = 'Messages to display per page:';
 $txt['per_page_default'] = 'forum default';
+
 $txt['calendar_start_day'] = 'First day of the week on the calendar';
-<<<<<<< HEAD
 $txt['calendar_default_view'] = 'Default view on calendar page';
 $txt['calendar_viewlist'] = 'List view';
 $txt['calendar_viewmonth'] = 'Month view';
 $txt['calendar_viewweek'] = 'Week view';
-$txt['use_editor_quick_reply'] = 'Use full editor toolbar in Quick Reply';
-=======
->>>>>>> 0b143309
+
 $txt['display_quick_mod'] = 'Show quick-moderation as';
 $txt['display_quick_mod_none'] = 'don\'t show';
 $txt['display_quick_mod_check'] = 'checkboxes';
