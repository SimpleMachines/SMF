<?php
// Version: 2.1; index

global $forum_copyright, $forum_version, $webmaster_email, $scripturl, $context, $boardurl;

// Locale (strftime, pspell_new) and spelling. (pspell_new, can be left as '' normally.)
// For more information see:
//   - http://www.php.net/function.pspell-new
//   - http://www.php.net/function.setlocale
// Again, SPELLING SHOULD BE '' 99% OF THE TIME!!  Please read this!
$txt['lang_locale'] = 'en_US';
$txt['lang_dictionary'] = 'en';
$txt['lang_spelling'] = 'american';

// Ensure you remember to use uppercase for character set strings.
$txt['lang_character_set'] = 'ISO-8859-1';
// Character set and right to left?
$txt['lang_rtl'] = false;
// Capitalize day and month names?
$txt['lang_capitalize_dates'] = true;
// Number format.
$txt['number_format'] = '1,234.00';

$txt['days'] = array('Sunday', 'Monday', 'Tuesday', 'Wednesday', 'Thursday', 'Friday', 'Saturday');
$txt['days_short'] = array('Sun', 'Mon', 'Tue', 'Wed', 'Thu', 'Fri', 'Sat');
// Months must start with 1 => 'January'. (or translated, of course.)
$txt['months'] = array(1 => 'January', 'February', 'March', 'April', 'May', 'June', 'July', 'August', 'September', 'October', 'November', 'December');
$txt['months_titles'] = array(1 => 'January', 'February', 'March', 'April', 'May', 'June', 'July', 'August', 'September', 'October', 'November', 'December');
$txt['months_short'] = array(1 => 'Jan', 'Feb', 'Mar', 'Apr', 'May', 'Jun', 'Jul', 'Aug', 'Sep', 'Oct', 'Nov', 'Dec');

$txt['time_am'] = 'am';
$txt['time_pm'] = 'pm';

$txt['newmessages0'] = 'is new';
$txt['newmessages1'] = 'are new';
$txt['newmessages3'] = 'New';
$txt['newmessages4'] = ',';

$txt['admin'] = 'Admin';
$txt['moderate'] = 'Moderate';

$txt['save'] = 'Save';

$txt['modify'] = 'Modify';
$txt['forum_index'] = '%1$s - Index';
$txt['members'] = 'Members';
$txt['board_name'] = 'Board name';
$txt['posts'] = 'Posts';

$txt['member_postcount'] = 'Posts';
$txt['no_subject'] = '(No subject)';
$txt['view_profile'] = 'View Profile';
$txt['guest_title'] = 'Guest';
$txt['author'] = 'Author';
$txt['on'] = 'on';
$txt['remove'] = 'Remove';
$txt['start_new_topic'] = 'Start new topic';

$txt['login'] = 'Login';
// Use numeric entities in the below string.
$txt['username'] = 'Username';
$txt['password'] = 'Password';

$txt['username_no_exist'] = 'That username does not exist.';
$txt['no_user_with_email'] = 'There are no usernames associated with that email.';

$txt['board_moderator'] = 'Board Moderator';
$txt['remove_topic'] = 'Remove Topic';
$txt['topics'] = 'Topics';
$txt['modify_msg'] = 'Modify message';
$txt['name'] = 'Name';
$txt['email'] = 'Email';
$txt['user_email_address'] = 'Email Address';
$txt['subject'] = 'Subject';
$txt['message'] = 'Message';
$txt['redirects'] = 'Redirects';
$txt['quick_modify'] = 'Modify Inline';

$txt['choose_pass'] = 'Choose password';
$txt['verify_pass'] = 'Verify password';
$txt['position'] = 'Position';

$txt['profile_of'] = 'View the profile of';
$txt['total'] = 'Total';
$txt['posts_made'] = 'Posts';
$txt['website'] = 'Website';
$txt['register'] = 'Register';
$txt['warning_status'] = 'Warning Status';
$txt['user_warn_watch'] = 'User is on moderator watch list';
$txt['user_warn_moderate'] = 'User posts join approval queue';
$txt['user_warn_mute'] = 'User is banned from posting';
$txt['warn_watch'] = 'Watched';
$txt['warn_moderate'] = 'Moderated';
$txt['warn_mute'] = 'Muted';

$txt['message_index'] = 'Message Index';
$txt['news'] = 'News';
$txt['home'] = 'Home';
$txt['page'] = 'Page';
$txt['prev'] = 'previous page';
$txt['next'] = 'next page';

$txt['lock_unlock'] = 'Lock/Unlock Topic';
$txt['post'] = 'Post';
$txt['error_occured'] = 'An Error Has Occurred';
$txt['at'] = 'at';
$txt['logout'] = 'Logout';
$txt['started_by'] = 'Started by';
$txt['topic_started_by'] = 'Started by  <strong>%1$s</strong> in <em>%2$s</em>';
$txt['replies'] = 'Replies';
$txt['last_post'] = 'Last post';
//$txt['last_post_message'] = '<strong>Last post</strong> by %1$s<br />in %2$s<br />on %3$s';
$txt['last_post_message'] = '<strong>Last post: </strong>%3$s<br />%2$s by %1$s';
$txt['boardindex_total_posts'] = '%1$d Posts in %2$d Topics by %3$d Members';
$txt['show'] = 'Show';
$txt['hide'] = 'Hide';

$txt['admin_login'] = 'Administration Login';
// Use numeric entities in the below string.
$txt['topic'] = 'Topic';
$txt['help'] = 'Help';
$txt['notify'] = 'Notify';
$txt['unnotify'] = 'Unnotify';
$txt['notify_request'] = 'Do you want a notification email if someone replies to this topic?';
// Use numeric entities in the below string.
$txt['regards_team'] = "Regards,\nThe " . $context['forum_name'] . ' Team.';
$txt['notify_replies'] = 'Notify of replies';
$txt['move_topic'] = 'Move Topic';
$txt['move_to'] = 'Move to';
$txt['pages'] = 'Pages';
$txt['users_active'] = 'Users active in past %1$d minutes';
$txt['personal_messages'] = 'Personal Messages';
$txt['reply_quote'] = 'Reply with quote';
$txt['reply'] = 'Reply';
$txt['reply_noun'] = 'Reply';
$txt['approve'] = 'Approve';
$txt['unapprove'] = 'Unapprove';
$txt['approve_all'] = 'approve all';
$txt['awaiting_approval'] = 'Awaiting Approval';
$txt['attach_awaiting_approve'] = 'Attachments awaiting approval';
$txt['post_awaiting_approval'] = 'Note: This message is awaiting approval by a moderator.';
$txt['there_are_unapproved_topics'] = 'There are %1$s topics and %2$s posts awaiting approval in this board. Click <a href="%3$s">here</a> to view them all.';
$txt['sedn_message'] = 'Send message';

$txt['msg_alert_none'] = 'No messages...';
$txt['msg_alert_you_have'] = 'you have';
$txt['msg_alert_messages'] = 'messages';
$txt['remove_message'] = 'Remove this message';

$txt['online_users'] = 'Users Online';
$txt['personal_message'] = 'Personal Message';
$txt['jump_to'] = 'Jump to';
$txt['go'] = 'Go';
$txt['are_sure_remove_topic'] = 'Are you sure you want to remove this topic?';
$txt['yes'] = 'Yes';
$txt['no'] = 'No';

$txt['search_end_results'] = 'End of results';
$txt['search_on'] = 'on';

$txt['search'] = 'Search';
$txt['all'] = 'All';
$txt['search_entireforum'] = 'Entire Forum';
$txt['search_thisbrd'] = 'This board';
$txt['search_thistopic'] = 'This topic';
$txt['search_members'] = 'Members';

$txt['back'] = 'Back';
$txt['continue'] = 'Continue';
$txt['password_reminder'] = 'Password reminder';
$txt['topic_started'] = 'Topic started by';
$txt['title'] = 'Title';
$txt['post_by'] = 'Post by';
$txt['memberlist_searchable'] = 'Searchable list of all registered members.';
$txt['welcome_member'] = 'Please welcome';
$txt['admin_center'] = 'Administration Center';
$txt['last_edit'] = 'Last Edit';
$txt['notify_deactivate'] = 'Would you like to deactivate notification on this topic?';

$txt['recent_posts'] = 'Recent Posts';

$txt['location'] = 'Location';
$txt['gender'] = 'Gender';
$txt['date_registered'] = 'Date Registered';

$txt['recent_view'] = 'View the most recent posts on the forum.';
$txt['recent_updated'] = 'is the most recently updated topic';

$txt['male'] = 'Male';
$txt['female'] = 'Female';

$txt['error_invalid_characters_username'] = 'Invalid character used in Username.';

$txt['welcome_guest'] = 'Welcome, <strong>%1$s</strong>. Please <a href="%2$s">login</a>.';

//$txt['welcome_guest_register'] = 'Welcome, <strong>%1$s</strong>. Please <a href="' . $scripturl . '?action=login">login</a> or <a href="' . $scripturl . '?action=register">register</a>.';
$txt['welcome_guest_register'] = 'Welcome to <strong>'. $context['forum_name']. '</strong>. Please <a href="' . $scripturl . '?action=login">login</a> or <a href="' . $scripturl . '?action=register">register</a>.';

$txt['please_login'] = 'Please <a href="' . $scripturl . '?action=login">login</a>.';
$txt['login_or_register'] = 'Please <a href="' . $scripturl . '?action=login">login</a> or <a href="' . $scripturl . '?action=register">register</a>.';
$txt['welcome_guest_activate'] = '<br />Did you miss your <a href="' . $scripturl . '?action=activate">activation email</a>?';
$txt['hello_member'] = 'Hey,';
// Use numeric entities in the below string.
$txt['hello_guest'] = 'Welcome,';
$txt['welmsg_hey'] = 'Hey,';
$txt['welmsg_welcome'] = 'Welcome,';
$txt['welmsg_please'] = 'Please';
$txt['select_destination'] = 'Please select a destination';

// Escape any single quotes in here twice.. 'it\'s' -> 'it\\\'s'.
$txt['posted_by'] = 'Posted by';

$txt['icon_smiley'] = 'Smiley';
$txt['icon_angry'] = 'Angry';
$txt['icon_cheesy'] = 'Cheesy';
$txt['icon_laugh'] = 'Laugh';
$txt['icon_sad'] = 'Sad';
$txt['icon_wink'] = 'Wink';
$txt['icon_grin'] = 'Grin';
$txt['icon_shocked'] = 'Shocked';
$txt['icon_cool'] = 'Cool';
$txt['icon_huh'] = 'Huh';
$txt['icon_rolleyes'] = 'Roll Eyes';
$txt['icon_tongue'] = 'Tongue';
$txt['icon_embarrassed'] = 'Embarrassed';
$txt['icon_lips'] = 'Lips sealed';
$txt['icon_undecided'] = 'Undecided';
$txt['icon_kiss'] = 'Kiss';
$txt['icon_cry'] = 'Cry';

$txt['moderator'] = 'Moderator';
$txt['moderators'] = 'Moderators';

$txt['mark_board_read'] = 'Mark Topics as Read for this Board';
$txt['views'] = 'Views';
$txt['new'] = 'New';

$txt['view_all_members'] = 'View All Members';
$txt['view'] = 'View';

$txt['viewing_members'] = 'Viewing Members %1$s to %2$s';
$txt['of_total_members'] = 'of %1$s total members';

$txt['forgot_your_password'] = 'Forgot your password?';

$txt['date'] = 'Date';
// Use numeric entities in the below string.
$txt['from'] = 'From';
$txt['check_new_messages'] = 'Check for new messages';
$txt['to'] = 'To';

$txt['board_topics'] = 'Topics';
$txt['members_title'] = 'Members';
$txt['members_list'] = 'Members List';
$txt['new_posts'] = 'New Posts';
$txt['old_posts'] = 'No New Posts';
$txt['redirect_board'] = 'Redirect Board';

$txt['sendtopic_send'] = 'Send';
$txt['report_sent'] = 'Your report has been sent successfully.';

$txt['time_offset'] = 'Time Offset';
$txt['or'] = 'or';

$txt['no_matches'] = 'Sorry, no matches were found';

$txt['notification'] = 'Notification';

$txt['your_ban'] = 'Sorry %1$s, you are banned from using this forum!';
$txt['your_ban_expires'] = 'This ban is set to expire %1$s.';
$txt['your_ban_expires_never'] = 'This ban is not set to expire.';
$txt['ban_continue_browse'] = 'You may continue to browse the forum as a guest.';

$txt['mark_as_read'] = 'Mark ALL messages as read';

$txt['hot_topics'] = 'Hot Topic (More than %1$d replies)';
$txt['very_hot_topics'] = 'Very Hot Topic (More than %1$d replies)';
$txt['locked_topic'] = 'Locked Topic';
$txt['normal_topic'] = 'Normal Topic';
$txt['participation_caption'] = 'Topic you have posted in';

$txt['go_caps'] = 'GO';

$txt['print'] = 'Print';
$txt['profile'] = 'Profile';
$txt['topic_summary'] = 'Topic Summary';
$txt['not_applicable'] = 'N/A';
$txt['message_lowercase'] = 'message';
$txt['name_in_use'] = 'This name is already in use by another member.';

$txt['total_members'] = 'Total Members';
$txt['total_posts'] = 'Total Posts';
$txt['total_topics'] = 'Total Topics';

$txt['mins_logged_in'] = 'Minutes to stay logged in';

$txt['preview'] = 'Preview';
$txt['always_logged_in'] = 'Always stay logged in';

$txt['logged'] = 'Logged';
// Use numeric entities in the below string.
$txt['ip'] = 'IP';

$txt['www'] = 'WWW';

$txt['by'] = 'by';

$txt['hours'] = 'hours';
$txt['minutes'] = 'minutes';
$txt['seconds'] = 'seconds';

// Used upper case in Paid subscriptions management
$txt['hour'] = 'Hour';
$txt['days_word'] = 'days';

$txt['newest_member'] = ', our newest member.';

$txt['search_for'] = 'Search for';
$txt['search_match'] = 'Match';

$txt['aim'] = 'AIM';
// In this string, please use +'s for spaces.
$txt['aim_default_message'] = 'Hi.+Are+you+there?';
$txt['aim_title'] = 'AOL Instant Messenger';
$txt['icq'] = 'ICQ';
$txt['icq_title'] = 'ICQ Messenger';
$txt['msn'] = 'MSN';
$txt['msn_title'] = 'MSN Messenger';
$txt['yim'] = 'YIM';
$txt['yim_title'] = 'Yahoo Instant Messenger';

$txt['maintain_mode_on'] = 'Remember, this forum is in \'Maintenance Mode\'.';

$txt['read'] = 'Read';
$txt['times'] = 'times';

$txt['forum_stats'] = 'Forum Stats';
$txt['latest_member'] = 'Latest Member';
$txt['total_cats'] = 'Total Categories';
$txt['latest_post'] = 'Latest Post';

$txt['you_have'] = 'You\'ve got';
$txt['click'] = 'Click';
$txt['here'] = 'here';
$txt['to_view'] = 'to view them.';

$txt['total_boards'] = 'Total Boards';

$txt['print_page'] = 'Print Page';

$txt['valid_email'] = 'This must be a valid email address.';

$txt['geek'] = 'I am a geek!!';
$txt['info_center_title'] = '%1$s - Info Center';

$txt['send_topic'] = 'Send this topic';

$txt['sendtopic_title'] = 'Send the topic &quot;%1$s&quot; to a friend.';
$txt['sendtopic_sender_name'] = 'Your name';
$txt['sendtopic_sender_email'] = 'Your email address';
$txt['sendtopic_receiver_name'] = 'Recipient\'s name';
$txt['sendtopic_receiver_email'] = 'Recipient\'s email address';
$txt['sendtopic_comment'] = 'Add a comment';

$txt['allow_user_email'] = 'Allow users to email me';

$txt['check_all'] = 'Check all';

// Use numeric entities in the below string.
$txt['database_error'] = 'Database Error';
$txt['try_again'] = 'Please try again.  If you come back to this error screen, report the error to an administrator.';
$txt['file'] = 'File';
$txt['line'] = 'Line';
// Use numeric entities in the below string.
$txt['tried_to_repair'] = 'SMF has detected and automatically tried to repair an error in your database.  If you continue to have problems, or continue to receive these emails, please contact your host.';
$txt['database_error_versions'] = '<strong>Note:</strong> It appears that your database <em>may</em> require an upgrade. Your forum\'s files are currently at version %1$s, while your database is at version %2$s. The above error might possibly go away if you execute the latest version of upgrade.php.';
$txt['template_parse_error'] = 'Template Parse Error!';
$txt['template_parse_error_message'] = 'It seems something has gone sour on the forum with the template system.  This problem should only be temporary, so please come back later and try again.  If you continue to see this message, please contact the administrator.<br /><br />You can also try <a href="javascript:location.reload();">refreshing this page</a>.';
$txt['template_parse_error_details'] = 'There was a problem loading the <tt><strong>%1$s</strong></tt> template or language file.  Please check the syntax and try again - remember, single quotes (<tt>\'</tt>) often have to be escaped with a slash (<tt>\\</tt>).  To see more specific error information from PHP, try <a href="' . $boardurl . '%1$s">accessing the file directly</a>.<br /><br />You may want to try to <a href="javascript:location.reload();">refresh this page</a> or <a href="' . $scripturl . '?theme=1">use the default theme</a>.';

$txt['today'] = '<strong>Today</strong> at ';
$txt['yesterday'] = '<strong>Yesterday</strong> at ';
$txt['new_poll'] = 'New poll';
$txt['poll_question'] = 'Question';
$txt['poll_vote'] = 'Submit Vote';
$txt['poll_total_voters'] = 'Total Members Voted';
$txt['shortcuts'] = 'shortcuts: alt+s submit/post, alt+p preview';
$txt['shortcuts_firefox'] = 'shortcuts: shift+alt+s submit/post, shift+alt+p preview';
$txt['shortcuts_drafts'] = 'or alt+d save draft';
$txt['shortcuts_drafts_firefox'] = 'or shift+alt+d save draft';
$txt['poll_results'] = 'View results';
$txt['poll_lock'] = 'Lock Voting';
$txt['poll_unlock'] = 'Unlock Voting';
$txt['poll_edit'] = 'Edit Poll';
$txt['poll'] = 'Poll';
$txt['one_day'] = '1 Day';
$txt['one_week'] = '1 Week';
$txt['two_weeks'] = '2 Weeks';
$txt['one_month'] = '1 Month';
$txt['two_months'] = '2 Months';
$txt['forever'] = 'Forever';
$txt['quick_login_dec'] = 'Login with username, password and session length';
$txt['one_hour'] = '1 Hour';
$txt['moved'] = 'MOVED';
$txt['moved_why'] = 'Please enter a brief description as to<br />why this topic is being moved.';
$txt['board'] = 'Board';
$txt['in'] = 'in';
$txt['sticky_topic'] = 'Sticky Topic';

$txt['delete'] = 'Delete';

$txt['your_pms'] = 'Your Personal Messages';

$txt['kilobyte'] = 'KB';
$txt['megabyte'] = 'MB';

$txt['more_stats'] = '[More Stats]';

// Use numeric entities in the below three strings.
$txt['code'] = 'Code';
$txt['code_select'] = '[Select]';
$txt['quote_from'] = 'Quote from';
$txt['quote'] = 'Quote';
$txt['fulledit'] = 'Full&nbsp;edit';
$txt['edit'] = 'Edit';
$txt['quick_edit'] = 'Quick Edit';
$txt['post_options'] = 'More...';

$txt['merge_to_topic_id'] = 'ID of target topic';
$txt['split'] = 'Split Topic';
$txt['merge'] = 'Merge Topics';
$txt['subject_new_topic'] = 'Subject For New Topic';
$txt['split_this_post'] = 'Only split this post.';
$txt['split_after_and_this_post'] = 'Split topic after and including this post.';
$txt['select_split_posts'] = 'Select posts to split.';
$txt['new_topic'] = 'New Topic';
$txt['split_successful'] = 'Topic successfully split into two topics.';
$txt['origin_topic'] = 'Origin Topic';
$txt['please_select_split'] = 'Please select which posts you wish to split.';
$txt['merge_successful'] = 'Topics successfully merged.';
$txt['new_merged_topic'] = 'Newly Merged Topic';
$txt['topic_to_merge'] = 'Topic to be merged';
$txt['target_board'] = 'Target board';
$txt['target_topic'] = 'Target topic';
$txt['merge_confirm'] = 'Are you sure you want to merge';
$txt['with'] = 'with';
$txt['merge_desc'] = 'This function will merge the messages of two topics into one topic. The messages will be sorted according to the time of posting. Therefore the earliest posted message will be the first message of the merged topic.';

$txt['set_sticky'] = 'Set topic sticky';
$txt['set_nonsticky'] = 'Set topic non-sticky';
$txt['set_lock'] = 'Lock topic';
$txt['set_unlock'] = 'Unlock topic';

$txt['search_advanced'] = 'Advanced search';

$txt['security_risk'] = 'MAJOR SECURITY RISK:';
$txt['not_removed'] = 'You have not removed ';
$txt['not_removed_extra'] = '%1$s is a backup of %2$s that was not generated by SMF. It can be accessed directly and used to gain unauthorised access to your forum. You should delete it immediately.';
$txt['generic_warning'] = 'Warning';
$txt['agreement_missing'] = 'You are requiring new users to accept a registration agreement, however the file (agreement.txt) doesn\'t exist.';

$txt['cache_writable'] = 'The cache directory is not writable - this will adversely affect the performance of your forum.';

$txt['page_created'] = 'Page created in ';
$txt['seconds_with'] = ' seconds with ';
$txt['queries'] = ' queries.';

$txt['report_to_mod_func'] = 'Use this function to inform the moderators and administrators of an abusive or wrongly posted message.<br /><em>Please note that your email address will be revealed to the moderators if you use this.</em>';

$txt['online'] = 'Online';
$txt['offline'] = 'Offline';
$txt['pm_online'] = 'Personal Message (Online)';
$txt['pm_offline'] = 'Personal Message (Offline)';
$txt['status'] = 'Status';

$txt['go_up'] = 'Go Up';
$txt['go_down'] = 'Go Down';

$forum_copyright = '<a href="' . $scripturl . '?action=credits" title="Simple Machines Forum" target="_blank" class="new_win">%1$s</a> |
 <a href="http://www.simplemachines.org/about/smf/license.php" title="License" target="_blank" class="new_win">SMF &copy; 2012</a>, <a href="http://www.simplemachines.org" title="Simple Machines" target="_blank" class="new_win">Simple Machines</a>';

$txt['birthdays'] = 'Birthdays:';
$txt['events'] = 'Events:';
$txt['birthdays_upcoming'] = 'Upcoming Birthdays:';
$txt['events_upcoming'] = 'Upcoming Events:';
// Prompt for holidays in the calendar, leave blank to just display the holiday's name.
$txt['calendar_prompt'] = 'Holidays:';
$txt['calendar_month'] = 'Month:';
$txt['calendar_year'] = 'Year:';
$txt['calendar_day'] = 'Day:';
$txt['calendar_event_title'] = 'Event Title';
$txt['calendar_event_options'] = 'Event Options';
$txt['calendar_post_in'] = 'Post In:';
$txt['calendar_edit'] = 'Edit Event';
$txt['event_delete_confirm'] = 'Delete this event?';
$txt['event_delete'] = 'Delete Event';
$txt['calendar_post_event'] = 'Post Event';
$txt['calendar'] = 'Calendar';
$txt['calendar_link'] = 'Link to Calendar';
$txt['calendar_upcoming'] = 'Upcoming Calendar';
$txt['calendar_today'] = 'Today\'s Calendar';
$txt['calendar_week'] = 'Week';
$txt['calendar_week_title'] = 'Week %1$d of %2$d';
$txt['calendar_numb_days'] = 'Number of Days:';
$txt['calendar_how_edit'] = 'how do you edit these events?';
$txt['calendar_link_event'] = 'Link Event To Post:';
$txt['calendar_confirm_delete'] = 'Are you sure you want to delete this event?';
$txt['calendar_linked_events'] = 'Linked Events';
$txt['calendar_click_all'] = 'click to see all %1$s';

$txt['moveTopic1'] = 'Post a redirection topic';
$txt['moveTopic2'] = 'Change the topic\'s subject';
$txt['moveTopic3'] = 'New subject';
$txt['moveTopic4'] = 'Change every message\'s subject';
$txt['move_topic_unapproved_js'] = 'Warning! This topic has not yet been approved.\\n\\nIt is not recommended that you create a redirection topic unless you intend to approve the post immediately following the move.';
$txt['movetopic_auto_board'] = '[BOARD]';
$txt['movetopic_auto_topic'] = '[TOPIC LINK]';
$txt['movetopic_default'] = 'This topic has been moved to ' . $txt['movetopic_auto_board'] . ".\n\n" . $txt['movetopic_auto_topic'];
$txt['movetopic_redirect'] = 'Redirect to the moved topic';
$txt['movetopic_expires'] = 'Automatically remove the redirection topic';

$txt['theme_template_error'] = 'Unable to load the \'%1$s\' template.';
$txt['theme_language_error'] = 'Unable to load the \'%1$s\' language file.';

$txt['parent_boards'] = 'Child Boards';

$txt['smtp_no_connect'] = 'Could not connect to SMTP host';
$txt['smtp_port_ssl'] = 'SMTP port setting incorrect; it should be 465 for SSL servers.';
$txt['smtp_bad_response'] = 'Couldn\'t get mail server response codes';
$txt['smtp_error'] = 'Ran into problems sending Mail. Error: ';
$txt['mail_send_unable'] = 'Unable to send mail to the email address \'%1$s\'';

$txt['mlist_search'] = 'Search For Members';
$txt['mlist_search_again'] = 'Search again';
$txt['mlist_search_filter'] = 'Search Options';
$txt['mlist_search_email'] = 'Search by email address';
$txt['mlist_search_messenger'] = 'Search by messenger nickname';
$txt['mlist_search_group'] = 'Search by position';
$txt['mlist_search_name'] = 'Search by name';
$txt['mlist_search_website'] = 'Search by website';
$txt['mlist_search_results'] = 'Search results for';
$txt['mlist_search_by'] = 'Search by %1$s';
$txt['mlist_menu_view'] = 'View the memberlist';

$txt['attach_downloaded'] = 'downloaded';
$txt['attach_viewed'] = 'viewed';
$txt['attach_times'] = 'times';

$txt['settings'] = 'Settings';
$txt['never'] = 'Never';
$txt['more'] = 'more';

$txt['hostname'] = 'Hostname';
$txt['you_are_post_banned'] = 'Sorry %1$s, you are banned from posting and sending personal messages on this forum.';
$txt['ban_reason'] = 'Reason';

$txt['tables_optimized'] = 'Database tables optimized';

$txt['add_poll'] = 'Add poll';
$txt['poll_options6'] = 'You may only select up to %1$s options.';
$txt['poll_remove'] = 'Remove Poll';
$txt['poll_remove_warn'] = 'Are you sure you want to remove this poll from the topic?';
$txt['poll_results_expire'] = 'Results will be shown when voting has closed';
$txt['poll_expires_on'] = 'Voting closes';
$txt['poll_expired_on'] = 'Voting closed';
$txt['poll_change_vote'] = 'Remove Vote';
$txt['poll_return_vote'] = 'Voting options';
$txt['poll_cannot_see'] = 'You cannot see the results of this poll at the moment.';

$txt['quick_mod_approve'] = 'Approve selected';
$txt['quick_mod_remove'] = 'Remove selected';
$txt['quick_mod_lock'] = 'Lock/Unlock selected';
$txt['quick_mod_sticky'] = 'Sticky/Unsticky selected';
$txt['quick_mod_move'] = 'Move selected to';
$txt['quick_mod_merge'] = 'Merge selected';
$txt['quick_mod_markread'] = 'Mark selected read';
$txt['quick_mod_go'] = 'Go';
$txt['quickmod_confirm'] = 'Are you sure you want to do this?';

$txt['spell_check'] = 'Spell Check';

$txt['quick_reply'] = 'Quick Reply';
$txt['quick_reply_desc'] = 'With <em>Quick-Reply</em> you can write a post when viewing a topic without loading a new page. You can still use bulletin board code and smileys as you would in a normal post.';
$txt['quick_reply_warning'] = 'Warning! This topic is currently locked, only admins and moderators can reply.';
$txt['quick_reply_verification'] = 'After submitting your post you will be directed to the regular post page to verify your post %1$s.';
$txt['quick_reply_verification_guests'] = '(required for all guests)';
$txt['quick_reply_verification_posts'] = '(required for all users with less than %1$d posts)';
$txt['wait_for_approval'] = 'Note: this post will not display until it\'s been approved by a moderator.';

$txt['notification_enable_board'] = 'Are you sure you wish to enable notification of new topics for this board?';
$txt['notification_disable_board'] = 'Are you sure you wish to disable notification of new topics for this board?';
$txt['notification_enable_topic'] = 'Are you sure you wish to enable notification of new replies for this topic?';
$txt['notification_disable_topic'] = 'Are you sure you wish to disable notification of new replies for this topic?';

$txt['report_to_mod'] = 'Report to moderator';
$txt['issue_warning_post'] = 'Issue a warning because of this message';

$txt['unread_topics_visit'] = 'Recent Unread Topics';
$txt['unread_topics_visit_none'] = 'No unread topics found since your last visit.  <a href="' . $scripturl . '?action=unread;all">Click here to try all unread topics</a>.';
$txt['unread_topics_all'] = 'All Unread Topics';
$txt['unread_replies'] = 'Updated Topics';

$txt['who_title'] = 'Who\'s Online';
$txt['who_and'] = ' and ';
$txt['who_viewing_topic'] = ' are viewing this topic.';
$txt['who_viewing_board'] = ' are viewing this board.';
$txt['who_member'] = 'Member';

// No longer used by default theme, but for backwards compat
$txt['powered_by_php'] = 'Powered by PHP';
$txt['powered_by_mysql'] = 'Powered by MySQL';
$txt['valid_css'] = 'Valid CSS';

// Current footer strings
$txt['valid_html'] = 'Valid HTML 4.01';
$txt['valid_xhtml'] = 'Valid XHTML 1.0';
$txt['wap2'] = 'WAP2';
$txt['rss'] = 'RSS';
$txt['atom'] = 'Atom';
$txt['xhtml'] = 'XHTML';
$txt['html'] = 'HTML';

$txt['guest'] = 'Guest';
$txt['guests'] = 'Guests';
$txt['user'] = 'User';
$txt['users'] = 'Users';
$txt['hidden'] = 'Hidden';
$txt['buddy'] = 'Buddy';
$txt['buddies'] = 'Buddies';
$txt['most_online_ever'] = 'Most Online Ever';
$txt['most_online_today'] = 'Most Online Today';

$txt['merge_select_target_board'] = 'Select the target board of the merged topic';
$txt['merge_select_poll'] = 'Select which poll the merged topic should have';
$txt['merge_topic_list'] = 'Select topics to be merged';
$txt['merge_select_subject'] = 'Select subject of merged topic';
$txt['merge_custom_subject'] = 'Custom subject';
$txt['merge_enforce_subject'] = 'Change the subject of all the messages';
$txt['merge_include_notifications'] = 'Include notifications?';
$txt['merge_check'] = 'Merge?';
$txt['merge_no_poll'] = 'No poll';

$txt['response_prefix'] = 'Re: ';
$txt['current_icon'] = 'Current Icon';
$txt['message_icon'] = 'Message Icon';

$txt['smileys_current'] = 'Current Smiley Set';
$txt['smileys_none'] = 'No Smileys';
$txt['smileys_forum_board_default'] = 'Forum/Board Default';

$txt['search_results'] = 'Search Results';
$txt['search_no_results'] = 'Sorry, no matches were found';

$txt['totalTimeLogged1'] = 'Total time logged in: ';
$txt['totalTimeLogged2'] = ' days, ';
$txt['totalTimeLogged3'] = ' hours and ';
$txt['totalTimeLogged4'] = ' minutes.';
$txt['totalTimeLogged5'] = 'd ';
$txt['totalTimeLogged6'] = 'h ';
$txt['totalTimeLogged7'] = 'm';

$txt['approve_thereis'] = 'There is';
$txt['approve_thereare'] = 'There are';
$txt['approve_member'] = 'one member';
$txt['approve_members'] = 'members';
$txt['approve_members_waiting'] = 'awaiting approval.';

$txt['notifyboard_turnon'] = 'Do you want a notification email when someone posts a new topic in this board?';
$txt['notifyboard_turnoff'] = 'Are you sure you do not want to receive new topic notifications for this board?';

$txt['activate_code'] = 'Your activation code is';

$txt['find_members'] = 'Find Members';
$txt['find_username'] = 'Name, username, or email address';
$txt['find_buddies'] = 'Show Buddies Only?';
$txt['find_wildcards'] = 'Allowed Wildcards: *, ?';
$txt['find_no_results'] = 'No results found';
$txt['find_results'] = 'Results';
$txt['find_close'] = 'Close';

$txt['unread_since_visit'] = 'Show unread posts since last visit.';
$txt['show_unread_replies'] = 'Show new replies to your posts.';

$txt['change_color'] = 'Change Color';

$txt['quickmod_delete_selected'] = 'Remove Selected';
$txt['quickmod_split_selected'] = 'Split Selected';

$txt['show_personal_messages_heading'] = 'New messages';
$txt['show_personal_messages'] = 'You have <strong>%1$s</strong> unread personal messages in your inbox.<br /><br /><a href="%2$s">Go to your inbox</a>';

$txt['help_popup'] = 'A little lost? Let me explain:';

$txt['previous_next_back'] = 'previous topic';
$txt['previous_next_forward'] = 'next topic';

$txt['upshrink_description'] = 'Shrink or expand the header.';

$txt['mark_unread'] = 'Mark unread';

$txt['ssi_not_direct'] = 'Please don\'t access SSI.php by URL directly; you may want to use the path (%1$s) or add ?ssi_function=something.';
$txt['ssi_session_broken'] = 'SSI.php was unable to load a session!  This may cause problems with logout and other functions - please make sure SSI.php is included before *anything* else in all your scripts!';

// Escape any single quotes in here twice.. 'it\'s' -> 'it\\\'s'.
$txt['preview_title'] = 'Preview post';
$txt['preview_fetch'] = 'Fetching preview...';
$txt['preview_new'] = 'New message';
$txt['pm_error_while_submitting'] = 'The following error or errors occurred while sending this personal message:';
$txt['error_while_submitting'] = 'The message has the following error or errors that must be corrected before continuing:';
$txt['error_old_topic'] = 'Warning: this topic has not been posted in for at least %1$d days.<br />Unless you\'re sure you want to reply, please consider starting a new topic.';

$txt['split_selected_posts'] = 'Selected posts';
$txt['split_selected_posts_desc'] = 'The posts below will form a new topic after splitting.';
$txt['split_reset_selection'] = 'reset selection';

$txt['modify_cancel'] = 'Cancel';
$txt['mark_read_short'] = 'Mark Read';

$txt['pm_short'] = 'My Messages';
$txt['pm_menu_read'] = 'Read your messages';
$txt['pm_menu_send'] = 'Send a message';

$txt['hello_member_ndt'] = 'Hello';

$txt['unapproved_posts'] = 'Unapproved Posts (Topics: %1$d, Posts: %2$d)';

$txt['ajax_in_progress'] = 'Loading...';

$txt['mod_reports_waiting'] = 'There are currently %1$d moderator reports open.';

$txt['view_unread_category'] = 'Unread Posts';
$txt['new_posts_in_category'] = 'Click to see the new posts in %1$s';
$txt['verification'] = 'Verification';
$txt['visual_verification_description'] = 'Type the letters shown in the picture';
$txt['visual_verification_sound'] = 'Listen to the letters';
$txt['visual_verification_request_new'] = 'Request another image';

// Sub menu labels
$txt['summary'] = 'Summary';
$txt['account'] = 'Account Settings';
$txt['theme'] = 'Look and Layout';
$txt['forumprofile'] = 'Forum Profile';

$txt['modSettings_title'] = 'Features and Options';
$txt['package'] = 'Package Manager';
$txt['errlog'] = 'Error Log';
$txt['edit_permissions'] = 'Permissions';
$txt['mc_unapproved_attachments'] = 'Unapproved Attachments';
$txt['mc_unapproved_poststopics'] = 'Unapproved Posts and Topics';
$txt['mc_reported_posts'] = 'Reported Posts';
$txt['modlog_view'] = 'Moderation Log';
$txt['calendar_menu'] = 'View Calendar';

// @todo Send email strings - should move?
$txt['send_email'] = 'Send Email';
$txt['send_email_disclosed'] = 'Note this will be visible to the recipient.';
$txt['send_email_subject'] = 'Email Subject';

$txt['ignoring_user'] = 'You are ignoring this user.';
$txt['show_ignore_user_post'] = 'Show me the post.';

$txt['spider'] = 'Spider';
$txt['spiders'] = 'Spiders';
$txt['openid'] = 'OpenID';

$txt['downloads'] = 'Downloads';
$txt['filesize'] = 'Filesize';
$txt['subscribe_webslice'] = 'Subscribe to Webslice';

// Restore topic
$txt['restore_topic'] = 'Restore Topic';
$txt['restore_message'] = 'Restore';
$txt['quick_mod_restore'] = 'Restore Selected';

// Editor prompt.
$txt['prompt_text_email'] = 'Please enter the email address.';
$txt['prompt_text_ftp'] = 'Please enter the ftp address.';
$txt['prompt_text_url'] = 'Please enter the URL you wish to link to.';
$txt['prompt_text_img'] = 'Enter image location';

// Escape any single quotes in here twice.. 'it\'s' -> 'it\\\'s'.
$txt['autosuggest_delete_item'] = 'Delete Item';

// Debug related - when $db_show_debug is true.
$txt['debug_templates'] = 'Templates: ';
$txt['debug_subtemplates'] = 'Sub templates: ';
$txt['debug_language_files'] = 'Language files: ';
$txt['debug_stylesheets'] = 'Style sheets: ';
$txt['debug_files_included'] = 'Files included: ';
$txt['debug_kb'] = 'KB.';
$txt['debug_show'] = 'show';
$txt['debug_cache_hits'] = 'Cache hits: ';
$txt['debug_cache_seconds_bytes'] = '%1$ss - %2$s bytes';
$txt['debug_cache_seconds_bytes_total'] = '%1$ss for %2$s bytes';
$txt['debug_queries_used'] = 'Queries used: %1$d.';
$txt['debug_queries_used_and_warnings'] = 'Queries used: %1$d, %2$d warnings.';
$txt['debug_query_in_line'] = 'in <em>%1$s</em> line <em>%2$s</em>, ';
$txt['debug_query_which_took'] = 'which took %1$s seconds.';
$txt['debug_query_which_took_at'] = 'which took %1$s seconds at %2$s into request.';
$txt['debug_show_queries'] = '[Show Queries]';
$txt['debug_hide_queries'] = '[Hide Queries]';
$txt['debug_tokens'] = 'Tokens: ';
<<<<<<< HEAD
$txt['debug_browser'] = 'Browser ID: ';
=======
$txt['debug_browser'] = 'Browser ID: ';
$txt['debug_hooks'] = 'Hooks called: ';

?>
>>>>>>> 0f0f217c
<|MERGE_RESOLUTION|>--- conflicted
+++ resolved
@@ -800,11 +800,5 @@
 $txt['debug_show_queries'] = '[Show Queries]';
 $txt['debug_hide_queries'] = '[Hide Queries]';
 $txt['debug_tokens'] = 'Tokens: ';
-<<<<<<< HEAD
 $txt['debug_browser'] = 'Browser ID: ';
-=======
-$txt['debug_browser'] = 'Browser ID: ';
-$txt['debug_hooks'] = 'Hooks called: ';
-
-?>
->>>>>>> 0f0f217c
+$txt['debug_hooks'] = 'Hooks called: ';