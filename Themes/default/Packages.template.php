--- conflicted
+++ resolved
@@ -583,186 +583,72 @@
 		<div class="cat_bar">
 			<h3 class="catbg">', $txt['browse_packages'], '</h3>
 		</div>';
-<<<<<<< HEAD
-=======
-
-	if (!empty($context['available_mods']))
-	{
-		echo '
-		<br />
-		<div class="title_bar">
-			<h3 class="titlebg">', $txt['modification_package'], '</h3>
-		</div>
-
-		<table class="table_grid" width="100%">
-		<thead>
-			<tr class="catbg">
-				<th class="first_th" width="32"></th>
-				<th class="lefttext" width="25%">', $txt['mod_name'], '</th>
-				<th class="lefttext" width="25%">', $txt['mod_version'], '</th>
-				<th class="last_th" width="49%"></th>
-			</tr>
-		</thead>
-		<tbody>';
-
-		$alt = false;
-		foreach ($context['available_mods'] as $i => $package)
+
+		if (!empty($context['available_mods']))
 		{
 			echo '
-			<tr class="', $alt ? 'windowbg2' : 'windowbg', '">
-				<td>', ++$i, '.</td>
-				<td>', $package['name'], '</td>
-				<td>
-					', $package['version'];
-
-			if ($package['is_installed'] && !$package['is_newer'])
+			<br />
+			<div class="title_bar">
+				<h3 class="titlebg">', $txt['modification_package'], '</h3>
+			</div>
+
+			<table class="table_grid" width="100%">
+			<thead>
+				<tr class="catbg">
+					<th class="first_th" width="32"></th>
+					<th class="lefttext" width="25%">', $txt['mod_name'], '</th>
+					<th class="lefttext" width="25%">', $txt['mod_version'], '</th>
+					<th class="last_th" width="49%"></th>
+				</tr>
+			</thead>
+			<tbody>';
+
+			$alt = false;
+			foreach ($context['available_mods'] as $i => $package)
+			{
 				echo '
-					<img src="', $settings['images_url'], '/icons/package_', $package['is_current'] ? 'installed' : 'old', '.gif" alt="" class="centericon" style="margin-left: 2ex;" />';
-
-			echo '
-				</td>
-				<td align="right">';
-
-			if ($package['can_uninstall'])
+				<tr class="', $alt ? 'windowbg2' : 'windowbg', '">
+					<td>', ++$i, '.</td>
+					<td>', $package['name'], '</td>
+					<td>
+						', $package['version'];
+
+				if ($package['is_installed'] && !$package['is_newer'])
+					echo '
+						<img src="', $settings['images_url'], '/icons/package_', $package['is_current'] ? 'installed' : 'old', '.gif" alt="" class="centericon" style="margin-left: 2ex;" />';
+
 				echo '
-					<a href="', $scripturl, '?action=admin;area=packages;sa=uninstall;package=', $package['filename'], ';pid=', $package['installed_id'], '">[ ', $txt['uninstall'], ' ]</a>';
-			elseif ($package['can_emulate_uninstall'])
+					</td>
+					<td align="right">';
+
+				if ($package['can_uninstall'])
+					echo '
+						<a href="', $scripturl, '?action=admin;area=packages;sa=uninstall;package=', $package['filename'], ';pid=', $package['installed_id'], '">[ ', $txt['uninstall'], ' ]</a>';
+				elseif ($package['can_emulate_uninstall'])
+					echo '
+						<a href="', $scripturl, '?action=admin;area=packages;sa=uninstall;ve=', $package['can_emulate_uninstall'], ';package=', $package['filename'], ';pid=', $package['installed_id'], '">[ ', $txt['package_emulate_uninstall'], ' ', $package['can_emulate_uninstall'], ' ]</a>';
+				elseif ($package['can_upgrade'])
+					echo '
+						<a href="', $scripturl, '?action=admin;area=packages;sa=install;package=', $package['filename'], '">[ ', $txt['package_upgrade'], ' ]</a>';
+				elseif ($package['can_install'])
+					echo '
+						<a href="', $scripturl, '?action=admin;area=packages;sa=install;package=', $package['filename'], '">[ ', $txt['install_mod'], ' ]</a>';
+				elseif ($package['can_emulate_install'])
+					echo '
+						<a href="', $scripturl, '?action=admin;area=packages;sa=install;ve=', $package['can_emulate_install'], ';package=', $package['filename'], '">[ ', $txt['package_emulate_install'], ' ', $package['can_emulate_install'], ' ]</a>';
+
 				echo '
-					<a href="', $scripturl, '?action=admin;area=packages;sa=uninstall;ve=', $package['can_emulate_uninstall'], ';package=', $package['filename'], ';pid=', $package['installed_id'], '">[ ', $txt['package_emulate_uninstall'], ' ', $package['can_emulate_uninstall'], ' ]</a>';
-			elseif ($package['can_upgrade'])
-				echo '
-					<a href="', $scripturl, '?action=admin;area=packages;sa=install;package=', $package['filename'], '">[ ', $txt['package_upgrade'], ' ]</a>';
-			elseif ($package['can_install'])
-				echo '
-					<a href="', $scripturl, '?action=admin;area=packages;sa=install;package=', $package['filename'], '">[ ', $txt['install_mod'], ' ]</a>';
-			elseif ($package['can_emulate_install'])
-				echo '
-					<a href="', $scripturl, '?action=admin;area=packages;sa=install;ve=', $package['can_emulate_install'], ';package=', $package['filename'], '">[ ', $txt['package_emulate_install'], ' ', $package['can_emulate_install'], ' ]</a>';
-
-			echo '
-					<a href="', $scripturl, '?action=admin;area=packages;sa=list;package=', $package['filename'], '">[ ', $txt['list_files'], ' ]</a>
-					<a href="', $scripturl, '?action=admin;area=packages;sa=remove;package=', $package['filename'], ';', $context['session_var'], '=', $context['session_id'], '"', $package['is_installed'] && $package['is_current'] ? ' onclick="return confirm(\'' . $txt['package_delete_bad'] . '\');"' : '', '>[ ', $txt['package_delete'], ' ]</a>
-				</td>
-			</tr>';
-			$alt = !$alt;
+						<a href="', $scripturl, '?action=admin;area=packages;sa=list;package=', $package['filename'], '">[ ', $txt['list_files'], ' ]</a>
+						<a href="', $scripturl, '?action=admin;area=packages;sa=remove;package=', $package['filename'], ';', $context['session_var'], '=', $context['session_id'], '"', $package['is_installed'] && $package['is_current'] ? ' onclick="return confirm(\'' . $txt['package_delete_bad'] . '\');"' : '', '>[ ', $txt['package_delete'], ' ]</a>
+					</td>
+				</tr>';
+				$alt = !$alt;
+			}
 		}
 
 		echo '
 		</tbody>
 		</table>';
-	}
-
-	if (!empty($context['available_avatars']))
-	{
-		echo '
-		<br />
-		<div class="title_bar">
-			<h3 class="titlebg">', $txt['avatar_package'], '</h3>
-		</div>
-		<table class="table_grid" width="100%">
-		<thead>
-			<tr class="catbg">
-				<th width="32"></th>
-				<th width="25%">', $txt['mod_name'], '</th>
-				<th width="25%">', $txt['mod_version'], '</th>
-				<th width="49%"></th>
-			</tr>
-		</thead>
-		<tbody>';
-
-		foreach ($context['available_avatars'] as $i => $package)
-		{
-			echo '
-			<tr class="windowbg2">
-				<td>', ++$i, '.</td>
-				<td>', $package['name'], '</td>
-				<td>', $package['version'];
-
-			if ($package['is_installed'] && !$package['is_newer'])
-				echo '
-					<img src="', $settings['images_url'], '/icons/package_', $package['is_current'] ? 'installed' : 'old', '.gif" alt="" class="centericon" style="margin-left: 2ex;" />';
-
-			echo '
-				</td>
-				<td align="right">';
-
-		if ($package['can_uninstall'])
-			echo '
-					<a href="', $scripturl, '?action=admin;area=packages;sa=uninstall;package=', $package['filename'], ';pid=', $package['installed_id'], '">[ ', $txt['uninstall'], ' ]</a>';
-		elseif ($package['can_upgrade'])
-			echo '
-					<a href="', $scripturl, '?action=admin;area=packages;sa=install;package=', $package['filename'], '">[ ', $txt['package_upgrade'], ' ]</a>';
-		elseif ($package['can_install'])
-			echo '
-					<a href="', $scripturl, '?action=admin;area=packages;sa=install;package=', $package['filename'], '">[ ', $txt['install_mod'], ' ]</a>';
-
-		echo '
-					<a href="', $scripturl, '?action=admin;area=packages;sa=list;package=', $package['filename'], '">[ ', $txt['list_files'], ' ]</a>
-					<a href="', $scripturl, '?action=admin;area=packages;sa=remove;package=', $package['filename'], ';', $context['session_var'], '=', $context['session_id'], '"', $package['is_installed'] && $package['is_current'] ? ' onclick="return confirm(\'' . $txt['package_delete_bad'] . '\');"' : '', '>[ ', $txt['package_delete'], ' ]</a>
-				</td>
-			</tr>';
-		}
-
-		echo '
-		</tbody>
-		</table>';
-	}
-
-	if (!empty($context['available_languages']))
-	{
-		echo '
-		<br />
-		<div class="title_bar">
-			<h3 class="titlebg">' . $txt['language_package'] . '</h3>
-		</div>
-		<table class="table_grid" width="100%">
-		<thead>
-			<tr class="catbg">
-				<th width="32"></th>
-				<th width="25%">', $txt['mod_name'], '</th>
-				<th width="25%">', $txt['mod_version'], '</th>
-				<th width="49%"></th>
-			</tr>
-		</thead>
-		<tbody>';
-
-		foreach ($context['available_languages'] as $i => $package)
-		{
-			echo '
-			<tr class="windowbg">
-				<td>' . ++$i . '.</td>
-				<td>' . $package['name'] . '</td>
-				<td>' . $package['version'];
-
-			if ($package['is_installed'] && !$package['is_newer'])
-				echo '
-					<img src="', $settings['images_url'], '/icons/package_', $package['is_current'] ? 'installed' : 'old', '.gif" alt="" class="centericon" style="margin-left: 2ex;" />';
-
-			echo '
-				</td>
-				<td align="right">';
-
-		if ($package['can_uninstall'])
-			echo '
-					<a href="', $scripturl, '?action=admin;area=packages;sa=uninstall;package=', $package['filename'], ';pid=', $package['installed_id'], '">[ ', $txt['uninstall'], ' ]</a>';
-		elseif ($package['can_upgrade'])
-			echo '
-					<a href="', $scripturl, '?action=admin;area=packages;sa=install;package=', $package['filename'], '">[ ', $txt['package_upgrade'], ' ]</a>';
-		elseif ($package['can_install'])
-			echo '
-					<a href="', $scripturl, '?action=admin;area=packages;sa=install;package=', $package['filename'], '">[ ', $txt['install_mod'], ' ]</a>';
-
-		echo '
-					<a href="', $scripturl, '?action=admin;area=packages;sa=list;package=', $package['filename'], '">[ ', $txt['list_files'], ' ]</a>
-					<a href="', $scripturl, '?action=admin;area=packages;sa=remove;package=', $package['filename'], ';', $context['session_var'], '=', $context['session_id'], '"', $package['is_installed'] && $package['is_current'] ? ' onclick="return confirm(\'' . $txt['package_delete_bad'] . '\');"' : '', '>[ ', $txt['package_delete'], ' ]</a>
-				</td>
-			</tr>';
-		}
-
-		echo '
-		</tbody>
-		</table>';
->>>>>>> 0e686d91
 	}
 
 	$mods_available = false;
