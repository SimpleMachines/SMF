<?php

/**
 * Simple Machines Forum (SMF)
 *
 * @package SMF
 * @author Simple Machines
 * @copyright 2012 Simple Machines
 * @license http://www.simplemachines.org/about/smf/license.php BSD
 *
 * @version 2.1 Alpha 1
 */

/**
 * Download a new language file.
 */
function template_download_language()
{
	global $context, $settings, $options, $txt, $scripturl, $modSettings;

	// Actually finished?
	if (!empty($context['install_complete']))
	{
		echo '
	<div id="admincenter">
		<div class="cat_bar">
			<h3 class="catbg">
				', $txt['languages_download_complete'], '
			</h3>
		</div>
		<div class="windowbg">
			<div class="content">
				', $context['install_complete'], '
			</div>
		</div>
	</div>';
		return;
	}

	// An error?
	if (!empty($context['error_message']))
		echo '
	<div class="errorbox">
		', $context['error_message'], '
	</div>';

	// Provide something of an introduction...
	echo '
	<div id="admincenter">
		<form action="', $scripturl, '?action=admin;area=languages;sa=downloadlang;did=', $context['download_id'], ';', $context['session_var'], '=', $context['session_id'], '" method="post" accept-charset="', $context['character_set'], '">
			<div class="cat_bar">
				<h3 class="catbg">
					', $txt['languages_download'], '
				</h3>
			</div>
			<div class="windowbg">
				<div class="content">
					<p>
						', $txt['languages_download_note'], '
					</p>
					<div class="smalltext">
						', $txt['languages_download_info'], '
					</div>
				</div>
			</div>';

	// Show the main files.
	template_show_list('lang_main_files_list');

	// Now, all the images and the likes, hidden via javascript 'cause there are so fecking many.
	echo '
			<br />
			<div class="title_bar">
				<h3 class="titlebg">
					', $txt['languages_download_theme_files'], '
				</h3>
			</div>
			<table class="table_grid" cellspacing="0" width="100%">
				<thead>
					<tr class="catbg">
						<th class="first_th" scope="col">
							', $txt['languages_download_filename'], '
						</th>
						<th scope="col" width="100">
							', $txt['languages_download_writable'], '
						</th>
						<th scope="col" width="100">
							', $txt['languages_download_exists'], '
						</th>
						<th class="last_th" scope="col" width="50">
							', $txt['languages_download_copy'], '
						</th>
					</tr>
				</thead>
				<tbody>';

	foreach ($context['files']['images'] as $theme => $group)
	{
		$count = 0;
		echo '
				<tr class="titlebg">
					<td colspan="4">
						<img class="sort" src="', $settings['images_url'], '/sort_down.png" id="toggle_image_', $theme, '" alt="*" />&nbsp;', isset($context['theme_names'][$theme]) ? $context['theme_names'][$theme] : $theme, '
					</td>
				</tr>';

		$alternate = false;
		foreach ($group as $file)
		{
			echo '
				<tr class="windowbg', $alternate ? '2' : '', '" id="', $theme, '-', $count++, '">
					<td>
						<strong>', $file['name'], '</strong><br />
						<span class="smalltext">', $txt['languages_download_dest'], ': ', $file['destination'], '</span>
					</td>
					<td>
						<span style="color: ', ($file['writable'] ? 'green' : 'red'), ';">', ($file['writable'] ? $txt['yes'] : $txt['no']), '</span>
					</td>
					<td>
						', $file['exists'] ? ($file['exists'] == 'same' ? $txt['languages_download_exists_same'] : $txt['languages_download_exists_different']) : $txt['no'], '
					</td>
					<td>
						<input type="checkbox" name="copy_file[]" value="', $file['generaldest'], '"', ($file['default_copy'] ? ' checked="checked"' : ''), ' class="input_check" />
					</td>
				</tr>';
			$alternate = !$alternate;
		}
	}

	echo '
			</tbody>
			</table>';

	// Do we want some FTP baby?
	// If the files are not writable, we might!
	if (!empty($context['still_not_writable']))
	{
		if (!empty($context['package_ftp']['error']))
			echo '
			<div class="errorbox">
				', $context['package_ftp']['error'], '
			</div>';

		echo '
			<div class="cat_bar">
				<h3 class="catbg">
					', $txt['package_ftp_necessary'], '
				</h3>
			</div>
			<div class="windowbg">
				<div class="content">
					<p>', $txt['package_ftp_why'],'</p>
					<dl class="settings">
						<dt
							<label for="ftp_server">', $txt['package_ftp_server'], ':</label>
						</dt>
						<dd>
							<div class="floatright" style="margin-right: 1px;"><label for="ftp_port" style="padding-top: 2px; padding-right: 2ex;">', $txt['package_ftp_port'], ':&nbsp;</label> <input type="text" size="3" name="ftp_port" id="ftp_port" value="', isset($context['package_ftp']['port']) ? $context['package_ftp']['port'] : (isset($modSettings['package_port']) ? $modSettings['package_port'] : '21'), '" class="input_text" /></div>
							<input type="text" size="30" name="ftp_server" id="ftp_server" value="', isset($context['package_ftp']['server']) ? $context['package_ftp']['server'] : (isset($modSettings['package_server']) ? $modSettings['package_server'] : 'localhost'), '" style="width: 70%;" class="input_text" />
						</dd>

						<dt>
							<label for="ftp_username">', $txt['package_ftp_username'], ':</label>
						</dt>
						<dd>
							<input type="text" size="50" name="ftp_username" id="ftp_username" value="', isset($context['package_ftp']['username']) ? $context['package_ftp']['username'] : (isset($modSettings['package_username']) ? $modSettings['package_username'] : ''), '" style="width: 99%;" class="input_text" />
						</dd>

						<dt>
							<label for="ftp_password">', $txt['package_ftp_password'], ':</label>
						</dt>
						<dd>
							<input type="password" size="50" name="ftp_password" id="ftp_password" style="width: 99%;" class="input_text" />
						</dd>

						<dt>
							<label for="ftp_path">', $txt['package_ftp_path'], ':</label>
						</dt>
						<dd>
							<input type="text" size="50" name="ftp_path" id="ftp_path" value="', $context['package_ftp']['path'], '" style="width: 99%;" class="input_text" />
						</dd>
					</dl>
				</div>
			</div>';
	}

	// Install?
	echo '
			<div class="righttext padding">
				<input type="hidden" name="', $context['session_var'], '" value="', $context['session_id'], '" />
				<input type="hidden" name="', $context['admin-dlang_token_var'], '" value="', $context['admin-dlang_token'], '" />
				<input type="submit" name="do_install" value="', $txt['add_language_smf_install'], '" class="button_submit" />
			</div>
		</form>
	</div>';

	// The javascript for expand and collapse of sections.
	echo '
	<script type="text/javascript"><!-- // --><![CDATA[';

	// Each theme gets its own handler.
	foreach ($context['files']['images'] as $theme => $group)
	{
		$count = 0;
		echo '
			var oTogglePanel_', $theme, ' = new smc_Toggle({
				bToggleEnabled: true,
				bCurrentlyCollapsed: true,
				aSwappableContainers: [';
		foreach ($group as $file)
			echo '
					', JavaScriptEscape($theme . '-' . $count++), ',';
		echo '
					null
				],
				aSwapImages: [
					{
						sId: \'toggle_image_', $theme, '\',
						srcExpanded: smf_images_url + \'/sort_down.png\',
						altExpanded: \'*\',
						srcCollapsed: smf_images_url + \'/selected.png\',
						altCollapsed: \'*\'
					}
				]
			});';
	}

	echo '
	// ]]></script>';
}

/**
 * Edit language entries.
 */
function template_modify_language_entries()
{
	global $context, $settings, $options, $txt, $scripturl;

	echo '
	<div id="admincenter">
		<form action="', $scripturl, '?action=admin;area=languages;sa=editlang;lid=', $context['lang_id'], '" method="post" accept-charset="', $context['character_set'], '">
			<div class="cat_bar">
				<h3 class="catbg">
					', $txt['edit_languages'], '
				</h3>
			</div>
			<div class="information">
				', $txt['edit_language_entries_primary'], '
			</div>';

	// Not writable?
	if ($context['lang_file_not_writable_message'])
	{
		// Oops, show an error for ya.
		echo '
			<div class="errorbox">
				', $context['lang_file_not_writable_message'], '
			</div>';
	}

	// Show the language entries
	echo '
			<div class="windowbg">
				<div class="content">
					<fieldset>
						<legend>', $context['primary_settings']['name'], '</legend>
						<dl class="settings">
							<dt>
								<label for="character_set">', $txt['languages_character_set'], ':</label>
							</dt>
							<dd>
								<input type="text" name="character_set" id="character_set" size="20" value="', $context['primary_settings']['character_set'], '"', (empty($context['file_entries']) ? '' : ' disabled="disabled"'), ' class="input_text" />
							</dd>
							<dt>
								<label for="locale>', $txt['languages_locale'], ':</label>
							</dt>
							<dd>
								<input type="text" name="locale" id="locale" size="20" value="', $context['primary_settings']['locale'], '"', (empty($context['file_entries']) ? '' : ' disabled="disabled"'), ' class="input_text" />
							</dd>
							<dt>
								<label for="dictionary">', $txt['languages_dictionary'], ':</label>
							</dt>
							<dd>
								<input type="text" name="dictionary" id="dictionary" size="20" value="', $context['primary_settings']['dictionary'], '"', (empty($context['file_entries']) ? '' : ' disabled="disabled"'), ' class="input_text" />
							</dd>
							<dt>
								<label for="spelling">', $txt['languages_spelling'], ':</label>
							</dt>
							<dd>
								<input type="text" name="spelling" id="spelling" size="20" value="', $context['primary_settings']['spelling'], '"', (empty($context['file_entries']) ? '' : ' disabled="disabled"'), ' class="input_text" />
							</dd>
							<dt>
								<label for="rtl">', $txt['languages_rtl'], ':</label>
							</dt>
							<dd>
								<input type="checkbox" name="rtl" id="rtl" ', $context['primary_settings']['rtl'] ? ' checked="checked"' : '', ' class="input_check"', (empty($context['file_entries']) ? '' : ' disabled="disabled"'), ' />
							</dd>
						</dl>
					</fieldset>
					<input type="hidden" name="', $context['session_var'], '" value="', $context['session_id'], '" />
					<input type="hidden" name="', $context['admin-mlang_token_var'], '" value="', $context['admin-mlang_token'], '" />
					<input type="submit" name="save_main" value="', $txt['save'], '"', $context['lang_file_not_writable_message'] || !empty($context['file_entries']) ? ' disabled="disabled"' : '', ' class="button_submit" />';

	// Allow deleting entries.
	if ($context['lang_id'] != 'english')
	{
		// English can't be deleted though.
		echo '
						<input type="submit" name="delete_main" value="', $txt['delete'], '"', $context['lang_file_not_writable_message'] || !empty($context['file_entries']) ? ' disabled="disabled"' : '', ' onclick="confirm(\'', $txt['languages_delete_confirm'], '\');" class="button_submit" />';
	}

	echo '
				</div>
			</div>
		</form>

		<form action="', $scripturl, '?action=admin;area=languages;sa=editlang;lid=', $context['lang_id'], ';entries" id="entry_form" method="post" accept-charset="', $context['character_set'], '">
			<div class="title_bar">
				<h3 class="titlebg">
					', $txt['edit_language_entries'], '
				</h3>
			</div>
			<div id="taskpad" class="floatright">
				', $txt['edit_language_entries_file'], ':
					<select name="tfid" onchange="if (this.value != -1) document.forms.entry_form.submit();">';
	foreach ($context['possible_files'] as $id_theme => $theme)
	{
		echo '
						<option value="-1">', $theme['name'], '</option>';

		foreach ($theme['files'] as $file)
		{
			echo '
						<option value="', $id_theme, '+', $file['id'], '"', $file['selected'] ? ' selected="selected"' : '', '> =&gt; ', $file['name'], '</option>';
		}
	}

	echo '
					</select>
					<input type="hidden" name="', $context['session_var'], '" value="', $context['session_id'], '" />
					<input type="hidden" name="', $context['admin-mlang_token_var'], '" value="', $context['admin-mlang_token'], '" />
					<input type="submit" value="', $txt['go'], '" class="button_submit" style="float: none"/>
			</div>
			<br class="clear" />';

	// Is it not writable?
	// Show an error.
	if (!empty($context['entries_not_writable_message']))
		echo '
			<div class="errorbox">
				', $context['entries_not_writable_message'], '
			</div>';

	// Already have some file entries?
	if (!empty($context['file_entries']))
	{
		echo '
			<div class="windowbg2">
				<div class="content">
					<dl class="settings">';

		$cached = array();
		foreach ($context['file_entries'] as $entry)
		{
			// Do it in two's!
			if (empty($cached))
			{
				$cached = $entry;
				continue;
			}

			echo '
						<dt>
							<span class="smalltext">', $cached['key'], '</span>
						</dt>
						<dd>
							<span class="smalltext">', $entry['key'], '</span>
						</dd>
						<dt>
							<input type="hidden" name="comp[', $cached['key'], ']" value="', $cached['value'], '" />
							<textarea name="entry[', $cached['key'], ']" cols="40" rows="', $cached['rows'] < 2 ? 2 : $cached['rows'], '" style="' . (isBrowser('is_ie8') ? 'width: 635px; max-width: 96%; min-width: 96%' : 'width: 96%') . ';">', $cached['value'], '</textarea>
						</dt>
						<dd>
							<input type="hidden" name="comp[', $entry['key'], ']" value="', $entry['value'], '" />
							<textarea name="entry[', $entry['key'], ']" cols="40" rows="', $entry['rows'] < 2 ? 2 : $entry['rows'], '" style="' . (isBrowser('is_ie8') ? 'width: 635px; max-width: 96%; min-width: 96%' : 'width: 96%') . ';">', $entry['value'], '</textarea>
						</dd>';
			$cached = array();
		}

		// Odd number?
		if (!empty($cached))
		{
			// Alternative time
			echo '

						<dt>
							<span class="smalltext">', $cached['key'], '</span>
						</dt>
						<dd>
						</dd>
						<dt>
							<input type="hidden" name="comp[', $cached['key'], ']" value="', $cached['value'], '" />
							<textarea name="entry[', $cached['key'], ']" cols="40" rows="2" style="' . (isBrowser('is_ie8') ? 'width: 635px; max-width: 96%; min-width: 96%' : 'width: 96%') . ';">', $cached['value'], '</textarea>
						</dt>
						<dd>
						</dd>';
		}

		echo '
					</dl>
					<input type="submit" name="save_entries" value="', $txt['save'], '"', !empty($context['entries_not_writable_message']) ? ' disabled="disabled"' : '', ' class="button_submit" />';

		echo '
				</div>
			</div>';
	}
	echo '
		</form>
	</div>';
}

/**
 * Add a new language
 *
 */
function template_add_language()
{
	global $context, $settings, $options, $txt, $scripturl;

	echo '
	<div id="admincenter">
		<form action="', $scripturl, '?action=admin;area=languages;sa=add;', $context['session_var'], '=', $context['session_id'], '" method="post" accept-charset="', $context['character_set'], '">
			<div class="cat_bar">
				<h3 class="catbg">
					', $txt['add_language'], '
				</h3>
			</div>
			<div class="windowbg">
				<div class="content">
					<fieldset>
						<legend>', $txt['add_language_smf'], '</legend>
						<label class="smalltext">', $txt['add_language_smf_browse'], '</label>
						<input type="text" name="smf_add" size="40" value="', !empty($context['smf_search_term']) ? $context['smf_search_term'] : '', '" class="input_text" />';

	// Do we have some errors? Too bad.
	if (!empty($context['smf_error']))
	{
		// Display a little error box.
		echo '
						<div><br /><p class="errorbox">', $txt['add_language_error_' . $context['smf_error']], '</p></div>';
	}

	echo '
					</fieldset>', isBrowser('is_ie') ? '<input type="text" name="ie_fix" style="display: none;" class="input_text" /> ' : '', '
					<input type="submit" name="smf_add_sub" value="', $txt['search'], '" class="button_submit" />
					<br />
				</div>
			</div>
		';

	// Had some results?
	if (!empty($context['smf_languages']))
	{
		echo '
			<div class="information">', $txt['add_language_smf_found'], '</div>';

		template_show_list('smf_languages');
	}

	echo '
		</form>
<<<<<<< HEAD
	</div>
	<br class="clear" />';
}
=======
	</div>';
}

?>
>>>>>>> 0f0f217c
<|MERGE_RESOLUTION|>--- conflicted
+++ resolved
@@ -469,13 +469,5 @@
 
 	echo '
 		</form>
-<<<<<<< HEAD
-	</div>
-	<br class="clear" />';
-}
-=======
 	</div>';
-}
-
-?>
->>>>>>> 0f0f217c
+}